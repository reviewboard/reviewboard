--- conflicted
+++ resolved
@@ -16,11 +16,8 @@
     sys.argv = [sys.argv[0], 'test', '--'] + sys.argv[1:]
 
     os.environ[str('RB_RUNNING_TESTS')] = str('1')
-<<<<<<< HEAD
-=======
     os.environ[str('RBSSH_STORAGE_BACKEND')] = \
         str('reviewboard.ssh.storage.FileSSHStorage')
->>>>>>> b0e630e5
 
     from reviewboard.manage import run as run_manage
     run_manage()