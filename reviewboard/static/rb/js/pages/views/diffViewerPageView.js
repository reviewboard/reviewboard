/*
 * Manages the diff viewer page.
 *
 * This provides functionality for the diff viewer page for managing the
 * loading and display of diffs, and all navigation around the diffs.
 */
RB.DiffViewerPageView = RB.ReviewablePageView.extend({
    SCROLL_BACKWARD: -1,
    SCROLL_FORWARD: 1,

    ANCHOR_COMMENT: 1,
    ANCHOR_FILE: 2,
    ANCHOR_CHUNK: 4,

    DIFF_SCROLLDOWN_AMOUNT: 15,

    keyBindings: {
        'aAKP<m': '_selectPreviousFile',
        'fFJN>': '_selectNextFile',
        'sSkp,': '_selectPreviousDiff',
        'dDjn.': '_selectNextDiff',
        '[x': '_selectPreviousComment',
        ']c': '_selectNextComment',
        '\x0d': '_recenterSelected',
        'rR': '_createComment'
    },

    events: _.extend({
        'click .toggle-whitespace-only-chunks': '_toggleWhitespaceOnlyChunks',
        'click .toggle-show-whitespace': '_toggleShowExtraWhitespace'
    }, RB.ReviewablePageView.prototype.events),

    /*
     * Initializes the diff viewer page.
     */
    initialize: function() {
        var revisionInfo = this.model.get('revision'),
            curRevision = revisionInfo.get('revision'),
            url = document.location.toString(),
            hash = document.location.hash || '',
            search = document.location.search || '';

        _super(this).initialize.call(this);

        this._selectedAnchorIndex = -1;
        this._$anchors = $();
        this._$controls = null;
        this._diffReviewableViews = [];
        this._diffFileIndexView = null;
        this._highlightedChunk = null;

        this.listenTo(this.model.get('files'), 'update', this._setFiles);

        /* Check to see if there's an anchor we need to scroll to. */
        this._startAtAnchorName = (url.match('#') ? url.split('#')[1] : null);

        this.router = new Backbone.Router({
            routes: {
                ':revision/': 'revision',
                ':revision/?page=:page': 'revision'
            }
        });
        this.listenTo(this.router, 'route:revision', function(revision, page) {
            var parts;

            if (page === undefined) {
                page = 1;
            } else {
                page = parseInt(page, 10);
            }

            if (revision.indexOf('-') === -1) {
                this._loadRevision(0, parseInt(revision, 10), page);
            } else {
                parts = revision.split('-', 2);
                this._loadRevision(parseInt(parts[0], 10),
                                   parseInt(parts[1], 10),
                                   page);
            }
        });

        /*
<<<<<<< HEAD
         * If we have "index_header" or a file+line hash in the location,
         * strip it off. Backbone's router makes use of the hash to try to
         * be backwards compatible with browsers that don't support the
         * history API, but we don't care about those, and if it's present
         * when we call start(), it will change the page's URL to be
         * /diff/index_header, which isn't a valid URL.
         */
        if (window.location.hash) {
            window.location.replace('#');
        }

        /*
         * Backbone will attempt to convert the hash to part of the page
         * URL, stripping away the "#". This will result in a URL pointing
         * to an incorrect, possible non-existent diff revision. We need to
         * temporarily remove the hash and put it back after calling
         * Backbone.history.start.
         */
        hash = location.hash;
        location.hash = '';

=======
         * Begin managing the URL history for the page, so that we can
         * switch revisions and handle pagination while keeping the history
         * clean and the URLs representative of the current state.
         *
         * Note that Backbone will attempt to convert the hash to part of
         * the page URL, stripping away the "#". This will result in a
         * URL pointing to an incorrect, possible non-existent diff revision.
         *
         * We work around that by saving the values for the hash and query
         * string (up above), and by later replacing the current URL with a
         * new one that, amongst other things, contains the hash present
         * when the page was loaded.
         */
>>>>>>> 7738d0af
        Backbone.history.start({
            pushState: true,
            hashChange: false,
            root: this.options.reviewRequestData.reviewURL + 'diff/',
            silent: true
        });

        /*
         * Navigating here accomplishes two things:
         *
         * 1. The user may have viewed diff/, and not diff/<revision>/, but
         *    we want to always show the revision in the URL. This ensures
         *    we have a URL equivalent to the one we get when clicking
         *    a revision in the slider.
         *
         * 2. We want to add back any hash and query string that was
         *    stripped away.
         *
         * We won't be invoking any routes or storing new history. The back
         * button will correctly bring the user to the previous page.
         */
        this.router.navigate(curRevision + '/' + search + hash, {
            replace: true,
            trigger: false
        });
    },

    /*
     * Removes the view from the page.
     */
    remove: function() {
        _super(this).remove.call(this);

        this._diffFileIndexView.remove();
    },

    /*
     * Renders the page and begins loading all diffs.
     */
    render: function() {
        var $reviewRequest,
            numDiffs = this.model.get('numDiffs'),
            revisionModel = this.model.get('revision');

        _super(this).render.call(this);

        $reviewRequest = this.$('.review-request');

        this._$controls = $reviewRequest.find('ul.controls');

        this._diffFileIndexView = new RB.DiffFileIndexView({
            el: $('#diff_index'),
            collection: this.model.get('files')
        });
        this._diffFileIndexView.render();

        this.listenTo(this._diffFileIndexView, 'anchorClicked',
                      this.selectAnchorByName);

        this._diffRevisionLabelView = new RB.DiffRevisionLabelView({
            el: $('#diff_revision_label'),
            model: revisionModel
        });
        this._diffRevisionLabelView.render();

        this.listenTo(this._diffRevisionLabelView, 'revisionSelected',
                      this._onRevisionSelected);

        if (numDiffs > 1) {
            this._diffRevisionSelectorView = new RB.DiffRevisionSelectorView({
                el: $('#diff_revision_selector'),
                model: revisionModel,
                numDiffs: numDiffs
            });
            this._diffRevisionSelectorView.render();

            this.listenTo(this._diffRevisionSelectorView, 'revisionSelected',
                          this._onRevisionSelected);
        }

        this._commentsHintModel = this.options.commentsHint;
        this._commentsHintView = new RB.DiffCommentsHintView({
            el: $('#diff_comments_hint'),
            model: this.model.get('commentsHint')
        });
        this._commentsHintView.render();
        this.listenTo(this._commentsHintView, 'revisionSelected',
                      this._onRevisionSelected);

        this._paginationView1 = new RB.PaginationView({
            el: $('#pagination1'),
            model: this.model.get('pagination')
        });
        this._paginationView1.render();
        this.listenTo(this._paginationView1, 'pageSelected',
                      _.partial(this._onPageSelected, false));

        this._paginationView2 = new RB.PaginationView({
            el: $('#pagination2'),
            model: this.model.get('pagination')
        });
        this._paginationView2.render();
        this.listenTo(this._paginationView2, 'pageSelected',
                      _.partial(this._onPageSelected, true));

        $('#diffs').bindClass(RB.UserSession.instance,
                              'diffsShowExtraWhitespace', 'ewhl');

        this._setFiles();

        $('#diff-details').removeClass('loading');

        return this;
    },

    _fileEntryTemplate: _.template([
        '<div class="diff-container">',
        ' <div class="diff-box">',
        '  <table class="sidebyside loading <% if (newfile) { %>newfile<% } %>"',
        '         id="file_container_<%- id %>">',
        '   <thead>',
        '    <tr class="filename-row">',
        '     <th><%- depotFilename %></th>',
        '    </tr>',
        '   </thead>',
        '   <tbody>',
        '    <tr><td><pre>&nbsp;</pre></td></tr>',
        '   </tbody>',
        '  </table>',
        ' </div>',
        '</div>'
    ].join('')),

    /* Template for code line link anchor */
    anchorTemplate: _.template(
    '<a name="<%- anchorName %>" class="highlight-anchor"></a>'),

    /*
     * Set the displayed files.
     *
     * This will replace the displayed files with a set of pending entries,
     * queue loads for each file, and start the queue.
     */
    _setFiles: function() {
        var files = this.model.get('files'),
            $diffs = $('#diffs').empty();

        this._highlightedChunk = null;

        files.each(function(file) {
            var filediff = file.get('filediff'),
                interfilediff = file.get('interfilediff'),
                interdiffRevision = null;

            $diffs.append(this._fileEntryTemplate(file.attributes));

            if (interfilediff) {
                interdiffRevision = interfilediff.revision;
            } else if (file.get('forceInterdiff')) {
                interdiffRevision = file.get('forceInterdiffRevision');
            }

            this.queueLoadDiff(filediff.id,
                               filediff.revision,
                               interfilediff ? interfilediff.id : null,
                               interdiffRevision,
                               file.get('index'),
                               file.get('commentCounts'));
        }, this);

        $.funcQueue('diff_files').start();
    },

    /*
     * Queues loading of a diff.
     *
     * When the diff is loaded, it will be placed into the appropriate location
     * in the diff viewer. The anchors on the page will be rebuilt. This will
     * then trigger the loading of the next file.
     */
    queueLoadDiff: function(fileDiffID, fileDiffRevision,
                            interFileDiffID, interdiffRevision,
                            fileIndex, serializedCommentBlocks) {
        var diffReviewable = new RB.DiffReviewable({
            reviewRequest: this.reviewRequest,
            fileIndex: fileIndex,
            fileDiffID: fileDiffID,
            interFileDiffID: interFileDiffID,
            revision: fileDiffRevision,
            interdiffRevision: interdiffRevision,
            serializedCommentBlocks: serializedCommentBlocks
        });

        $.funcQueue('diff_files').add(function() {
            if ($('#file' + fileDiffID).length === 1) {
                /*
                 * We already have this one. This is probably a pre-loaded file.
                 */
                this._renderFileDiff(diffReviewable);
            } else {
                diffReviewable.getRenderedDiff({
                    complete: function(xhr) {
                        $('#file_container_' + fileDiffID)
                            .replaceWith(xhr.responseText);
                        this._renderFileDiff(diffReviewable);
                    }
                }, this);
            }
        }, this);
    },

    /*
     * Sets up a diff as DiffReviewableView and renders it.
     *
     * This will set up a DiffReviewableView for the given diffReviewable.
     * The anchors from this diff render will be stored for navigation.
     *
     * Once rendered and set up, the next diff in the load queue will be
     * pulled from the server.
     */
    _renderFileDiff: function(diffReviewable) {
        var elementName = 'file' + diffReviewable.get('fileDiffID'),
            $el = $('#' + elementName),
            diffReviewableView,
            $anchor,
            urlSplit;

        if ($el.length === 0) {
            /*
             * The user changed revsions before the file finished loading, and
             * the target element no longer exists. Just return.
             */
            $.funcQueue('diff_files').next();
            return;
        }

        diffReviewableView = new RB.DiffReviewableView({
            el: $el,
            model: diffReviewable
        });

        this._diffFileIndexView.addDiff(this._diffReviewableViews.length,
                                        diffReviewableView);

        this._diffReviewableViews.push(diffReviewableView);
        diffReviewableView.render();

        this.listenTo(diffReviewableView, 'fileClicked', function() {
            this.selectAnchorByName(diffReviewable.get('fileIndex'));
        });

        this.listenTo(diffReviewableView, 'chunkClicked', function(name) {
            this.selectAnchorByName(name, false);
        });

        this.listenTo(diffReviewableView, 'moveFlagClicked', function(line) {
            this.selectAnchor(this.$('a[target=' + line + ']'));
        });

        /* We must rebuild this every time. */
        this._updateAnchors(diffReviewableView.$el);

        this.listenTo(diffReviewableView, 'chunkExpansionChanged', function() {
            /* The selection rectangle may not update -- bug #1353. */
            this._highlightAnchor($(this._$anchors[this._selectedAnchorIndex]));
        });

        if (this._startAtAnchorName) {
            /* See if we've loaded the anchor the user wants to start at. */
            $anchor = $('a[name="' + this._startAtAnchorName + '"]');

            /*
             * Some anchors are added by the template (such as those at
             * comment locations), but not all are. If the anchor isn't found,
             * but the URL hash is indicating that we want to start at a
             * location within this file, add the anchor.
             * */
            urlSplit = this._startAtAnchorName.split(',');
            if ($anchor.length === 0 &&
                urlSplit.length === 2 &&
                elementName === urlSplit[0]) {
                $anchor = $(this.anchorTemplate({
                    anchorName: this._startAtAnchorName
                }));

                diffReviewableView.$el
                    .find("tr[line='" + urlSplit[1] + "']")
                        .addClass('highlight-anchor')
                        .append($anchor);
            }

            if ($anchor.length !== 0) {
                this.selectAnchor($anchor);
                this._startAtAnchorName = null;
            }
        }

        $.funcQueue('diff_files').next();
    },

    /*
     * Selects the anchor at a specified location.
     *
     * By default, this will scroll the page to position the anchor near
     * the top of the view.
     */
    selectAnchor: function($anchor, scroll) {
        var scrollAmount,
            i;

        if (!$anchor || $anchor.length === 0 ||
            $anchor.parent().is(':hidden')) {
            return false;
        }

        if (scroll !== false) {
            location.hash = "#" + $anchor.attr("name");

            scrollAmount = this.DIFF_SCROLLDOWN_AMOUNT;

            if (RB.DraftReviewBannerView.instance) {
                scrollAmount += RB.DraftReviewBannerView.instance.getHeight();
            }

            $(window).scrollTop($anchor.offset().top - scrollAmount);
        }

        this._highlightAnchor($anchor);

        for (i = 0; i < this._$anchors.length; i++) {
            if (this._$anchors[i] === $anchor[0]) {
                this._selectedAnchorIndex = i;
                break;
            }
        }

        return true;
    },

    /*
     * Selects an anchor by name.
     */
    selectAnchorByName: function(name, scroll) {
        return this.selectAnchor($('a[name="' + name + '"]'), scroll);
    },

    /*
     * Highlights a chunk bound to an anchor element.
     */
    _highlightAnchor: function($anchor) {
        this._highlightedChunk = $anchor.parents('tbody:first, thead:first');
        RB.ChunkHighlighterView.highlight(
            $anchor.parents('tbody:first, thead:first'));
    },

    /*
     * Updates the list of known anchors based on named anchors in the
     * specified table. This is called after every part of the diff that we
     * loaded.
     *
     * If no anchor is selected, we'll try to select the first one.
     */
    _updateAnchors: function($table) {
        this._$anchors = this._$anchors.add($table.find('a[name]'));

        /* Skip over the change index to the first item. */
        if (this._selectedAnchorIndex === -1 && this._$anchors.length > 0) {
            this._selectedAnchorIndex = 0;
            this._highlightAnchor($(this._$anchors[this._selectedAnchorIndex]));
        }
    },

    /*
     * Returns the next navigatable anchor in the specified direction of
     * the given types.
     *
     * This will take a direction to search, starting at the currently
     * selected anchor. The next anchor matching one of the types in the
     * anchorTypes bitmask will be returned. If no anchor is found,
     * null will be returned.
     */
    _getNextAnchor: function(dir, anchorTypes) {
        var $anchor,
            i;

        for (i = this._selectedAnchorIndex + dir;
             i >= 0 && i < this._$anchors.length;
             i += dir) {
            $anchor = $(this._$anchors[i]);

            if ($anchor.parents('tr').hasClass('dimmed')) {
                continue;
            }

            if (((anchorTypes & this.ANCHOR_COMMENT) &&
                 $anchor.hasClass('commentflag-anchor')) ||
                ((anchorTypes & this.ANCHOR_FILE) &&
                 $anchor.hasClass('file-anchor')) ||
                ((anchorTypes & this.ANCHOR_CHUNK) &&
                 $anchor.hasClass('chunk-anchor'))) {
                return $anchor;
            }
        }

        return null;
    },

    /*
     * Selects the previous file's header on the page.
     */
    _selectPreviousFile: function() {
        this.selectAnchor(this._getNextAnchor(this.SCROLL_BACKWARD,
                                              this.ANCHOR_FILE));
    },

    /*
     * Selects the next file's header on the page.
     */
    _selectNextFile: function() {
        this.selectAnchor(this._getNextAnchor(this.SCROLL_FORWARD,
                                              this.ANCHOR_FILE));
    },

    /*
     * Selects the previous diff chunk on the page.
     */
    _selectPreviousDiff: function() {
        this.selectAnchor(
            this._getNextAnchor(this.SCROLL_BACKWARD,
                                this.ANCHOR_CHUNK | this.ANCHOR_FILE));
    },

    /*
     * Selects the next diff chunk on the page.
     */
    _selectNextDiff: function() {
        this.selectAnchor(
            this._getNextAnchor(this.SCROLL_FORWARD,
                                this.ANCHOR_CHUNK | this.ANCHOR_FILE));
    },

    /*
     * Selects the previous comment on the page.
     */
    _selectPreviousComment: function() {
        this.selectAnchor(
            this._getNextAnchor(this.SCROLL_BACKWARD, this.ANCHOR_COMMENT));
    },

    /*
     * Selects the next comment on the page.
     */
    _selectNextComment: function() {
        this.selectAnchor(
            this._getNextAnchor(this.SCROLL_FORWARD, this.ANCHOR_COMMENT));
    },

    /*
     * Re-centers the currently selected area on the page.
     */
    _recenterSelected: function() {
        this.selectAnchor($(this._$anchors[this._selectedAnchorIndex]));
    },

   /*
    * Creates a comment for a chunk of a diff
    */
    _createComment: function() {
        var chunkID = this._highlightedChunk[0].id,
            chunkElement = document.getElementById(chunkID),
            lineElements,
            beginLineNum,
            beginNode,
            endLineNum,
            endNode;

        if (chunkElement) {
            lineElements = chunkElement.getElementsByTagName('tr');
            beginLineNum = lineElements[0].getAttribute("line");
            beginNode = lineElements[0].cells[2];
            endLineNum = lineElements[lineElements.length-1]
                .getAttribute("line");
            endNode = lineElements[lineElements.length-1].cells[2];

            _.each(this._diffReviewableViews, function(diffReviewableView) {
                if ($.contains(diffReviewableView.el, beginNode)){
                    diffReviewableView.createComment(beginLineNum, endLineNum,
                                                     beginNode, endNode);
                }
            });
        }
    },

    /*
     * Toggles the display of diff chunks that only contain whitespace changes.
     */
    _toggleWhitespaceOnlyChunks: function() {
        _.each(this._diffReviewableViews, function(diffReviewableView) {
            diffReviewableView.toggleWhitespaceOnlyChunks();
        });

        this._$controls.find('.ws').toggle();

        return false;
    },

    /*
     * Toggles the display of extra whitespace highlights on diffs.
     *
     * A cookie will be set to the new whitespace display setting, so that
     * the new option will be the default when viewing diffs.
     */
    _toggleShowExtraWhitespace: function() {
        this._$controls.find('.ew').toggle();
        RB.UserSession.instance.toggleAttr('diffsShowExtraWhitespace');

        return false;
    },

    /*
     * Callback for when a new revision is selected.
     *
     * This supports both single revisions and interdiffs. If `base` is 0, a
     * single revision is selected. If not, the interdiff between `base` and
     * `tip` will be shown.
     *
     * This will always implicitly navigate to page 1 of any paginated diffs.
     */
    _onRevisionSelected: function(revisions) {
        var base = revisions[0],
            tip = revisions[1];

        if (base === 0) {
            this.router.navigate(tip + '/', {trigger: true});
        } else {
            this.router.navigate(base + '-' + tip + '/', {trigger: true});
        }
    },

    /*
     * Callback for when a new page is selected.
     *
     * Navigates to the same revision with a different page number.
     */
    _onPageSelected: function(scroll, page) {
        var revision = this.model.get('revision'),
            url = revision.get('revision');

        if (revision.get('interdiffRevision') !== null) {
            url += '-' + revision.get('interdiffRevision');
        }

        if (scroll) {
            this.selectAnchorByName('index_header', true);
        }

        url += '/?page=' + page;
        this.router.navigate(url, {trigger: true});
    },

    /*
     * Load a given revision.
     *
     * This supports both single revisions and interdiffs. If `base` is 0, a
     * single revision is selected. If not, the interdiff between `base` and
     * `tip` will be shown.
     */
    _loadRevision: function(base, tip, page) {
        var reviewRequestURL = _.result(this.reviewRequest, 'url'),
            contextURL = reviewRequestURL + 'diff-context/',
            $downloadLink = $('#download-diff');

        if (base === 0) {
            contextURL += '?revision=' + tip;
            $downloadLink.show();
        } else {
            contextURL += '?revision=' + base + '&interdiff-revision=' + tip;
            $downloadLink.hide();
        }

        if (page !== 1) {
            contextURL += '&page=' + page;
        }

        $.ajax(contextURL).done(_.bind(function(rsp) {
            _.each(this._diffReviewableViews, function(diffReviewableView) {
                diffReviewableView.remove();
            });
            this._diffReviewableViews = [];

            this.model.set(this.model.parse(rsp.diff_context));
        }, this));
    }
});
_.extend(RB.DiffViewerPageView.prototype, RB.KeyBindingsMixin);<|MERGE_RESOLUTION|>--- conflicted
+++ resolved
@@ -80,29 +80,7 @@
         });
 
         /*
-<<<<<<< HEAD
-         * If we have "index_header" or a file+line hash in the location,
-         * strip it off. Backbone's router makes use of the hash to try to
-         * be backwards compatible with browsers that don't support the
-         * history API, but we don't care about those, and if it's present
-         * when we call start(), it will change the page's URL to be
-         * /diff/index_header, which isn't a valid URL.
-         */
-        if (window.location.hash) {
-            window.location.replace('#');
-        }
-
         /*
-         * Backbone will attempt to convert the hash to part of the page
-         * URL, stripping away the "#". This will result in a URL pointing
-         * to an incorrect, possible non-existent diff revision. We need to
-         * temporarily remove the hash and put it back after calling
-         * Backbone.history.start.
-         */
-        hash = location.hash;
-        location.hash = '';
-
-=======
          * Begin managing the URL history for the page, so that we can
          * switch revisions and handle pagination while keeping the history
          * clean and the URLs representative of the current state.
@@ -116,7 +94,6 @@
          * new one that, amongst other things, contains the hash present
          * when the page was loaded.
          */
->>>>>>> 7738d0af
         Backbone.history.start({
             pushState: true,
             hashChange: false,
