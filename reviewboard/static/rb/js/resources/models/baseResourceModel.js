--- conflicted
+++ resolved
@@ -594,11 +594,7 @@
             data = options.data || {};
 
             if (!_.isEmpty(this.extraQueryArgs)) {
-<<<<<<< HEAD
-                _.extend(data, this.extraQueryArgs);
-=======
                 data = _.extend({}, this.extraQueryArgs, data);
->>>>>>> 4a4ae4dd
             }
         } else {
             data = options.form ? null
