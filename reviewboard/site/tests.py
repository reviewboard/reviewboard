from __future__ import unicode_literals

from django.contrib.auth.models import AnonymousUser, Permission, User
from django.core.urlresolvers import ResolverMatch
from django.http import HttpRequest, HttpResponse, HttpResponseRedirect
from django.template import Context, Template
from django.test.client import RequestFactory
from django.views.generic.base import View
from djblets.features.testing import override_feature_check
from djblets.testing.decorators import add_fixtures

from reviewboard.accounts.models import LocalSiteProfile
from reviewboard.oauth.features import oauth2_service_feature
from reviewboard.oauth.models import Application
from reviewboard.site.context_processors import AllPermsWrapper
from reviewboard.site.middleware import LocalSiteMiddleware
from reviewboard.site.mixins import CheckLocalSiteAccessViewMixin
from reviewboard.site.models import LocalSite
from reviewboard.site.urlresolvers import local_site_reverse
from reviewboard.testing.testcase import TestCase


class BasicTests(TestCase):
    """Tests basic LocalSite functionality"""
    fixtures = ['test_users', 'test_site']

    def test_access(self):
        """Test LocalSite.is_accessible_by"""
        doc = User.objects.get(username="doc")
        dopey = User.objects.get(username="dopey")
        site = LocalSite.objects.get(name="local-site-1")

        self.assertTrue(site.is_accessible_by(doc))
        self.assertFalse(site.is_accessible_by(dopey))

    def test_access_with_public(self):
        """Test LocalSite.is_accessible_by with public LocalSites"""
        doc = User.objects.get(username="doc")
        dopey = User.objects.get(username="dopey")
        site = LocalSite.objects.get(name="local-site-1")
        site.public = True

        self.assertTrue(site.is_accessible_by(doc))
        self.assertTrue(site.is_accessible_by(dopey))

    def test_local_site_reverse_with_no_local_site(self):
        """Testing local_site_reverse with no local site"""
        request = HttpRequest()

        self.assertEqual(local_site_reverse('dashboard'),
                         '/dashboard/')
        self.assertEqual(local_site_reverse('dashboard', request=request),
                         '/dashboard/')
        self.assertEqual(local_site_reverse('user', args=['sample-user']),
                         '/users/sample-user/')
        self.assertEqual(
            local_site_reverse('user', kwargs={'username': 'sample-user'}),
            '/users/sample-user/')

    def test_local_site_reverse_with_local_site(self):
        """Testing local_site_reverse with a local site"""
        request = HttpRequest()
        request.GET['local_site_name'] = 'test'

        self.assertEqual(local_site_reverse('dashboard', request=request),
                         '/dashboard/')
        self.assertEqual(local_site_reverse('user', args=['sample-user'],
                                            request=request),
                         '/users/sample-user/')
        self.assertEqual(
            local_site_reverse('user', kwargs={'username': 'sample-user'},
                               request=request),
            '/users/sample-user/')


class LocalSiteMiddlewareTests(TestCase):
    """Unit tests for reviewboard.site.middleware.LocalSiteMiddleware."""

    def setUp(self):
        super(LocalSiteMiddlewareTests, self).setUp()

        self.middleware = LocalSiteMiddleware()

    def test_request_local_site_empty(self):
        """Testing LocalSiteMiddleware's request.local_site with no LocalSite
        """
        request = HttpRequest()
        self.middleware.process_view(request=request, view_func=None,
                                     view_args=None, view_kwargs={})

        self.assertTrue(hasattr(request, '_local_site_name'))
        self.assertTrue(hasattr(request, 'local_site'))
        self.assertIsNone(request._local_site_name)
        self.assertIsNone(request.local_site)

    def test_request_local_site_not_empty(self):
        """Testing LocalSiteMiddleware's request.local_site with a LocalSite"""
        local_site = LocalSite.objects.create(name='test-site')

        request = HttpRequest()
        self.middleware.process_view(
            request=request,
            view_func=None,
            view_args=None,
            view_kwargs={
                'local_site_name': local_site.name,
            })

        self.assertTrue(hasattr(request, '_local_site_name'))
        self.assertTrue(hasattr(request, 'local_site'))
        self.assertEqual(request._local_site_name, 'test-site')
        self.assertEqual(request.local_site, local_site)


class PermissionWrapperTests(TestCase):
    """Testing the LocalSite-aware permissions wrapper."""
    def setUp(self):
        super(PermissionWrapperTests, self).setUp()

        self.user = User.objects.get(username='doc')
        self.assertFalse(self.user.is_superuser)

    @add_fixtures(['test_users', 'test_site'])
    def test_lookup_global_permission(self):
        """Testing AllPermsWrapper with global permission lookup"""
        self.user.user_permissions.add(
            Permission.objects.get(codename='delete_reviewrequest'))

        perms = AllPermsWrapper(self.user, self.local_site_name)

        self.assertIn('reviews.delete_reviewrequest', perms)
        self.assertNotIn('reviews.fake_permission', perms)

    @add_fixtures(['test_users', 'test_site'])
    def test_lookup_site_permission(self):
        """Testing AllPermsWrapper with site permission lookup"""
        local_site = LocalSite.objects.get(name=self.local_site_name)

        local_site_profile = LocalSiteProfile.objects.create(
            user=self.user,
            profile=self.user.get_profile(),
            local_site=local_site)
        local_site_profile.permissions['reviews.can_change_status'] = True
        local_site_profile.save()

        perms = AllPermsWrapper(self.user, self.local_site_name)

        self.assertIn('reviews.can_change_status', perms)
        self.assertNotIn('reviews.fake_permission', perms)


class AdminPermissionTests(TestCase):
    fixtures = ['test_users', 'test_site']

    def setUp(self):
        super(AdminPermissionTests, self).setUp()

        self.user = User.objects.get(username='doc')
        self.assertFalse(self.user.is_superuser)

        self.local_site = LocalSite.objects.get(name=self.local_site_name)
        self.local_site.admins.add(self.user)

    def test_assigned_permissions(self):
        """Testing LocalSite assigned admin permissions"""
        self.assertTrue(self.user.has_perm(
            'hostingsvcs.change_hostingserviceaccount', self.local_site))
        self.assertTrue(self.user.has_perm(
            'hostingsvcs.create_hostingserviceaccount', self.local_site))
        self.assertTrue(self.user.has_perm(
            'reviews.can_change_status', self.local_site))
        self.assertTrue(self.user.has_perm(
            'reviews.can_edit_reviewrequest', self.local_site))
        self.assertTrue(self.user.has_perm(
            'reviews.can_submit_as_another_user', self.local_site))
        self.assertTrue(self.user.has_perm(
            'reviews.change_default_reviewer', self.local_site))
        self.assertTrue(self.user.has_perm(
            'reviews.add_group', self.local_site))
        self.assertTrue(self.user.has_perm(
            'reviews.change_group', self.local_site))
        self.assertTrue(self.user.has_perm(
            'reviews.delete_file', self.local_site))
        self.assertTrue(self.user.has_perm(
            'reviews.delete_screenshot', self.local_site))
        self.assertTrue(self.user.has_perm(
            'scmtools.add_repository', self.local_site))
        self.assertTrue(self.user.has_perm(
            'scmtools.change_repository', self.local_site))

    def test_invalid_permissions(self):
        """Testing LocalSite invalid admin permissions"""
        self.assertFalse(self.user.has_perm(
            'reviews.delete_reviewrequest', self.local_site))
        self.assertFalse(self.user.has_perm(
            'dummy.permission', self.local_site))


class TemplateTagTests(TestCase):
    def test_local_site_url_with_no_local_site(self):
        """Testing localsite's {% url %} with no local site"""
        context = Context({})

        t = Template('{% url "dashboard" %}')
        self.assertEqual(t.render(context), '/dashboard/')

        t = Template('{% url "user" "sample-user" %}')
        self.assertEqual(t.render(context), '/users/sample-user/')

    def test_local_site_url_with_local_site(self):
        """Testing localsite's {% url %} with local site"""

        # Make sure that {% url %} is registered as a built-in tag.
        from reviewboard.site import templatetags

        context = Context({
            'local_site_name': 'test',
        })

        t = Template('{% url "dashboard" %}')
        self.assertEqual(t.render(context), '/s/test/dashboard/')

        t = Template('{% url "user" "sample-user" %}')
        self.assertEqual(t.render(context), '/s/test/users/sample-user/')


class CheckLocalSiteAccessViewMixinTests(TestCase):
    """Unit tests for CheckLocalSiteAccessViewMixin."""

    @add_fixtures(['test_site', 'test_users'])
    def test_dispatch_with_local_site_and_allowed(self):
        """Testing CheckLocalSiteAccessViewMixin.dispatch with LocalSite and
        access allowed
        """
        class MyView(CheckLocalSiteAccessViewMixin, View):
            def get(view, *args, **kwargs):
                self.assertIsNotNone(view.local_site)
                self.assertEqual(view.local_site.name, 'local-site-1')

                return HttpResponse('success')

        request = RequestFactory().request()
        request.local_site = LocalSite.objects.get(name='local-site-1')
        request.user = request.local_site.users.all()[0]

        view = MyView.as_view()
        response = view(request, local_site_name='local-site-1')

        self.assertEqual(response.status_code, 200)
        self.assertEqual(response.content, 'success')

    @add_fixtures(['test_site', 'test_users'])
    def test_dispatch_with_local_site_and_not_allowed(self):
        """Testing CheckLocalSiteAccessViewMixin.dispatch with LocalSite and
        access not allowed
        """
        class MyView(CheckLocalSiteAccessViewMixin, View):
            def get(view, *args, **kwargs):
                self.assertIsNotNone(view.local_site)
                self.assertEqual(view.local_site.name, 'local-site-1')

                return HttpResponse('success')

        view = MyView.as_view()

        request = RequestFactory().request()
        request.resolver_match = ResolverMatch(view, [], {})
        request.local_site = LocalSite.objects.get(name='local-site-1')
<<<<<<< HEAD
        request.user = User.objects.create(username='test123')
=======
        request.user = User.objects.create_user(username='test123',
                                                email='test123@example.com')
>>>>>>> 16d0695b

        response = view(request, local_site_name='local-site-1')
        self.assertEqual(response.status_code, 403)

    @add_fixtures(['test_site'])
    def test_dispatch_with_local_site_and_anonymous(self):
        """Testing CheckLocalSiteAccessViewMixin.dispatch with LocalSite and
        anonymous user
        """
        class MyView(CheckLocalSiteAccessViewMixin, View):
            def get(view, *args, **kwargs):
                self.assertIsNotNone(view.local_site)
                self.assertEqual(view.local_site.name, 'local-site-1')

                return HttpResponse('success')

        view = MyView.as_view()

        request = RequestFactory().request()
        request.resolver_match = ResolverMatch(view, [], {})
        request.local_site = LocalSite.objects.get(name='local-site-1')
        request.user = AnonymousUser()

        response = view(request, local_site_name='local-site-1')
        self.assertIsInstance(response, HttpResponseRedirect)

    @add_fixtures(['test_site', 'test_users'])
    def test_dispatch_with_no_local_site(self):
        """Testing CheckLocalSiteAccessViewMixin.dispatch with no LocalSite"""
        class MyView(CheckLocalSiteAccessViewMixin, View):
            def get(view, *args, **kwargs):
                self.assertIsNone(view.local_site)

                return HttpResponse('success')

        view = MyView.as_view()

        request = RequestFactory().request()
        request.resolver_match = ResolverMatch(view, [], {})
        request.local_site = None
        request.user = User.objects.get(username='doc')

        response = view(request)
        self.assertEqual(response.status_code, 200)
        self.assertEqual(response.content, 'success')


class OAuth2ApplicationTests(TestCase):
    """Testing Applicications assigned to a Local Site."""

    fixtures = ['test_users', 'test_site']

    def test_disable_reassign_to_admin(self):
        """Testing an Application is disabled and re-assigned to a Local Site
        admin when its owner is removed from a Local Site
        """
        with override_feature_check(oauth2_service_feature.feature_id, True):
            local_site = LocalSite.objects.get(pk=1)
            user = User.objects.get(username='doc')
            admin = User.objects.get(username='admin')
            application = self.create_oauth_application(user=user,
                                                        local_site=local_site)

            local_site.users.remove(user)

            application = Application.objects.get(pk=application.pk)
            self.assertTrue(application.is_disabled_for_security)
            self.assertEqual(application.original_user_id, user.pk)
            self.assertEqual(application.user_id, admin.pk)
            self.assertFalse(application.enabled)<|MERGE_RESOLUTION|>--- conflicted
+++ resolved
@@ -266,12 +266,8 @@
         request = RequestFactory().request()
         request.resolver_match = ResolverMatch(view, [], {})
         request.local_site = LocalSite.objects.get(name='local-site-1')
-<<<<<<< HEAD
-        request.user = User.objects.create(username='test123')
-=======
         request.user = User.objects.create_user(username='test123',
                                                 email='test123@example.com')
->>>>>>> 16d0695b
 
         response = view(request, local_site_name='local-site-1')
         self.assertEqual(response.status_code, 403)
