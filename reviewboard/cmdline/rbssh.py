#!/usr/bin/env python
#
# rbssh.py -- A custom SSH client for use in Review Board.
#
# This is used as an ssh replacement that can be used across platforms with
# a custom .ssh directory. OpenSSH doesn't respect $HOME, instead reading
# /etc/passwd directly, which causes problems for us. Using rbssh, we can
# work around this.
#
#
# Copyright (c) 2010-2011  Beanbag, Inc.
#
# Permission is hereby granted, free of charge, to any person obtaining
# a copy of this software and associated documentation files (the
# "Software"), to deal in the Software without restriction, including
# without limitation the rights to use, copy, modify, merge, publish,
# distribute, sublicense, and/or sell copies of the Software, and to
# permit persons to whom the Software is furnished to do so, subject to
# the following conditions:
#
# The above copyright notice and this permission notice shall be included
# in all copies or substantial portions of the Software.
#
# THE SOFTWARE IS PROVIDED "AS IS", WITHOUT WARRANTY OF ANY KIND,
# EXPRESS OR IMPLIED, INCLUDING BUT NOT LIMITED TO THE WARRANTIES OF
# MERCHANTABILITY, FITNESS FOR A PARTICULAR PURPOSE AND NONINFRINGEMENT.
# IN NO EVENT SHALL THE AUTHORS OR COPYRIGHT HOLDERS BE LIABLE FOR ANY
# CLAIM, DAMAGES OR OTHER LIABILITY, WHETHER IN AN ACTION OF CONTRACT,
# TORT OR OTHERWISE, ARISING FROM, OUT OF OR IN CONNECTION WITH THE
# SOFTWARE OR THE USE OR OTHER DEALINGS IN THE SOFTWARE.
#

from __future__ import unicode_literals

import getpass
import logging
import os
import select
import sys
from optparse import OptionParser

if 'RBSITE_PYTHONPATH' in os.environ:
    for path in reversed(os.environ['RBSITE_PYTHONPATH'].split(':')):
        sys.path.insert(1, path)

import paramiko

from reviewboard import get_version_string
from reviewboard.scmtools.core import SCMTool
from reviewboard.ssh.client import SSHClient


DEBUG = os.getenv('DEBUG_RBSSH')
DEBUG_LOGDIR = os.getenv('RBSSH_LOG_DIR')

SSH_PORT = 22

options = None


class PlatformHandler(object):
    """A generic base class for wrapping platform-specific operations.

    This should be subclassed for each major platform.
    """

    def __init__(self, channel):
        """Initialize the handler."""
        self.channel = channel

    def shell(self):
        """Open a shell."""
        raise NotImplementedError

    def transfer(self):
        """Transfer data over the channel."""
        raise NotImplementedError

    def process_channel(self, channel):
        """Process the given channel."""
        if channel.closed:
            return False

        logging.debug('!! process_channel\n')
        if channel.recv_ready():
            data = channel.recv(4096)

            if not data:
                logging.debug('!! stdout empty\n')
                return False

            sys.stdout.write(data)
            sys.stdout.flush()

        if channel.recv_stderr_ready():
            data = channel.recv_stderr(4096)

            if not data:
                logging.debug('!! stderr empty\n')
                return False

            sys.stderr.write(data)
            sys.stderr.flush()

        if channel.exit_status_ready():
            logging.debug('!!! exit_status_ready\n')
            return False

        return True

    def process_stdin(self, channel):
        """Read data from stdin and send it over the channel."""
        logging.debug('!! process_stdin\n')

        try:
            buf = os.read(sys.stdin.fileno(), 1)
        except OSError:
            buf = None

        if not buf:
            logging.debug('!! stdin empty\n')
            return False

        channel.send(buf)

        return True


class PosixHandler(PlatformHandler):
    """A platform handler for POSIX-type platforms."""

    def shell(self):
        """Open a shell."""
        import termios
        import tty

        oldtty = termios.tcgetattr(sys.stdin)

        try:
            tty.setraw(sys.stdin.fileno())
            tty.setcbreak(sys.stdin.fileno())

            self.handle_communications()
        finally:
            termios.tcsetattr(sys.stdin, termios.TCSADRAIN, oldtty)

    def transfer(self):
        """Transfer data over the channel."""
        import fcntl

        fd = sys.stdin.fileno()
        fl = fcntl.fcntl(fd, fcntl.F_GETFL)
        fcntl.fcntl(fd, fcntl.F_SETFL, fl | os.O_NONBLOCK)

        self.handle_communications()

    def handle_communications(self):
        """Handle any pending data over the channel or stdin."""
        while True:
            rl, wl, el = select.select([self.channel, sys.stdin], [], [])

            if self.channel in rl:
                if not self.process_channel(self.channel):
                    break

            if sys.stdin in rl:
                if not self.process_stdin(self.channel):
                    self.channel.shutdown_write()
                    break


class WindowsHandler(PlatformHandler):
    """A platform handler for Microsoft Windows platforms."""

    def shell(self):
        """Open a shell."""
        self.handle_communications()

    def transfer(self):
        """Transfer data over the channel."""
        self.handle_communications()

    def handle_communications(self):
        """Handle any pending data over the channel or stdin."""
        import threading

        logging.debug('!! begin_windows_transfer\n')

        self.channel.setblocking(0)

        def writeall(channel):
            while self.process_channel(channel):
                pass

            logging.debug('!! Shutting down reading\n')
            channel.shutdown_read()

        writer = threading.Thread(target=writeall, args=(self.channel,))
        writer.start()

        try:
            while self.process_stdin(self.channel):
                pass
        except EOFError:
            pass

        logging.debug('!! Shutting down writing\n')
        self.channel.shutdown_write()


def print_version(option, opt, value, parser):
    """Print the current version and exit."""
    parser.print_version()
    sys.exit(0)


def parse_options(args):
    """Parse the given arguments into the global ``options`` dictionary."""
    global options

    hostname = None

    parser = OptionParser(usage='%prog [options] [user@]hostname [command]',
                          version='%prog ' + get_version_string())
    parser.disable_interspersed_args()
    parser.add_option('-l',
                      dest='username', metavar='USERNAME', default=None,
                      help='the user to log in as on the remote machine')
    parser.add_option('-p', '--port',
                      type='int', dest='port', metavar='PORT', default=None,
                      help='the port to connect to')
    parser.add_option('-q', '--quiet',
                      action='store_true', dest='quiet', default=False,
                      help='suppress any unnecessary output')
    parser.add_option('-s',
                      dest='subsystem', metavar='SUBSYSTEM', default=None,
                      nargs=2,
                      help='the subsystem to use (ssh or sftp)')
    parser.add_option('-V',
                      action='callback', callback=print_version,
                      help='display the version information and exit')
    parser.add_option('--rb-disallow-agent',
                      action='store_false', dest='allow_agent',
                      default=os.getenv('RBSSH_ALLOW_AGENT') != '0',
                      help='disable using the SSH agent for authentication')
    parser.add_option('--rb-local-site',
                      dest='local_site_name', metavar='NAME',
                      default=os.getenv('RB_LOCAL_SITE'),
                      help='the local site name containing the SSH keys to '
                           'use')

    (options, args) = parser.parse_args(args)

    if options.subsystem:
        if len(options.subsystem) != 2:
            parser.error('-s requires a hostname and a valid subsystem')
        elif options.subsystem[1] not in ('sftp', 'ssh'):
            parser.error('Invalid subsystem %s' % options.subsystem[1])

        hostname, options.subsystem = options.subsystem

    if len(args) == 0 and not hostname:
        parser.print_help()
        sys.exit(1)

    if not hostname:
        hostname = args[0]
        args = args[1:]

    if options.port:
        port = options.port
    else:
        port = SSH_PORT

    return hostname, port, args


def main():
<<<<<<< HEAD
    """Run the application."""
=======
    os.environ.setdefault('DJANGO_SETTINGS_MODULE', 'reviewboard.settings')

>>>>>>> e733d341
    if DEBUG:
        pid = os.getpid()
        log_filename = 'rbssh-%s.log' % pid

        if DEBUG_LOGDIR:
            log_path = os.path.join(DEBUG_LOGDIR, log_filename)
        else:
            log_path = log_filename

        logging.basicConfig(level=logging.DEBUG,
                            format='%(asctime)s %(name)-18s %(levelname)-8s '
                                   '%(message)s',
                            datefmt='%m-%d %H:%M',
                            filename=log_path,
                            filemode='w')

        logging.debug('%s' % sys.argv)
        logging.debug('PID %s' % pid)

    ch = logging.StreamHandler()
    ch.setLevel(logging.INFO)
    ch.setFormatter(logging.Formatter('%(message)s'))
    ch.addFilter(logging.Filter('root'))
    logging.getLogger('').addHandler(ch)

    path, port, command = parse_options(sys.argv[1:])

    if '://' not in path:
        path = 'ssh://' + path

    username, hostname = SCMTool.get_auth_from_uri(path, options.username)

    if username is None:
        username = getpass.getuser()

    logging.debug('!!! %s, %s, %s' % (hostname, username, command))

    client = SSHClient(namespace=options.local_site_name)
    client.set_missing_host_key_policy(paramiko.WarningPolicy())

    attempts = 0
    password = None

    key = client.get_user_key()

    while True:
        try:
            client.connect(hostname, port, username=username,
                           password=password, pkey=key,
                           allow_agent=options.allow_agent)
            break
        except paramiko.AuthenticationException as e:
            if attempts == 3 or not sys.stdin.isatty():
                logging.error('Too many authentication failures for %s' %
                              username)
                sys.exit(1)

            attempts += 1
            password = getpass.getpass("%s@%s's password: " %
                                       (username, hostname))
        except paramiko.SSHException as e:
            logging.error('Error connecting to server: %s' % e)
            sys.exit(1)
        except Exception as e:
            logging.error('Unknown exception during connect: %s (%s)' %
                          (e, type(e)))
            sys.exit(1)

    transport = client.get_transport()
    channel = transport.open_session()

    if sys.platform in ('cygwin', 'win32'):
        logging.debug('!!! Using WindowsHandler')
        handler = WindowsHandler(channel)
    else:
        logging.debug('!!! Using PosixHandler')
        handler = PosixHandler(channel)

    if options.subsystem == 'sftp':
        logging.debug('!!! Invoking sftp subsystem')
        channel.invoke_subsystem('sftp')
        handler.transfer()
    elif command:
        logging.debug('!!! Sending command %s' % command)
        channel.exec_command(' '.join(command))
        handler.transfer()
    else:
        logging.debug('!!! Opening shell')
        channel.get_pty()
        channel.invoke_shell()
        handler.shell()

    logging.debug('!!! Done')
    status = channel.recv_exit_status()
    client.close()

    return status


if __name__ == '__main__':
    main()


# ... with blackjack, and hookers.<|MERGE_RESOLUTION|>--- conflicted
+++ resolved
@@ -276,12 +276,9 @@
 
 
 def main():
-<<<<<<< HEAD
     """Run the application."""
-=======
     os.environ.setdefault('DJANGO_SETTINGS_MODULE', 'reviewboard.settings')
 
->>>>>>> e733d341
     if DEBUG:
         pid = os.getpid()
         log_filename = 'rbssh-%s.log' % pid
