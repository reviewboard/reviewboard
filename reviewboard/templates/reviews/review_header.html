{% load i18n %}
{% load djblets_utils %}

{% if review_request.status == 'S' %}
<div class="banner" id="submitted-banner">
 <h1>{% trans "This change has been marked as submitted." %}</h1>
<<<<<<< HEAD
{% if request.user == review_request.submitter or perms.reviews.can_change_status %}
=======
{% ifuserorperm review_request.submitter_id "reviews.can_change_status" %}
>>>>>>> cba6da30
 <input type="submit" id="btn-review-request-reopen"
  value="{% trans "Reopen for Review" %}" />
 <p><label for="changedescription">{% trans "Describe the submission (optional):" %}</label></p>
 <pre id="changedescription" class="editable">{{close_description}}</pre>
<<<<<<< HEAD
{% elif close_description %}
=======
{% endifuserorperm %}
{% ifnotuserandperm review_request.submitter_id "reviews.can_change_status" %}
{%  if close_description %}
>>>>>>> cba6da30
 <pre id="changedescription">{{close_description}}</pre>
{% endif %}
</div>
{% elif review_request.status == 'D' %}
<div class="banner" id="discard-banner">
 <h1>{% trans "This change has been discarded." %}</h1>
<<<<<<< HEAD
{% if request.user == review_request.submitter %}
 <input type="submit" id="btn-review-request-reopen"
  value="{% trans "Reopen for Review" %}" />
{% endif %}
{% if request.user == review_request.submitter or perms.reviews.can_change_status %}
 <p><label for="changedescription">{% trans "Describe the reason it's discarded (optional):" %}</label></p>
 <pre id="changedescription" class="editable">{{close_description}}</pre>
{% elif close_description %}
=======
{% ifequal request.user.pk review_request.submitter_id %}
 <input type="submit" id="btn-review-request-reopen"
  value="{% trans "Reopen for Review" %}" />
{% endifequal %}
{% ifuserorperm review_request.submitter_id "reviews.can_change_status" %}
 <p><label for="changedescription">{% trans "Describe the reason it's discarded (optional):" %}</label></p>
 <pre id="changedescription" class="editable">{{close_description}}</pre>
{% endifuserorperm %}
{% ifnotuserandperm review_request.submitter_id "reviews.can_change_status" %}
{%  if close_description %}
>>>>>>> cba6da30
 <pre id="changedescription">{{close_description}}</pre>
{% endif %}
</div>
<<<<<<< HEAD
{% else %}{# pending review #}
{%  if request.user == review_request.submitter or perms.reviews.can_edit_reviewrequest %}
=======
{%  else %}
{%  ifuserorperm review_request.submitter_id "reviews.can_edit_reviewrequest" %}
>>>>>>> cba6da30
<div class="banner" id="draft-banner" style="display:none;">
{%   if review_request.public %}
 <h1>{% trans "This review request is a draft." %}</h1>
 {% trans "Be sure to publish when finished." %}
 <input type="button" id="btn-draft-publish"
  value="{% trans "Publish Changes" %}" />
 <input type="button" id="btn-draft-discard"
  value="{% trans "Discard Draft" %}" />
 <p><label for="changedescription">{% trans "Describe your changes (optional):" %}</label></p>
 <pre id="changedescription" class="editable">{% if draft.changedesc %}{{draft.changedesc.text}}{% endif %}</pre>
{%   else %}
 <h1>{% trans "This review request is not yet public." %}</h1>
 {% trans "Be sure to publish when finished." %}
 <input type="button" id="btn-draft-publish"
  value="{% trans "Publish" %}" />
 <input type="button" id="btn-review-request-discard"
  value="{% trans "Discard Review Request" %}" />
{%   endif %}
{%  endif %}
</div>
{% endif %}

<<<<<<< HEAD
{% if request.user == review_request.submitter or perms.reviews.can_edit_reviewrequest and review_request.status == 'P'%}
{%  if draft or not review_request.public %}
=======
{% ifuserorperm review_request.submitter_id "reviews.can_edit_reviewrequest" %}
{%  ifequal review_request.status 'P' %}
{%   if draft or not review_request.public %}
>>>>>>> cba6da30
<script type="text/javascript">
  $("#draft-banner").show();
</script>
{%  endif %}
{% endif %}<|MERGE_RESOLUTION|>--- conflicted
+++ resolved
@@ -4,59 +4,31 @@
 {% if review_request.status == 'S' %}
 <div class="banner" id="submitted-banner">
  <h1>{% trans "This change has been marked as submitted." %}</h1>
-<<<<<<< HEAD
-{% if request.user == review_request.submitter or perms.reviews.can_change_status %}
-=======
-{% ifuserorperm review_request.submitter_id "reviews.can_change_status" %}
->>>>>>> cba6da30
+{% if request.user.pk == review_request.submitter_id or perms.reviews.can_change_status %}
  <input type="submit" id="btn-review-request-reopen"
   value="{% trans "Reopen for Review" %}" />
  <p><label for="changedescription">{% trans "Describe the submission (optional):" %}</label></p>
  <pre id="changedescription" class="editable">{{close_description}}</pre>
-<<<<<<< HEAD
 {% elif close_description %}
-=======
-{% endifuserorperm %}
-{% ifnotuserandperm review_request.submitter_id "reviews.can_change_status" %}
-{%  if close_description %}
->>>>>>> cba6da30
  <pre id="changedescription">{{close_description}}</pre>
 {% endif %}
 </div>
 {% elif review_request.status == 'D' %}
 <div class="banner" id="discard-banner">
  <h1>{% trans "This change has been discarded." %}</h1>
-<<<<<<< HEAD
-{% if request.user == review_request.submitter %}
+{% if request.user.pk == review_request.submitter_id %}
  <input type="submit" id="btn-review-request-reopen"
   value="{% trans "Reopen for Review" %}" />
 {% endif %}
-{% if request.user == review_request.submitter or perms.reviews.can_change_status %}
+{% if request.user.pk == review_request.submitter_id or perms.reviews.can_change_status %}
  <p><label for="changedescription">{% trans "Describe the reason it's discarded (optional):" %}</label></p>
  <pre id="changedescription" class="editable">{{close_description}}</pre>
 {% elif close_description %}
-=======
-{% ifequal request.user.pk review_request.submitter_id %}
- <input type="submit" id="btn-review-request-reopen"
-  value="{% trans "Reopen for Review" %}" />
-{% endifequal %}
-{% ifuserorperm review_request.submitter_id "reviews.can_change_status" %}
- <p><label for="changedescription">{% trans "Describe the reason it's discarded (optional):" %}</label></p>
- <pre id="changedescription" class="editable">{{close_description}}</pre>
-{% endifuserorperm %}
-{% ifnotuserandperm review_request.submitter_id "reviews.can_change_status" %}
-{%  if close_description %}
->>>>>>> cba6da30
  <pre id="changedescription">{{close_description}}</pre>
 {% endif %}
 </div>
-<<<<<<< HEAD
 {% else %}{# pending review #}
-{%  if request.user == review_request.submitter or perms.reviews.can_edit_reviewrequest %}
-=======
-{%  else %}
-{%  ifuserorperm review_request.submitter_id "reviews.can_edit_reviewrequest" %}
->>>>>>> cba6da30
+{%  if request.user.pk == review_request.submitter_id or perms.reviews.can_edit_reviewrequest %}
 <div class="banner" id="draft-banner" style="display:none;">
 {%   if review_request.public %}
  <h1>{% trans "This review request is a draft." %}</h1>
@@ -79,14 +51,8 @@
 </div>
 {% endif %}
 
-<<<<<<< HEAD
-{% if request.user == review_request.submitter or perms.reviews.can_edit_reviewrequest and review_request.status == 'P'%}
+{% if request.user.pk == review_request.submitter_id or perms.reviews.can_edit_reviewrequest and review_request.status == 'P'%}
 {%  if draft or not review_request.public %}
-=======
-{% ifuserorperm review_request.submitter_id "reviews.can_edit_reviewrequest" %}
-{%  ifequal review_request.status 'P' %}
-{%   if draft or not review_request.public %}
->>>>>>> cba6da30
 <script type="text/javascript">
   $("#draft-banner").show();
 </script>
