--- conflicted
+++ resolved
@@ -6,14 +6,9 @@
 import re
 import warnings
 from contextlib import contextmanager
-<<<<<<< HEAD
 from datetime import datetime, timedelta
-from typing import Callable, Optional, Sequence, TYPE_CHECKING
-=======
-from datetime import timedelta
 from typing import (Any, Callable, Dict, Iterator, List, Optional, Sequence,
                     TYPE_CHECKING, Tuple, Type, Union)
->>>>>>> 4ec2fd75
 from uuid import uuid4
 
 from django.contrib.auth.models import AnonymousUser, Permission, User
@@ -68,8 +63,6 @@
 from reviewboard.webapi.models import WebAPIToken
 
 if TYPE_CHECKING:
-    from datetime import datetime
-
     from django.http import HttpRequest
     from djblets.db.query_comparator import ExpectedQuery
     from djblets.util.typing import JSONDict
@@ -356,21 +349,13 @@
     def create_http_request(
         self,
         path: str = '/',
-<<<<<<< HEAD
-        user: Optional[User] = None,
-=======
         user: Optional[Union[AnonymousUser, User]] = None,
->>>>>>> 4ec2fd75
         method: str = 'get',
         with_local_site: bool = False,
         local_site: Optional[LocalSite] = None,
         resolver_match: Optional[ResolverMatch] = None,
-<<<<<<< HEAD
-        view: Callable = lambda: None,
+        view: Optional[Callable[..., Any]] = None,
         url_name: Optional[str] = None,
-=======
-        view: Optional[Callable[..., Any]] = None,
->>>>>>> 4ec2fd75
         **kwargs,
     ) -> HttpRequest:
         """Create an HttpRequest for testing.
@@ -450,24 +435,15 @@
             local_site_name = local_site.name
 
         if resolver_match is None:
-<<<<<<< HEAD
-            resolver_match = ResolverMatch(func=view,
-                                           args=tuple(),
-                                           kwargs={},
-                                           url_name=url_name)
-
-        request = factory_method(path, **kwargs)
-        request.local_site = local_site
-        request._local_site_name = local_site_name
-=======
             resolver_match = ResolverMatch(
                 func=view or (lambda *args, **kwargs: None),
                 args=(),
-                kwargs={})
+                kwargs={},
+                url_name=url_name)
 
         request: HttpRequest = factory_method(path, **kwargs)
         request.local_site = local_site  # type: ignore
->>>>>>> 4ec2fd75
+        request._local_site_name = local_site_name
         request.resolver_match = resolver_match
         request.user = user or AnonymousUser()
 
@@ -1115,23 +1091,15 @@
 
         return comment
 
-<<<<<<< HEAD
-    def create_file_attachment(self, review_request,
-                               attachment_history=None,
-                               draft=False,
-                               active=True,
-                               with_history=True,
-                               **kwargs):
-=======
     def create_file_attachment(
         self,
         review_request: ReviewRequest,
         attachment_history: Optional[FileAttachmentHistory] = None,
         draft: bool = False,
         active: bool = True,
+        with_history: bool = True,
         **kwargs,
     ) -> FileAttachment:
->>>>>>> 4ec2fd75
         """Create a FileAttachment for testing.
 
         The attachment is tied to the given
@@ -2000,20 +1968,14 @@
                           Q(user__in=target_people or []))),
                     increment_by=count)
 
-<<<<<<< HEAD
             try:
                 local_site_profile = submitter.get_site_profile(
                     local_site,
                     create_if_missing=False)
             except LocalSiteProfile.DoesNotExist:
                 local_site_profile = None
-=======
-            local_site_profile = submitter.get_site_profile(
-                local_site,
-                create_if_missing=False)
         else:
             local_site_profile = None
->>>>>>> 4ec2fd75
 
         if local_site_profile is not None:
             local_site_profile.increment_total_outgoing_request_count(
@@ -2550,13 +2512,9 @@
         if not uuid:
             uuid = str(uuid4())
 
-<<<<<<< HEAD
         attachment_revision = kwargs.pop('attachment_revision', 1)
         draft_caption = kwargs.pop('draft_caption', caption)
-        filename = kwargs.get('filename', '%s-%s' % (uuid, orig_filename))
-=======
         filename = kwargs.get('filename', f'{uuid}-{orig_filename}')
->>>>>>> 4ec2fd75
 
         file_attachment = FileAttachment(
             attachment_revision=attachment_revision,
