"""Review Board version and package information.

These variables and functions can be used to identify the version of
Review Board. They're largely used for packaging purposes.
"""

#: The version of Review Board.
#:
#: This is in the format of:
#:
#: (Major, Minor, Micro, Patch, alpha/beta/rc/final, Release Number, Released)
#:
<<<<<<< HEAD
VERSION = (5, 0, 7, 0, 'alpha', 0, False)
=======
VERSION = (5, 0, 7, 0, 'final', 0, True)
>>>>>>> 3f29b929


def get_version_string():
    """Return the Review Board version as a human-readable string."""
    version = '%s.%s' % (VERSION[0], VERSION[1])

    if VERSION[2] or VERSION[3]:
        version += ".%s" % VERSION[2]

    if VERSION[3]:
        version += ".%s" % VERSION[3]

    if VERSION[4] != 'final':
        if VERSION[4] == 'rc':
            version += ' RC%s' % VERSION[5]
        else:
            version += ' %s %s' % (VERSION[4], VERSION[5])

    if not is_release():
        version += " (dev)"

    return version


def get_package_version():
    """Return the Review Board version as a Python package version string.

    Returns:
        unicode:
        The Review Board package version.
    """
    version = '%s.%s' % (VERSION[0], VERSION[1])

    if VERSION[2] or VERSION[3]:
        version = '%s.%s' % (version, VERSION[2])

    if VERSION[3]:
        version = '%s.%s' % (version, VERSION[3])

    tag = VERSION[4]

    if tag != 'final':
        if tag == 'alpha':
            tag = 'a'
        elif tag == 'beta':
            tag = 'b'

        version = '%s%s%s' % (version, tag, VERSION[5])

    return version


def is_release():
    """Return whether this is a released version of Review Board."""
    return VERSION[6]


def get_manual_url():
    """Return the URL to the Review Board manual for this version."""
    if VERSION[2] == 0 and VERSION[4] != 'final':
        manual_ver = 'dev'
    else:
        manual_ver = '%s.%s' % (VERSION[0], VERSION[1])

    return 'https://www.reviewboard.org/docs/manual/%s/' % manual_ver


def initialize(load_extensions=True,
               setup_logging=True,
               setup_templates=True):
    """Begin initialization of Review Board.

    This sets up the logging, generates cache serial numbers, loads extensions,
    and sets up other aspects of Review Board. Once it has finished, it will
    fire the :py:data:`reviewboard.signals.initializing` signal.

    This must be called at some point before most features will work, but it
    will be called automatically in a standard install. If you are writing
    an extension or management command, you do not need to call this yourself.

    Args:
        load_extensions (bool, optional):
            Whether extensions should be automatically loaded upon
            initialization. If set, extensions will only load if the site
            has been upgraded to the latest version of Review Board.

        setup_logging (bool, optional):
            Whether to set up logging based on the configured settings.
            This can be disabled if the caller has their own logging
            configuration.

        setup_templates (bool, optional):
            Whether to set up state for template rendering. This can be
            disabled if the caller has no need for template rendering of
            any kind. This does not prevent template rendering from
            happening, but may change the output of some templates.

            Keep in mind that many pieces of functionality, such as avatars
            and some management commands, may be impacted by this setting.
    """
    import logging
    import os

    os.environ.setdefault(str('DJANGO_SETTINGS_MODULE'),
                          str('reviewboard.settings'))

    import settings_local

    # Set RBSITE_PYTHON_PATH to the path we need for any RB-bundled
    # scripts we may call.
    os.environ[str('RBSITE_PYTHONPATH')] = \
        os.path.dirname(settings_local.__file__)

    from django import setup
    from django.apps import apps

    if not apps.ready:
        setup()

    from django.conf import settings
    from django.db import DatabaseError
    from djblets import log
    from djblets.cache.serials import generate_ajax_serial
    from djblets.siteconfig.models import SiteConfiguration

    from reviewboard import signals
    from reviewboard.admin.siteconfig import load_site_config
    from reviewboard.extensions.base import get_extension_manager

    is_running_test = getattr(settings, 'RUNNING_TEST', False)

    if setup_logging and not is_running_test:
        # Set up logging.
        log.init_logging()

    load_site_config()

    if (setup_templates or load_extensions) and not is_running_test:
        if settings.DEBUG:
            logging.debug("Log file for Review Board v%s (PID %s)" %
                          (get_version_string(), os.getpid()))

        # Generate the AJAX serial, used for AJAX request caching.
        generate_ajax_serial()

        # Store the AJAX serial as a template serial, so we have a reference
        # to the real serial last modified timestamp of our templates. This
        # is useful since the extension manager will be modifying AJAX_SERIAL
        # to prevent stale caches for templates using hooks. Not all templates
        # use hooks, and may want to base cache keys off TEMPLATE_SERIAL
        # instead.
        #
        # We only want to do this once, so we don't end up replacing it
        # later with a modified AJAX_SERIAL later.
        if not getattr(settings, 'TEMPLATE_SERIAL', None):
            settings.TEMPLATE_SERIAL = settings.AJAX_SERIAL

    siteconfig = SiteConfiguration.objects.get_current()

    if load_extensions and not is_running_test:
        installed_version = get_version_string()

        if siteconfig.version == installed_version:
            # Load all extensions
            try:
                get_extension_manager().load()
            except DatabaseError:
                # This database is from a time before extensions, so don't
                # attempt to load any extensions yet.
                pass
        else:
            logging.warning('Extensions will not be loaded. The site must '
                            'be upgraded from Review Board %s to %s.',
                            siteconfig.version, installed_version)

    signals.initializing.send(sender=None)


def finalize_setup(is_upgrade=False):
    """Internal function to upgrade internal state after installs/upgrades.

    This should only be called by Review Board install or upgrade code.

    Version Changed:
        5.0:
            Removed the ``register_scmtools`` argument.

    Version Added:
        4.0:

    Args:
        is_upgrade (bool, optional):
            Whether this is finalizing an upgrade, rather than a new install.
    """
    from reviewboard import signals
    from reviewboard.admin.management.sites import init_siteconfig

    # Update the recorded product version.
    init_siteconfig()

    # Notify anything else that needs to listen.
    signals.finalized_setup.send(sender=None,
                                 is_upgrade=is_upgrade)


#: An alias for the the version information from :py:data:`VERSION`.
#:
#: This does not include the last entry in the tuple (the released state).
__version_info__ = VERSION[:-1]

#: An alias for the version used for the Python package.
__version__ = get_package_version()<|MERGE_RESOLUTION|>--- conflicted
+++ resolved
@@ -10,11 +10,7 @@
 #:
 #: (Major, Minor, Micro, Patch, alpha/beta/rc/final, Release Number, Released)
 #:
-<<<<<<< HEAD
-VERSION = (5, 0, 7, 0, 'alpha', 0, False)
-=======
 VERSION = (5, 0, 7, 0, 'final', 0, True)
->>>>>>> 3f29b929
 
 
 def get_version_string():
