<<<<<<< HEAD
"""Errors for the accounts app."""

from __future__ import annotations

=======
"""Exception classes for accounts."""

from __future__ import annotations

from django.utils.translation import gettext as _


class LoginNotAllowedError(Exception):
    """An error when a user login is not allowed.

    This error is used when a user cannot log in, for example, if the user is
    marked inactive.

    Version Added:
        6.0.3
    """

>>>>>>> 5b017d50

class UserQueryError(Exception):
    """An error for when a user query fails during user population.

    This error is used by authentication backends implementing the
    :py:meth:`~reviewboard.accounts.backends.base.BaseAuthBackend
    .populate_users` method to report when an error has occurred that should be
    reported back to the caller.
    """

    def __init__(
        self,
        msg: str,
    ) -> None:
        """Initialize the error.

        Args:
            msg (str):
                The error message to display.
        """
        super().__init__(
<<<<<<< HEAD
            f'Error while populating users from the auth backend: {msg}')
=======
            _('Error while populating users from the auth backend: {}')
            .format(msg))
>>>>>>> 5b017d50
<|MERGE_RESOLUTION|>--- conflicted
+++ resolved
@@ -1,9 +1,3 @@
-<<<<<<< HEAD
-"""Errors for the accounts app."""
-
-from __future__ import annotations
-
-=======
 """Exception classes for accounts."""
 
 from __future__ import annotations
@@ -20,8 +14,6 @@
     Version Added:
         6.0.3
     """
-
->>>>>>> 5b017d50
 
 class UserQueryError(Exception):
     """An error for when a user query fails during user population.
@@ -43,9 +35,5 @@
                 The error message to display.
         """
         super().__init__(
-<<<<<<< HEAD
-            f'Error while populating users from the auth backend: {msg}')
-=======
             _('Error while populating users from the auth backend: {}')
-            .format(msg))
->>>>>>> 5b017d50
+            .format(msg))