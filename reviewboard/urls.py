from __future__ import unicode_literals

import os

from django.conf import settings
from django.conf.urls import patterns, include, url
from django.conf.urls.static import static
from django.contrib import admin
from django.views.generic import RedirectView, TemplateView

from reviewboard.extensions.base import get_extension_manager
from reviewboard.webapi.resources import resources


extension_manager = get_extension_manager()


handler404 = 'django.views.defaults.page_not_found'
handler500 = 'django.views.defaults.server_error'


# Load in all the models for the admin UI.
if not admin.site._registry:
    admin.autodiscover()


# URLs global to all modes
urlpatterns = patterns(
    '',

    (r'^admin/extensions/', include('djblets.extensions.urls'),
     {'extension_manager': extension_manager}),
    (r'^admin/', include('reviewboard.admin.urls')),

    url(r'^jsi18n/', 'djblets.util.views.cached_javascript_catalog',
        {'packages': ('reviewboard', 'djblets')},
        name='js-catalog')
)


urlpatterns += extension_manager.get_url_patterns()

# Add static media if running in DEBUG mode
if settings.DEBUG or getattr(settings, 'RUNNING_TEST', False):
    # Django's handling of staticfiles is a bit of a mess. It has two
    # implementations of the entry points for serving static content.
    #
    # One (django.contrib.staticfiles.views.serve) will use the
    # STATICFILES_FINDERS to try to find the files.
    #
    # Another (django.views.static.serve) will just try the path given.
    #
    # Django expects we'll use staticfiles_urlpatterns (which uses the former)
    # and that things will Just Work, but this isn't the reality for us.
    # What happens is that it will try to look for Pipeline's processed and
    # outputted files in the source directories, which it will fail to find.
    #
    # Using just the other view fails in DEBUG mode because it expects to
    # find them in the static output directory (STATIC_ROOT), which won't
    # exist in a typical developer build.
    #
    # So, we use both, and try to determine based on whether this is a
    # production install and whether the static directory exists.
    staticfiles_kwargs = {}

    if not settings.PRODUCTION and not os.path.exists(settings.STATIC_ROOT):
        staticfiles_kwargs['view'] = 'django.contrib.staticfiles.views.serve'

    urlpatterns += static(settings.STATIC_DIRECTORY,
                          document_root=settings.STATIC_ROOT,
                          show_indexes=True,
                          **staticfiles_kwargs)
    urlpatterns += static(settings.MEDIA_DIRECTORY,
                          document_root=settings.MEDIA_ROOT,
                          show_indexes=True)

    urlpatterns += patterns(
        '',

        url(r'^js-tests/$',
            TemplateView.as_view(template_name='js/tests.html')),
    )

<<<<<<< HEAD
localsite_urlpatterns = patterns(
    '',
=======
localsite_urlpatterns = patterns('',
    url(r'^$', 'reviewboard.reviews.views.root', name="root"),
>>>>>>> 0b854140

    url(r'^$', RedirectView.as_view(url='dashboard/'), name="root"),

    (r'^api/', include(resources.root.get_url_patterns())),
    (r'^r/', include('reviewboard.reviews.urls')),

    # Dashboard
    url(r'^dashboard/$',
        'reviewboard.reviews.views.dashboard', name="dashboard"),

    # Support
    url(r'^support/$',
        'reviewboard.admin.views.support_redirect', name="support"),

    # Users
    url(r'^users/$',
        'reviewboard.reviews.views.submitter_list', name="all-users"),
    url(r"^users/(?P<username>[A-Za-z0-9@_\-\.'\+]+)/$",
        'reviewboard.reviews.views.submitter', name="user"),
    url(r"^users/(?P<username>[A-Za-z0-9@_\-\.'\+]+)/infobox/$",
        'reviewboard.reviews.views.user_infobox', name="user-infobox"),

    # Groups
    url(r'^groups/$',
        'reviewboard.reviews.views.group_list', name="all-groups"),
    url(r'^groups/(?P<name>[A-Za-z0-9_-]+)/$',
        'reviewboard.reviews.views.group', name="group"),
    url(r'^groups/(?P<name>[A-Za-z0-9_-]+)/members/$',
        'reviewboard.reviews.views.group_members', name="group_members"),
)


# Main includes
urlpatterns += patterns(
    '',

    (r'^account/', include('reviewboard.accounts.urls')),

    (r'^s/(?P<local_site_name>[A-Za-z0-9\-_.]+)/',
     include(localsite_urlpatterns)),
)

urlpatterns += localsite_urlpatterns<|MERGE_RESOLUTION|>--- conflicted
+++ resolved
@@ -81,15 +81,10 @@
             TemplateView.as_view(template_name='js/tests.html')),
     )
 
-<<<<<<< HEAD
 localsite_urlpatterns = patterns(
     '',
-=======
-localsite_urlpatterns = patterns('',
+
     url(r'^$', 'reviewboard.reviews.views.root', name="root"),
->>>>>>> 0b854140
-
-    url(r'^$', RedirectView.as_view(url='dashboard/'), name="root"),
 
     (r'^api/', include(resources.root.get_url_patterns())),
     (r'^r/', include('reviewboard.reviews.urls')),
