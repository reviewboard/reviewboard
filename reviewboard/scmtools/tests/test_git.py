--- conflicted
+++ resolved
@@ -4,11 +4,7 @@
 import os
 import unittest
 
-<<<<<<< HEAD
-=======
 import kgb
-import nose
->>>>>>> 2ed51aa4
 from django.utils import six
 from djblets.testing.decorators import add_fixtures
 
