--- conflicted
+++ resolved
@@ -1970,7 +1970,66 @@
         self.assertEqual(form.errors['extra_data'],
                          ['This must be a JSON object/dictionary.'])
 
-<<<<<<< HEAD
+    def test_skips_hosting_service_with_visible_services(self):
+        """Testing RepositoryForm shows only visible HostingServices"""
+        form = RepositoryForm()
+
+        hosting_types = {
+            key
+            for key, value in form.fields['hosting_type'].choices
+        }
+
+        self.assertIn('test', hosting_types)
+        self.assertNotIn('hidden-test', hosting_types)
+
+        self.assertIn('test', form.hosting_service_info)
+        self.assertNotIn('hidden-test', form.hosting_service_info)
+
+    def test_skips_hosting_service_with_visible_services_and_instance(self):
+        """Testing RepositoryForm shows hidden HostingService if set by
+        instance
+        """
+        hosting_account = HostingServiceAccount.objects.create(
+            username='test-user',
+            service_name='hidden-test')
+        repository = self.create_repository(hosting_account=hosting_account,
+                                            tool_name='Git')
+        form = RepositoryForm(instance=repository)
+
+        hosting_types = {
+            key
+            for key, value in form.fields['hosting_type'].choices
+        }
+
+        self.assertIn('test', hosting_types)
+        self.assertIn('hidden-test', hosting_types)
+
+        self.assertIn('test', form.hosting_service_info)
+        self.assertIn('hidden-test', form.hosting_service_info)
+
+    def test_hosting_service_info_with_visible_scms(self):
+        """Testing RepositoryForm.hosting_service_info contains visible
+        SCMTools
+        """
+        form = RepositoryForm()
+
+        self.assertEqual(form.hosting_service_info['test']['scmtools'],
+                         ['git', 'test'])
+
+    def test_hosting_service_info_with_visible_scms_and_instance(self):
+        """Testing RepositoryForm.hosting_service_info contains both
+        visible SCMTools and instance's service
+        """
+        hosting_account = HostingServiceAccount.objects.create(
+            username='test-user',
+            service_name='test')
+        repository = self.create_repository(hosting_account=hosting_account,
+                                            tool_name='Perforce')
+        form = RepositoryForm(instance=repository)
+
+        self.assertEqual(form.hosting_service_info['test']['scmtools'],
+                         ['git', 'perforce', 'test'])
+
     def _build_form(self, data=None, check_repository=False, **kwargs):
         """Build the repository form with some standard data.
 
@@ -2016,109 +2075,4 @@
                 tool_cls = form.tool_models_by_id[tool_id].get_scmtool_class()
                 self.spy_on(tool_cls.check_repository, call_original=False)
 
-        return form
-
-=======
->>>>>>> 2a960338
-    def test_skips_hosting_service_with_visible_services(self):
-        """Testing RepositoryForm shows only visible HostingServices"""
-        form = RepositoryForm()
-
-        hosting_types = {
-            key
-            for key, value in form.fields['hosting_type'].choices
-        }
-
-        self.assertIn('test', hosting_types)
-        self.assertNotIn('hidden-test', hosting_types)
-
-        self.assertIn('test', form.hosting_service_info)
-        self.assertNotIn('hidden-test', form.hosting_service_info)
-
-    def test_skips_hosting_service_with_visible_services_and_instance(self):
-        """Testing RepositoryForm shows hidden HostingService if set by
-        instance
-        """
-        hosting_account = HostingServiceAccount.objects.create(
-            username='test-user',
-            service_name='hidden-test')
-        repository = self.create_repository(hosting_account=hosting_account,
-                                            tool_name='Git')
-        form = RepositoryForm(instance=repository)
-
-        hosting_types = {
-            key
-            for key, value in form.fields['hosting_type'].choices
-        }
-
-        self.assertIn('test', hosting_types)
-        self.assertIn('hidden-test', hosting_types)
-
-        self.assertIn('test', form.hosting_service_info)
-        self.assertIn('hidden-test', form.hosting_service_info)
-
-    def test_hosting_service_info_with_visible_scms(self):
-        """Testing RepositoryForm.hosting_service_info contains visible
-        SCMTools
-        """
-        form = RepositoryForm()
-
-        self.assertEqual(form.hosting_service_info['test']['scmtools'],
-                         ['git', 'test'])
-
-    def test_hosting_service_info_with_visible_scms_and_instance(self):
-        """Testing RepositoryForm.hosting_service_info contains both
-        visible SCMTools and instance's service
-        """
-        hosting_account = HostingServiceAccount.objects.create(
-            username='test-user',
-            service_name='test')
-        repository = self.create_repository(hosting_account=hosting_account,
-                                            tool_name='Perforce')
-        form = RepositoryForm(instance=repository)
-
-        self.assertEqual(form.hosting_service_info['test']['scmtools'],
-                         ['git', 'perforce', 'test'])
-
-    def _build_form(self, data=None, check_repository=False, **kwargs):
-        """Build the repository form with some standard data.
-
-        This will pre-fill any supplied data will defaults based on the form's
-        initial data, and also supports disabling repository checks.
-
-        Args:
-            data (dict, optional):
-                Posted data to provide to the form. If supplied, it will also
-                consist of defaults from the form.
-
-            check_repository (bool, optional):
-                Whether to check the validity of repositories.
-
-            **kwargs (dict, optional):
-                Additional keyword arguments to pass to the form.
-
-        Returns:
-            reviewboard.scmtools.forms.RepositoryForm:
-            The form instance.
-        """
-        if data is not None:
-            data = dict({
-                name: field.initial
-                for name, field in six.iteritems(RepositoryForm.base_fields)
-            }, **data)
-
-        form = RepositoryForm(data, **kwargs)
-
-        if data is not None and not check_repository:
-            hosting_type = data['hosting_type']
-            tool_id = data['tool']
-
-            if hosting_type != 'custom':
-                hosting_service = get_hosting_service(hosting_type)
-                self.spy_on(hosting_service.check_repository,
-                            call_original=False)
-            elif tool_id:
-                tool_cls = form.tool_models_by_id[tool_id].get_scmtool_class()
-                self.spy_on(tool_cls.check_repository, call_original=False)
-
         return form