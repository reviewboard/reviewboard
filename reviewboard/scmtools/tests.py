--- conflicted
+++ resolved
@@ -2969,59 +2969,6 @@
         self.assertFalse(form.is_valid())
 
 
-<<<<<<< HEAD
-class TestServiceForm(HostingServiceForm):
-    test_repo_name = forms.CharField(
-        label='Repository name',
-        max_length=64,
-        required=True)
-
-
-class TestService(HostingService):
-    name = 'Test Service'
-    form = TestServiceForm
-    needs_authorization = True
-    supports_repositories = True
-    supports_bug_trackers = True
-    has_repository_hook_instructions = True
-    supported_scmtools = ['Git']
-    bug_tracker_field = ('http://example.com/%(hosting_account_username)s/'
-                         '%(test_repo_name)s/issue/%%s')
-    repository_fields = {
-        'Git': {
-            'path': 'http://example.com/%(test_repo_name)s/',
-        },
-    }
-
-    def authorize(self, username, password, hosting_url, local_site_name=None,
-                  *args, **kwargs):
-        self.authorize_args = {
-            'username': username,
-            'password': password,
-            'hosting_url': hosting_url,
-            'local_site_name': local_site_name,
-        }
-
-    def is_authorized(self):
-        return True
-
-    def check_repository(self, *args, **kwargs):
-        pass
-
-
-class SelfHostedTestService(TestService):
-    name = 'Self-Hosted Test'
-    self_hosted = True
-    bug_tracker_field = '%(hosting_url)s/%(test_repo_name)s/issue/%%s'
-    repository_fields = {
-        'Git': {
-            'path': '%(hosting_url)s/%(test_repo_name)s/',
-        },
-    }
-
-
-=======
->>>>>>> 6a591fbf
 class RepositoryFormTests(TestCase):
     fixtures = ['test_scmtools']
 
