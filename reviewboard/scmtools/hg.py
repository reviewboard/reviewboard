--- conflicted
+++ resolved
@@ -276,19 +276,10 @@
         else:
             logging.debug('Found configured ssh for mercurial: %s' % hg_ssh)
 
-<<<<<<< HEAD
-        try:
-            self.repo = hg.repository(hg_ui, path=repoPath)
-        except error.RepoError as e:
-            logging.error('Error connecting to Mercurial repository %s: %s'
-                          % (repoPath, e))
-            raise RepositoryNotFoundError
-=======
     def _get_hg_config(self, config_name):
         p = self._run_hg(['showconfig', config_name])
         contents = p.stdout.read()
         failure = p.wait()
->>>>>>> d528904c
 
         if failure:
             # Just assume it's empty.
@@ -301,15 +292,6 @@
         if not self.default_args:
             self._calculate_default_args()
 
-<<<<<<< HEAD
-        try:
-            return self.repo.changectx(rev).filectx(path).data()
-        except Exception as e:
-            # LookupError moves from repo to revlog in hg v0.9.4, so we
-            # catch the more general Exception to avoid the dependency.
-            raise FileNotFoundError(path, rev, detail=six.text_type(e))
-=======
         return SCMTool.popen(
             ['hg'] + self.default_args + args,
-            local_site_name=self.local_site_name)
->>>>>>> d528904c
+            local_site_name=self.local_site_name)