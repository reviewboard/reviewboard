from __future__ import unicode_literals

import logging
import sys

from django import forms
from django.contrib.admin.widgets import FilteredSelectMultiple
from django.core.exceptions import ValidationError
from djblets.db.query import get_object_or_none
from django.utils import six
from django.utils.translation import ugettext_lazy as _
from djblets.util.filesystem import is_exe_in_path

from reviewboard.admin.import_utils import has_module
from reviewboard.admin.validation import validate_bug_tracker
from reviewboard.hostingsvcs.errors import (AuthorizationError,
                                            SSHKeyAssociationError,
                                            TwoFactorAuthCodeRequiredError)
<<<<<<< HEAD
from reviewboard.hostingsvcs.fake import FAKE_HOSTING_SERVICES
=======
from reviewboard.hostingsvcs.forms import HostingServiceAuthForm
>>>>>>> 6a591fbf
from reviewboard.hostingsvcs.models import HostingServiceAccount
from reviewboard.hostingsvcs.service import (get_hosting_services,
                                             get_hosting_service)
from reviewboard.scmtools.errors import (AuthenticationError,
                                         UnverifiedCertificateError)
from reviewboard.scmtools.fake import FAKE_SCMTOOLS
from reviewboard.scmtools.models import Repository, Tool
from reviewboard.site.models import LocalSite
from reviewboard.site.urlresolvers import local_site_reverse
from reviewboard.site.validation import validate_review_groups, validate_users
from reviewboard.ssh.client import SSHClient
from reviewboard.ssh.errors import (BadHostKeyError,
                                    UnknownHostKeyError)


class RepositoryForm(forms.ModelForm):
    """A form for creating and updating repositories.

    This form provides an interface for creating and updating repositories,
    handling the association with hosting services, linking accounts,
    dealing with SSH keys and SSL certificates, and more.
    """

    REPOSITORY_HOSTING_FIELDSET = _('Repository Hosting')
    REPOSITORY_INFO_FIELDSET = _('Repository Information')
    BUG_TRACKER_FIELDSET = _('Bug Tracker')
    SSH_KEY_FIELDSET = _('Review Board Server SSH Key')

    NO_HOSTING_SERVICE_ID = 'custom'
    NO_HOSTING_SERVICE_NAME = _('(None - Custom Repository)')

    NO_BUG_TRACKER_ID = 'none'
    NO_BUG_TRACKER_NAME = _('(None)')

    CUSTOM_BUG_TRACKER_ID = 'custom'
    CUSTOM_BUG_TRACKER_NAME = _('(Custom Bug Tracker)')

    IGNORED_SERVICE_IDS = ('none', 'custom')

    DEFAULT_PLAN_ID = 'default'
    DEFAULT_PLAN_NAME = _('Default')

    # Host trust state
    reedit_repository = forms.BooleanField(
        label=_("Re-edit repository"),
        required=False)

    trust_host = forms.BooleanField(
        label=_("I trust this host"),
        required=False)

    # Repository Hosting fields
    hosting_type = forms.ChoiceField(
        label=_("Hosting service"),
        required=True,
        initial=NO_HOSTING_SERVICE_ID)

    hosting_account = forms.ModelChoiceField(
        label=_('Account'),
        required=True,
        empty_label=_('<Link a new account>'),
        help_text=_("Link this repository to an account on the hosting "
                    "service. This username may be used as part of the "
                    "repository URL, depending on the hosting service and "
                    "plan."),
        queryset=HostingServiceAccount.objects.none())

    # Repository Information fields
    tool = forms.ChoiceField(
        label=_("Repository type"),
        required=True)

    repository_plan = forms.ChoiceField(
        label=_('Repository plan'),
        required=True,
        help_text=_('The plan for your repository on this hosting service. '
                    'This must match what is set for your repository.'))

    password = forms.CharField(
        label=_('Password'),
        required=False,
        widget=forms.PasswordInput(
            render_value=True,
            attrs={
                'size': '30',
                'autocomplete': 'off',
            }))

    # Auto SSH key association field
    associate_ssh_key = forms.BooleanField(
        label=_('Associate my SSH key with the hosting service'),
        required=False,
        help_text=_('Add the Review Board public SSH key to the list of '
                    'authorized SSH keys on the hosting service.'))

    NO_KEY_HELP_FMT = (_('This repository type supports SSH key association, '
                         'but the Review Board server does not have an SSH '
                         'key. <a href="%s">Add an SSH key.</a>'))

    # Bug Tracker fields
    bug_tracker_use_hosting = forms.BooleanField(
        label=_("Use hosting service's bug tracker"),
        initial=False,
        required=False)

    bug_tracker_type = forms.ChoiceField(
        label=_("Type"),
        required=True,
        initial=NO_BUG_TRACKER_ID)

    bug_tracker_hosting_url = forms.CharField(
        label=_('URL'),
        required=True,
        widget=forms.TextInput(attrs={'size': 30}))

    bug_tracker_plan = forms.ChoiceField(
        label=_('Bug tracker plan'),
        required=True)

    bug_tracker_hosting_account_username = forms.CharField(
        label=_('Account username'),
        required=True,
        widget=forms.TextInput(attrs={'size': 30, 'autocomplete': 'off'}))

    bug_tracker = forms.CharField(
        label=_("Bug tracker URL"),
        max_length=256,
        required=False,
        widget=forms.TextInput(attrs={'size': '60'}),
        help_text=(
            _("The optional path to the bug tracker for this repository. The "
              "path should resemble: http://www.example.com/issues?id=%%s, "
              "where %%s will be the bug number.")
            % ()),  # We do this wacky formatting trick because otherwise
                    # xgettext gets upset that it sees a format string with
                    # positional arguments and will abort when trying to
                    # extract the message catalog.
        validators=[validate_bug_tracker])

    # Perforce-specific fields
    use_ticket_auth = forms.BooleanField(
        label=_("Use ticket-based authentication"),
        initial=False,
        required=False)

    def __init__(self, *args, **kwargs):
        self.local_site_name = kwargs.pop('local_site_name', None)

        super(RepositoryForm, self).__init__(*args, **kwargs)

        self.hostkeyerror = None
        self.certerror = None
        self.userkeyerror = None
        self.bug_tracker_host_error = None
        self.hosting_account_linked = False
        self.local_site = None
        self.repository_forms = {}
        self.bug_tracker_forms = {}
        self.hosting_auth_forms = {}
        self.hosting_service_info = {}
        self.tool_info = {
            'none': {
                'fields': ['raw_file_url', 'username', 'password',
                           'use_ticket_auth'],
            },
        }
        self.validate_repository = True
        self.cert = None

        # Determine the local_site that will be associated with any
        # repository coming from this form.
        #
        # We're careful to disregard any local_sites that are specified
        # from the form data. The caller needs to pass in a local_site_name
        # to ensure that it will be used.
        if self.local_site_name:
            self.local_site = LocalSite.objects.get(name=self.local_site_name)
        elif self.instance and self.instance.local_site:
            self.local_site = self.instance.local_site
            self.local_site_name = self.local_site.name
        elif self.fields['local_site'].initial:
            self.local_site = self.fields['local_site'].initial
            self.local_site_name = self.local_site.name

        # Grab the entire list of HostingServiceAccounts that can be
        # used by this form. When the form is actually being used by the
        # user, the listed accounts will consist only of the ones available
        # for the selected hosting service.
        hosting_accounts = HostingServiceAccount.objects.accessible(
            local_site=self.local_site)
        self.fields['hosting_account'].queryset = hosting_accounts

        hosting_accounts = list(hosting_accounts)

        # Standard forms don't support 'instance', so don't pass it through
        # to any created hosting service forms.
        if 'instance' in kwargs:
            kwargs.pop('instance')

        # Load the list of repository forms and hosting services.
        hosting_service_choices = []
        bug_tracker_choices = []

<<<<<<< HEAD
        hosting_services = set()

        for hosting_service in get_hosting_services():
            class_name = '%s.%s' % (hosting_service.__module__,
                                    hosting_service.__name__)
            hosting_services.add(class_name)
=======
        for hosting_service_id, hosting_service in get_hosting_services():
            auth_form_cls = hosting_service.auth_form or HostingServiceAuthForm
>>>>>>> 6a591fbf

            if hosting_service.supports_repositories:
                hosting_service_choices.append((hosting_service.id,
                                                hosting_service.name))

            if hosting_service.supports_bug_trackers:
                bug_tracker_choices.append((hosting_service.id,
                                            hosting_service.name))

            self.bug_tracker_forms[hosting_service.id] = {}
            self.repository_forms[hosting_service.id] = {}
            self.hosting_service_info[hosting_service.id] = \
                self._get_hosting_service_info(hosting_service,
                                               hosting_accounts)

            try:
                if hosting_service.plans:
                    for type_id, info in hosting_service.plans:
                        form = info.get('form', None)

                        if form:
                            self._load_hosting_service(hosting_service.id,
                                                       hosting_service,
                                                       type_id,
                                                       info['name'],
                                                       form,
                                                       *args, **kwargs)
                elif hosting_service.form:
                    self._load_hosting_service(hosting_service.id,
                                               hosting_service,
                                               self.DEFAULT_PLAN_ID,
                                               self.DEFAULT_PLAN_NAME,
                                               hosting_service.form,
                                               *args, **kwargs)

                # Load the hosting service's custom authentication form.
                #
                # We start off constructing the form without any data. We
                # don't want to prematurely trigger any validation for forms
                # that we won't end up using (even if it matches the current
                # hosting time, as we still don't know if we need to link or
                # re-authorize an account). We'll replace this with a populated
                # form further below.
                #
                # Note that we do still need the form instantiated here, for
                # template rendering.
                self.hosting_auth_forms[hosting_service_id] = \
                    auth_form_cls(hosting_service_cls=hosting_service,
                                  local_site=self.local_site,
                                  prefix=hosting_service_id)
            except Exception as e:
                logging.error('Error loading hosting service %s: %s'
                              % (hosting_service.id, e),
                              exc_info=1)

        for class_name, cls in six.iteritems(FAKE_HOSTING_SERVICES):
            if class_name not in hosting_services:
                service_info = self._get_hosting_service_info(cls, [])
                service_info['fake'] = True
                self.hosting_service_info[cls.hosting_service_id] = \
                    service_info

                hosting_service_choices.append((cls.hosting_service_id,
                                                cls.name))

        # Build the list of hosting service choices, sorted, with
        # "None" being first.
        hosting_service_choices.sort(key=lambda x: x[1])
        hosting_service_choices.insert(0, (self.NO_HOSTING_SERVICE_ID,
                                           self.NO_HOSTING_SERVICE_NAME))
        self.fields['hosting_type'].choices = hosting_service_choices

        # Now do the same for bug trackers, but have separate None and Custom
        # entries.
        bug_tracker_choices.sort(key=lambda x: x[1])
        bug_tracker_choices.insert(0, (self.NO_BUG_TRACKER_ID,
                                       self.NO_BUG_TRACKER_NAME))
        bug_tracker_choices.insert(1, (self.CUSTOM_BUG_TRACKER_ID,
                                       self.CUSTOM_BUG_TRACKER_NAME))
        self.fields['bug_tracker_type'].choices = bug_tracker_choices

        # Load the list of SCM tools.
        available_scmtools = set()
        scmtool_choices = []

        # Tools are referred to by their numeric ID. We keep track of the last
        # used ID and will use it to generate further IDs if fake SCMTools are
        # to be displayed.
        last_tool_pk = 0

        for tool in Tool.objects.order_by('pk'):
            scmtool_choices.append((tool.pk, tool.name))
            available_scmtools.add(tool.class_name)

            tool_fields = ['username', 'password']

            if tool.supports_raw_file_urls:
                tool_fields.append('raw_file_url')

            if tool.supports_ticket_auth:
                tool_fields.append('use_ticket_auth')

            self.tool_info[tool.id] = {
                'fields': tool_fields,
                'help_text': tool.field_help_text,
            }

            last_tool_pk = tool.pk

        for pk, (class_name, name) in enumerate(six.iteritems(FAKE_SCMTOOLS),
                                                start=last_tool_pk + 1):
            if class_name not in available_scmtools:
                scmtool_choices.append((pk, name))

                self.tool_info[six.text_type(pk)] = {
                    'fields': [],
                    'help_text': {},
                    'fake': True,
                }

        self.fields['tool'].choices = scmtool_choices

        # Get the current SSH public key that would be used for repositories,
        # if one has been created.
        self.ssh_client = SSHClient(namespace=self.local_site_name)
        ssh_key = self.ssh_client.get_user_key()

        if ssh_key:
            self.public_key = self.ssh_client.get_public_key(ssh_key)
            self.public_key_str = '%s %s' % (
                ssh_key.get_name(),
                ''.join(six.text_type(self.public_key).splitlines())
            )
        else:
            self.public_key = None
            self.public_key_str = ''

        # If no SSH key has been created, disable the key association field.
        if not self.public_key:
            self.fields['associate_ssh_key'].help_text = \
                self.NO_KEY_HELP_FMT % local_site_reverse(
                    'settings-ssh',
                    local_site_name=self.local_site_name)
            self.fields['associate_ssh_key'].widget.attrs['disabled'] = \
                'disabled'

        if self.instance:
            self._populate_repository_info_fields()
            self._populate_hosting_service_fields()
            self._populate_bug_tracker_fields()

    def _get_hosting_service_info(self, hosting_service, hosting_accounts):
        """Return the information for a hosting service.

        Arguments:
            hosting_service (type):
                The hosting service class, which should be a subclass of
                :py:class:`~reviewboard.hostingsvcs.service.HostingService`.

            hosting_accounts (list):
                A list of the registered
                `py:class:`~reviewboard.hostingsvcs.models.HostingServiceAccount`s

        Returns:
            dict:
            Information about the hosting service.
        """
        return {
            'scmtools': hosting_service.supported_scmtools,
            'plans': [],
            'planInfo': {},
            'self_hosted': hosting_service.self_hosted,
            'needs_authorization': hosting_service.needs_authorization,
            'supports_bug_trackers': hosting_service.supports_bug_trackers,
            'supports_ssh_key_association':
                hosting_service.supports_ssh_key_association,
            'supports_two_factor_auth':
                hosting_service.supports_two_factor_auth,
            'needs_two_factor_auth_code': False,
            'accounts': [
                {
                    'pk': account.pk,
                    'hosting_url': account.hosting_url,
                    'username': account.username,
                    'is_authorized': account.is_authorized,
                }
                for account in hosting_accounts
                if account.service_name == hosting_service.id
            ],
        }

    def _load_hosting_service(self, hosting_service_id, hosting_service,
                              plan_type_id, plan_type_label, form_class,
                              *args, **kwargs):
        """Loads a hosting service form.

        The form will be instantiated and added to the list of forms to be
        rendered, cleaned, loaded, and saved.
        """
        plan_info = {}

        if hosting_service.supports_repositories:
            form = form_class(self.data or None)
            self.repository_forms[hosting_service_id][plan_type_id] = form

            if self.instance:
                form.load(self.instance)

        if hosting_service.supports_bug_trackers:
            form = form_class(self.data or None, prefix='bug_tracker')
            self.bug_tracker_forms[hosting_service_id][plan_type_id] = form

            plan_info['bug_tracker_requires_username'] = \
                hosting_service.get_bug_tracker_requires_username(plan_type_id)

            if self.instance:
                form.load(self.instance)

        hosting_info = self.hosting_service_info[hosting_service_id]
        hosting_info['planInfo'][plan_type_id] = plan_info
        hosting_info['plans'].append({
            'type': plan_type_id,
            'label': six.text_type(plan_type_label),
        })

    def _populate_repository_info_fields(self):
        """Populates auxiliary repository info fields in the form.

        Most of the fields under "Repository Info" are core model fields. This
        method populates things which are stored into extra_data.
        """
        self.fields['use_ticket_auth'].initial = \
            self.instance.extra_data.get('use_ticket_auth', False)
        self.fields['password'].initial = self.instance.password

    def _populate_hosting_service_fields(self):
        """Populates all the main hosting service fields in the form.

        This populates the hosting service type and the repository plan
        on the form. These are only set if operating on an existing
        repository.
        """
        hosting_account = self.instance.hosting_account

        if hosting_account:
            service = hosting_account.service
            self.fields['hosting_type'].initial = \
                hosting_account.service_name

            if service.plans:
                self.fields['repository_plan'].choices = [
                    (plan_id, info['name'])
                    for plan_id, info in service.plans
                ]

                repository_plan = \
                    self.instance.extra_data.get('repository_plan', None)

                if repository_plan:
                    self.fields['repository_plan'].initial = repository_plan

    def _populate_bug_tracker_fields(self):
        """Populates all the main bug tracker fields in the form.

        This populates the bug tracker type, plan, and other fields
        related to the bug tracker on the form.
        """
        data = self.instance.extra_data
        bug_tracker_type = data.get('bug_tracker_type', None)

        if (data.get('bug_tracker_use_hosting', False) and
            self.instance.hosting_account):
            # The user has chosen to use the hosting service's bug tracker. We
            # only care about the checkbox. Don't bother populating the form.
            self.fields['bug_tracker_use_hosting'].initial = True
        elif bug_tracker_type == self.NO_BUG_TRACKER_ID:
            # Do nothing.
            return
        elif (bug_tracker_type is not None and
              bug_tracker_type != self.CUSTOM_BUG_TRACKER_ID):
            # A bug tracker service or custom bug tracker was chosen.
            service = get_hosting_service(bug_tracker_type)

            if not service:
                return

            self.fields['bug_tracker_type'].initial = bug_tracker_type
            self.fields['bug_tracker_hosting_url'].initial = \
                data.get('bug_tracker_hosting_url', None)
            self.fields['bug_tracker_hosting_account_username'].initial = \
                data.get('bug_tracker-hosting_account_username', None)

            if service.plans:
                self.fields['bug_tracker_plan'].choices = [
                    (plan_id, info['name'])
                    for plan_id, info in service.plans
                ]

                self.fields['bug_tracker_plan'].initial = \
                    data.get('bug_tracker_plan', None)
        elif self.instance.bug_tracker:
            # We have a custom bug tracker. There's no point in trying to
            # reverse-match it, because we can potentially be wrong when a
            # hosting service has multiple plans with similar bug tracker
            # URLs, so just show it raw. Admins can migrate it if they want.
            self.fields['bug_tracker_type'].initial = \
                self.CUSTOM_BUG_TRACKER_ID

    def _clean_hosting_info(self):
        """Clean the hosting service information.

        If using a hosting service, this will validate that the data
        provided is valid on that hosting service. Then it will create an
        account and link it, if necessary, with the hosting service.
        """
        hosting_type = self.cleaned_data['hosting_type']

        if hosting_type == self.NO_HOSTING_SERVICE_ID:
            self.data['hosting_account'] = None
            self.cleaned_data['hosting_account'] = None
            return

        # This should have been caught during validation, so we can assume
        # it's fine.
        hosting_service_cls = get_hosting_service(hosting_type)
        assert hosting_service_cls

        # Validate that the provided tool is valid for the hosting service.
        tool_name = self.cleaned_data['tool'].name

        if tool_name not in hosting_service_cls.supported_scmtools:
            self.errors['tool'] = self.error_class([
                _('This tool is not supported on the given hosting service')
            ])
            return

        # Get some more information about the hosting ser
        plan = self.cleaned_data['repository_plan'] or self.DEFAULT_PLAN_ID

        # Verify that any hosting account passed in is allowed to work with
        # this type of account.
        hosting_account = self.cleaned_data['hosting_account']

        if (hosting_account and
            (hosting_account.service_name != hosting_type or
             hosting_account.local_site != self.local_site)):
            self.errors['hosting_account'] = self.error_class([
                _('This account is not compatible with this hosting '
                  'service configuration.')
            ])
            return

        # If we don't yet have an account, or we have one but it needs to
        # be re-authorized, then we need to go through the entire account
        # updating and authorization process.
        if (self.data and
            (not hosting_account or not hosting_account.is_authorized)):
            # Rebuild the authentication form, but with data provided to
            # this form, so that we can link or re-authorize an account.
            auth_form = self.hosting_auth_forms[hosting_type]

            auth_form = auth_form.__class__(
                data=self.data,
                prefix=auth_form.prefix,
                hosting_service_cls=auth_form.hosting_service_cls,
                hosting_account=hosting_account,
                local_site=auth_form.local_site)
            self.hosting_auth_forms[hosting_type] = auth_form

            if not auth_form.is_valid():
                # Copy any errors to the main form, so it'll fail validation
                # and inform the user.
                self.errors.update(auth_form.errors)
                return

            repository_extra_data = self._build_repository_extra_data(
                hosting_service_cls, hosting_type, plan)

            try:
                hosting_account = auth_form.save(
                    extra_authorize_kwargs=repository_extra_data)
            except ValueError as e:
                # There was an error with a value provided to the form from
                # The user. Bubble this up.
                self.errors['hosting_account'] = \
                    self.error_class([six.text_type(e)])
                return
            except TwoFactorAuthCodeRequiredError as e:
                self.errors['hosting_account'] = \
                    self.error_class([six.text_type(e)])
                hosting_info = self.hosting_service_info[hosting_type]
                hosting_info['needs_two_factor_auth_code'] = True
                return
            except AuthorizationError as e:
                self.errors['hosting_account'] = self.error_class([
                    _('Unable to link the account: %s') % e,
                ])
                return
            except Exception as e:
                self.errors['hosting_account'] = self.error_class([
                    _('Unknown error when linking the account: %s') % e,
                ])
                return

            # Flag that we've linked the account. If there are any
            # validation errors, and this flag is set, we tell the user
            # that we successfully linked and they don't have to do it
            # again.
            self.hosting_account_linked = True

            # Set this back in the form, so the rest of the form has access.
            self.data['hosting_account'] = hosting_account
            self.cleaned_data['hosting_account'] = hosting_account

        # Set the main repository fields (Path, Mirror Path, etc.) based on
        # the field definitions in the hosting service.
        #
        # This will take into account the hosting service's form data for
        # the given repository plan, the main form data, and the hosting
        # account information.
        #
        # It's expected that the required fields will have validated by now.
        repository_form = self.repository_forms[hosting_type][plan]
        field_vars = repository_form.cleaned_data.copy()
        field_vars.update(self.cleaned_data)
        field_vars.update(hosting_account.data)

        try:
            self.cleaned_data.update(hosting_service_cls.get_repository_fields(
                username=hosting_account.username,
                hosting_url=hosting_account.hosting_url,
                plan=plan,
                tool_name=tool_name,
                field_vars=field_vars))
        except KeyError as e:
            raise ValidationError([six.text_type(e)])

    def _clean_bug_tracker_info(self):
        """Clean the bug tracker information.

        This will figure out the defaults for all the bug tracker fields,
        based on the stored bug tracker settings.
        """
        use_hosting = self.cleaned_data['bug_tracker_use_hosting']
        plan = self.cleaned_data['bug_tracker_plan'] or self.DEFAULT_PLAN_ID
        bug_tracker_type = self.cleaned_data['bug_tracker_type']
        bug_tracker_url = ''

        if use_hosting:
            # We're using the main repository form fields instead of the
            # custom bug tracker fields.
            hosting_type = self.cleaned_data['hosting_type']

            if hosting_type == self.NO_HOSTING_SERVICE_ID:
                self.errors['bug_tracker_use_hosting'] = self.error_class([
                    _('A hosting service must be chosen in order to use this')
                ])
                return

            plan = self.cleaned_data['repository_plan'] or self.DEFAULT_PLAN_ID
            hosting_service_cls = get_hosting_service(hosting_type)

            # We already validated server-side that the hosting service
            # exists.
            assert hosting_service_cls

            if (hosting_service_cls.supports_bug_trackers and
                self.cleaned_data.get('hosting_account')):
                # We have a valid hosting account linked up, so we can
                # process this and copy over the account information.
                form = self.repository_forms[hosting_type][plan]
                new_data = self.cleaned_data.copy()
                new_data.update(form.cleaned_data)
                new_data['hosting_account_username'] = \
                    self.cleaned_data['hosting_account'].username
                new_data['hosting_url'] = \
                    self.cleaned_data['hosting_account'].hosting_url

                bug_tracker_url = hosting_service_cls.get_bug_tracker_field(
                    plan, new_data)
        elif bug_tracker_type == self.CUSTOM_BUG_TRACKER_ID:
            # bug_tracker_url should already be in cleaned_data.
            return
        elif bug_tracker_type != self.NO_BUG_TRACKER_ID:
            # We're using a bug tracker of a certain type. We need to
            # get the right data, strip the prefix on the forms, and
            # build the bug tracker URL from that.
            hosting_service_cls = get_hosting_service(bug_tracker_type)

            if not hosting_service_cls:
                self.errors['bug_tracker_type'] = self.error_class([
                    _('This bug tracker type is not supported')
                ])
                return

            form = self.bug_tracker_forms[bug_tracker_type][plan]

            new_data = {
                'hosting_account_username':
                    self.cleaned_data['bug_tracker_hosting_account_username'],
                'hosting_url':
                    self.cleaned_data['bug_tracker_hosting_url'],
            }

            if form.is_valid():
                # Strip the prefix from each bit of cleaned data in the form.
                for key, value in six.iteritems(form.cleaned_data):
                    key = key.replace(form.prefix, '')
                    new_data[key] = value

            bug_tracker_url = hosting_service_cls.get_bug_tracker_field(
                plan, new_data)

        self.cleaned_data['bug_tracker'] = bug_tracker_url
        self.data['bug_tracker'] = bug_tracker_url

    def full_clean(self, *args, **kwargs):
        extra_cleaned_data = {}
        extra_errors = {}
        required_values = {}

        # Save the required values for all native fields, so that we can
        # restore them we've changed the values and processed forms.
        for field in six.itervalues(self.fields):
            required_values[field] = field.required

        if self.data:
            hosting_type = self._get_field_data('hosting_type')
            hosting_service = get_hosting_service(hosting_type)
            repository_plan = (self._get_field_data('repository_plan') or
                               self.DEFAULT_PLAN_ID)

            bug_tracker_use_hosting = \
                self._get_field_data('bug_tracker_use_hosting')

            # If using the hosting service's bug tracker, we want to ignore
            # the bug tracker form (which will be hidden) and just use the
            # hosting service's form.
            if bug_tracker_use_hosting:
                bug_tracker_type = hosting_type
                bug_tracker_service = hosting_service
                bug_tracker_plan = repository_plan
            else:
                bug_tracker_type = self._get_field_data('bug_tracker_type')
                bug_tracker_service = get_hosting_service(bug_tracker_type)
                bug_tracker_plan = (self._get_field_data('bug_tracker_plan') or
                                    self.DEFAULT_PLAN_ID)

            self.fields['bug_tracker_type'].required = \
                not bug_tracker_use_hosting

            self.fields['path'].required = \
                (hosting_type == self.NO_HOSTING_SERVICE_ID)

            # The repository plan will only be listed if the hosting service
            # lists some plans. Otherwise, there's nothing to require.
            for service, field in ((hosting_service, 'repository_plan'),
                                   (bug_tracker_service, 'bug_tracker_plan')):
                self.fields[field].required = service and service.plans

                if service:
                    self.fields[field].choices = [
                        (id, info['name'])
                        for id, info in service.plans or []
                    ]

            self.fields['bug_tracker_plan'].required = (
                self.fields['bug_tracker_plan'].required and
                not bug_tracker_use_hosting)

            # We want to show this as required (in the label), but not
            # actually require, since we use a blank entry as
            # "Link new account."
            self.fields['hosting_account'].required = False

            # Only require the bug tracker username if the bug tracker field
            # requires the username.
            self.fields['bug_tracker_hosting_account_username'].required = \
                (not bug_tracker_use_hosting and
                 bug_tracker_service and
                 bug_tracker_service.get_bug_tracker_requires_username(
                     bug_tracker_plan))

            # Only require a URL if the bug tracker is self-hosted and
            # we're not using the hosting service's bug tracker.
            self.fields['bug_tracker_hosting_url'].required = (
                not bug_tracker_use_hosting and
                bug_tracker_service and
                bug_tracker_service.self_hosted)

            # Validate the custom forms and store any data or errors for later.
            custom_form_info = [
                (hosting_type, repository_plan, self.repository_forms),
            ]

            if not bug_tracker_use_hosting:
                custom_form_info.append((bug_tracker_type, bug_tracker_plan,
                                         self.bug_tracker_forms))

            for service_type, plan, form_list in custom_form_info:
                if service_type not in self.IGNORED_SERVICE_IDS:
                    form = form_list[service_type][plan]
                    form.is_bound = True

                    if form.is_valid():
                        extra_cleaned_data.update(form.cleaned_data)
                    else:
                        extra_errors.update(form.errors)
        else:
            # Validate every hosting service form and bug tracker form and
            # store any data or errors for later.
            for form_list in (self.repository_forms, self.bug_tracker_forms):
                for plans in six.itervalues(form_list):
                    for form in six.itervalues(plans):
                        if form.is_valid():
                            extra_cleaned_data.update(form.cleaned_data)
                        else:
                            extra_errors.update(form.errors)

        self.subforms_valid = not extra_errors

        super(RepositoryForm, self).full_clean(*args, **kwargs)

        if self.is_valid():
            self.cleaned_data.update(extra_cleaned_data)
        else:
            self.errors.update(extra_errors)

        # Undo the required settings above. Now that we're done with them
        # for validation, we want to fix the display so that users don't
        # see the required states change.
        for field, required in six.iteritems(required_values):
            field.required = required

    def clean(self):
        """Performs validation on the form.

        This will check the form fields for errors, calling out to the
        various clean_* methods.

        It will check the repository path to see if it represents
        a valid repository and if an SSH key or HTTPS certificate needs
        to be verified.

        This will also build repository and bug tracker URLs based on other
        fields set in the form.
        """
        if not self.errors and self.subforms_valid:
            try:
                self.local_site = self.cleaned_data['local_site']

                if self.local_site:
                    self.local_site_name = self.local_site.name
            except LocalSite.DoesNotExist as e:
                raise ValidationError([e])

            self._clean_hosting_info()
            self._clean_bug_tracker_info()

            validate_review_groups(self)
            validate_users(self)

            # The clean/validation functions could create new errors, so
            # skip validating the repository path if everything else isn't
            # clean. Also skip in the case where the user is hiding the
            # repository.
            if (not self.errors and
                not self.cleaned_data['reedit_repository'] and
                self.cleaned_data.get('visible', True) and
                self.validate_repository):
                self._verify_repository_path()

            self._clean_ssh_key_association()

        return super(RepositoryForm, self).clean()

    def _clean_ssh_key_association(self):
        hosting_type = self.cleaned_data['hosting_type']
        hosting_account = self.cleaned_data['hosting_account']

        # Don't proceed if there are already errors, or if not using hosting
        # (hosting type and account should be clean by this point)
        if (self.errors or hosting_type == self.NO_HOSTING_SERVICE_ID or
            not hosting_account):
            return

        hosting_service_cls = get_hosting_service(hosting_type)
        hosting_service = hosting_service_cls(hosting_account)

        # Check the requirements for SSH key association. If the requirements
        # are not met, do not proceed.
        if (not hosting_service_cls.supports_ssh_key_association or
            not self.cleaned_data['associate_ssh_key'] or
            not self.public_key):
            return

        if not self.instance.extra_data:
            # The instance is either a new repository or a repository that
            # was previously configured without a hosting service. In either
            # case, ensure the repository is fully initialized.
            repository = self.save(commit=False)
        else:
            repository = self.instance

        key = self.ssh_client.get_user_key()

        try:
            # Try to upload the key if it hasn't already been associated.
            if not hosting_service.is_ssh_key_associated(repository, key):
                hosting_service.associate_ssh_key(repository, key)
        except SSHKeyAssociationError as e:
            logging.warning('SSHKeyAssociationError for repository "%s" (%s)'
                            % (repository, e.message))
            raise ValidationError([
                _('Unable to associate SSH key with your hosting service. '
                  'This is most often the result of a problem communicating '
                  'with the hosting service. Please try again later or '
                  'manually upload the SSH key to your hosting service.')
            ])

    def clean_path(self):
        return self.cleaned_data['path'].strip()

    def clean_mirror_path(self):
        return self.cleaned_data['mirror_path'].strip()

    def clean_password(self):
        return self.cleaned_data['password'].strip()

    def clean_bug_tracker_base_url(self):
        return self.cleaned_data['bug_tracker_base_url'].rstrip('/')

    def clean_bug_tracker_hosting_url(self):
        """Validates that the bug tracker hosting url is valid.

        Note that bug tracker hosting url is whatever the bug hosting form
        (e.g BugzillaForm) specifies.

        cleaned_data['bug_tracker_hosting_url'] refers to a specific field
        in bug tracker description that only GitLab uses, and has quite a
        misleading name. It will not contain the base URL of the bug tracker
        in other cases.
        """
        bug_tracker_use_hosting = self.cleaned_data['bug_tracker_use_hosting']
        if not bug_tracker_use_hosting:
            bug_tracker_type = self.cleaned_data['bug_tracker_type']

            # If the validator exception was thrown, the form will
            # have at least one error present in the errors object. If errors
            # were detected, set an appropriate variable that is_valid()
            # method will check.
            if bug_tracker_type in self.bug_tracker_forms:
                field = self.bug_tracker_forms[bug_tracker_type].get('default')
                if field:
                    self.bug_tracker_host_error = (
                        hasattr(field, 'errors') and
                        len(field.errors) > 0)

        return self.cleaned_data['bug_tracker_hosting_url'].strip()

    def clean_hosting_type(self):
        """Validates that the hosting type represents a valid hosting service.

        This won't do anything if no hosting service is used.
        """
        hosting_type = self.cleaned_data['hosting_type']

        if hosting_type != self.NO_HOSTING_SERVICE_ID:
            hosting_service = get_hosting_service(hosting_type)

            if not hosting_service:
                raise ValidationError([_('Not a valid hosting service')])

        return hosting_type

    def clean_bug_tracker_type(self):
        """Validates that the bug tracker type represents a valid hosting
        service.

        This won't do anything if no hosting service is used.
        """
        bug_tracker_type = (self.cleaned_data['bug_tracker_type'] or
                            self.NO_BUG_TRACKER_ID)

        if bug_tracker_type not in self.IGNORED_SERVICE_IDS:
            hosting_service = get_hosting_service(bug_tracker_type)

            if (not hosting_service or
                not hosting_service.supports_bug_trackers):
                raise ValidationError([_('Not a valid hosting service')])

        return bug_tracker_type

    def clean_tool(self):
        """Checks the SCMTool used for this repository for dependencies.

        If one or more dependencies aren't found, they will be presented
        as validation errors.
        """
        errors = []
        tool = get_object_or_none(Tool, pk=self.cleaned_data['tool'])

        if not tool:
            raise ValidationError(['Invalid SCMTool.'])

        scmtool_class = tool.get_scmtool_class()

        for dep in scmtool_class.dependencies.get('modules', []):
            if not has_module(dep):
                errors.append(_('The Python module "%s" is not installed. '
                                'You may need to restart the server '
                                'after installing it.') % dep)

        for dep in scmtool_class.dependencies.get('executables', []):
            if not is_exe_in_path(dep):
                if sys.platform == 'win32':
                    exe_name = '%s.exe' % dep
                else:
                    exe_name = dep

                errors.append(_('The executable "%s" is not in the path.')
                              % exe_name)

        if errors:
            raise ValidationError(errors)

        return tool

    def is_valid(self):
        """Returns whether or not the form is valid.

        This will return True if the form fields are all valid, if there's
        no certificate error, host key error, and if the form isn't
        being re-displayed after canceling an SSH key or HTTPS certificate
        verification.

        This also takes into account the validity of the hosting service form
        for the selected hosting service and repository plan.
        """
        if not super(RepositoryForm, self).is_valid():
            return False

        hosting_type = self.cleaned_data['hosting_type']
        plan = self.cleaned_data['repository_plan'] or self.DEFAULT_PLAN_ID

        return (not self.hostkeyerror and
                not self.certerror and
                not self.userkeyerror and
                not self.bug_tracker_host_error and
                not self.cleaned_data['reedit_repository'] and
                self.subforms_valid and
                (hosting_type not in self.repository_forms or
                 self.repository_forms[hosting_type][plan].is_valid()))

    def save(self, commit=True, *args, **kwargs):
        """Saves the repository.

        This will thunk out to the hosting service form to save any extra
        repository data used for the hosting service, and saves the
        repository plan, if any.
        """
        repository = super(RepositoryForm, self).save(commit=False,
                                                      *args, **kwargs)
        repository.password = self.cleaned_data['password'] or None
        repository.extra_data = {}

        bug_tracker_use_hosting = self.cleaned_data['bug_tracker_use_hosting']

        hosting_type = self.cleaned_data['hosting_type']
        service = get_hosting_service(hosting_type)

        if service:
            repository.extra_data.update({
                'repository_plan': self.cleaned_data['repository_plan'],
                'bug_tracker_use_hosting': bug_tracker_use_hosting,
            })

            if service.self_hosted:
                repository.extra_data['hosting_url'] = \
                    repository.hosting_account.hosting_url

        if self.cert:
            repository.extra_data['cert'] = self.cert

        if repository.tool.supports_ticket_auth:
            try:
                repository.extra_data['use_ticket_auth'] = \
                    self.cleaned_data['use_ticket_auth']
            except KeyError:
                pass

        if hosting_type in self.repository_forms:
            plan = (self.cleaned_data['repository_plan'] or
                    self.DEFAULT_PLAN_ID)
            self.repository_forms[hosting_type][plan].save(repository)

        if not bug_tracker_use_hosting:
            bug_tracker_type = self.cleaned_data['bug_tracker_type']

            if bug_tracker_type in self.bug_tracker_forms:
                plan = (self.cleaned_data['bug_tracker_plan'] or
                        self.DEFAULT_PLAN_ID)
                self.bug_tracker_forms[bug_tracker_type][plan].save(repository)
                repository.extra_data.update({
                    'bug_tracker_type': bug_tracker_type,
                    'bug_tracker_plan': plan,
                })

                bug_tracker_service = get_hosting_service(bug_tracker_type)
                assert bug_tracker_service

                if bug_tracker_service.self_hosted:
                    repository.extra_data['bug_tracker_hosting_url'] = \
                        self.cleaned_data['bug_tracker_hosting_url']

                if bug_tracker_service.get_bug_tracker_requires_username(plan):
                    repository.extra_data.update({
                        'bug_tracker-hosting_account_username':
                            self.cleaned_data[
                                'bug_tracker_hosting_account_username'],
                    })

        if commit:
            repository.save()

        return repository

    def _verify_repository_path(self):
        """
        Verifies the repository path to check if it's valid.

        This will check if the repository exists and if an SSH key or
        HTTPS certificate needs to be verified.
        """
        tool = self.cleaned_data.get('tool', None)

        if not tool:
            # This failed validation earlier, so bail.
            return

        scmtool_class = tool.get_scmtool_class()

        path = self.cleaned_data.get('path', '')
        username = self.cleaned_data['username']
        password = self.cleaned_data['password']

        if not path:
            self._errors['path'] = self.error_class(
                ['Repository path cannot be empty'])
            return

        hosting_type = self.cleaned_data['hosting_type']
        hosting_service_cls = get_hosting_service(hosting_type)
        hosting_service = None
        plan = None

        if hosting_service_cls:
            hosting_service = hosting_service_cls(
                self.cleaned_data['hosting_account'])

            if hosting_service:
                plan = (self.cleaned_data['repository_plan'] or
                        self.DEFAULT_PLAN_ID)

        repository_extra_data = self._build_repository_extra_data(
            hosting_service, hosting_type, plan)

        while 1:
            # Keep doing this until we have an error we don't want
            # to ignore, or it's successful.
            try:
                if hosting_service:
                    hosting_service.check_repository(
                        path=path,
                        username=username,
                        password=password,
                        scmtool_class=scmtool_class,
                        tool_name=tool.name,
                        local_site_name=self.local_site_name,
                        plan=plan,
                        **repository_extra_data)
                else:
                    scmtool_class.check_repository(path, username, password,
                                                   self.local_site_name)

                # Success.
                break
            except BadHostKeyError as e:
                if self.cleaned_data['trust_host']:
                    try:
                        self.ssh_client.replace_host_key(e.hostname,
                                                         e.raw_expected_key,
                                                         e.raw_key)
                    except IOError as e:
                        raise ValidationError(e)
                else:
                    self.hostkeyerror = e
                    break
            except UnknownHostKeyError as e:
                if self.cleaned_data['trust_host']:
                    try:
                        self.ssh_client.add_host_key(e.hostname, e.raw_key)
                    except IOError as e:
                        raise ValidationError(e)
                else:
                    self.hostkeyerror = e
                    break
            except UnverifiedCertificateError as e:
                if self.cleaned_data['trust_host']:
                    try:
                        self.cert = scmtool_class.accept_certificate(
                            path,
                            username=username,
                            password=password,
                            local_site_name=self.local_site_name,
                            certificate=e.certificate)
                    except IOError as e:
                        raise ValidationError(e)
                else:
                    self.certerror = e
                    break
            except AuthenticationError as e:
                if 'publickey' in e.allowed_types and e.user_key is None:
                    self.userkeyerror = e
                    break

                raise ValidationError(e)
            except Exception as e:
                try:
                    text = six.text_type(e)
                except UnicodeDecodeError:
                    text = six.text_type(e, 'ascii', 'replace')
                raise ValidationError(text)

    def _build_repository_extra_data(self, hosting_service, hosting_type,
                                     plan):
        """Builds extra repository data to pass to HostingService functions."""
        repository_extra_data = {}

        if hosting_service and hosting_type in self.repository_forms:
            repository_extra_data = \
                self.repository_forms[hosting_type][plan].cleaned_data

        return repository_extra_data

    def _get_field_data(self, field):
        return self[field].data or self.fields[field].initial

    class Meta:
        model = Repository
        widgets = {
            'path': forms.TextInput(attrs={'size': '60'}),
            'mirror_path': forms.TextInput(attrs={'size': '60'}),
            'raw_file_url': forms.TextInput(attrs={'size': '60'}),
            'bug_tracker': forms.TextInput(attrs={'size': '60'}),
            'name': forms.TextInput(attrs={'size': '30',
                                           'autocomplete': 'off'}),
            'username': forms.TextInput(attrs={'size': '30',
                                               'autocomplete': 'off'}),
            'users': FilteredSelectMultiple(_('users with access'), False),
            'review_groups': FilteredSelectMultiple(
                _('review groups with access'), False),
        }<|MERGE_RESOLUTION|>--- conflicted
+++ resolved
@@ -16,11 +16,8 @@
 from reviewboard.hostingsvcs.errors import (AuthorizationError,
                                             SSHKeyAssociationError,
                                             TwoFactorAuthCodeRequiredError)
-<<<<<<< HEAD
 from reviewboard.hostingsvcs.fake import FAKE_HOSTING_SERVICES
-=======
 from reviewboard.hostingsvcs.forms import HostingServiceAuthForm
->>>>>>> 6a591fbf
 from reviewboard.hostingsvcs.models import HostingServiceAccount
 from reviewboard.hostingsvcs.service import (get_hosting_services,
                                              get_hosting_service)
@@ -224,17 +221,14 @@
         hosting_service_choices = []
         bug_tracker_choices = []
 
-<<<<<<< HEAD
         hosting_services = set()
 
         for hosting_service in get_hosting_services():
             class_name = '%s.%s' % (hosting_service.__module__,
                                     hosting_service.__name__)
             hosting_services.add(class_name)
-=======
-        for hosting_service_id, hosting_service in get_hosting_services():
+
             auth_form_cls = hosting_service.auth_form or HostingServiceAuthForm
->>>>>>> 6a591fbf
 
             if hosting_service.supports_repositories:
                 hosting_service_choices.append((hosting_service.id,
@@ -281,10 +275,10 @@
                 #
                 # Note that we do still need the form instantiated here, for
                 # template rendering.
-                self.hosting_auth_forms[hosting_service_id] = \
+                self.hosting_auth_forms[hosting_service.id] = \
                     auth_form_cls(hosting_service_cls=hosting_service,
                                   local_site=self.local_site,
-                                  prefix=hosting_service_id)
+                                  prefix=hosting_service.id)
             except Exception as e:
                 logging.error('Error loading hosting service %s: %s'
                               % (hosting_service.id, e),
