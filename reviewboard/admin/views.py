--- conflicted
+++ resolved
@@ -5,21 +5,14 @@
 from django.conf import settings
 from django.contrib.admin.views.decorators import staff_member_required
 from django.core.cache import cache
-<<<<<<< HEAD
-from django.http import HttpResponseRedirect, HttpResponse
-=======
 from django.http import HttpResponse, HttpResponseRedirect
->>>>>>> 06bf97fe
 from django.shortcuts import render_to_response
 from django.template.context import RequestContext
 from django.template.loader import render_to_string
 from django.utils import simplejson
 from django.utils.translation import ugettext as _
-<<<<<<< HEAD
 from djblets.siteconfig.models import SiteConfiguration
-=======
 from django.views.decorators.http import require_POST
->>>>>>> 06bf97fe
 from djblets.siteconfig.views import site_settings as djblets_site_settings
 
 from reviewboard.admin.cache_stats import get_cache_stats
@@ -115,7 +108,6 @@
     }))
 
 
-<<<<<<< HEAD
 def widget_toggle(request):
     """
     Controls the state of widgets - collapsed or expanded.
@@ -144,7 +136,8 @@
 
     return HttpResponse(simplejson.dumps(activity_data),
                         mimetype="application/json")
-=======
+
+
 @require_POST
 @staff_member_required
 def github_token(request):
@@ -164,5 +157,4 @@
         try:
             return HttpResponse(urllib2.urlopen(r).read())
         except (urllib2.URLError, urllib2.HTTPError), e:
-            return HttpResponse(status=401)
->>>>>>> 06bf97fe
+            return HttpResponse(status=401)