--- conflicted
+++ resolved
@@ -404,10 +404,6 @@
     settings.SWIFT_CONTAINER_NAME = six.text_type(
         siteconfig.get('swift_container_name'))
 
-<<<<<<< HEAD
-    if siteconfig.settings.get('site_domain_method', 'http') == 'https':
-        os.environ[str('HTTPS')] = str('on')
-=======
     is_https = (
         siteconfig.settings.get('site_domain_method', 'http') == 'https'
     )
@@ -416,8 +412,7 @@
     settings.SESSION_COOKIE_SECURE = is_https
 
     if is_https:
-        os.environ[b'HTTPS'] = b'on'
->>>>>>> ee8c3911
+        os.environ[str('HTTPS')] = str('on')
     else:
         os.environ[str('HTTPS')] = str('off')
 
