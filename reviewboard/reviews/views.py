--- conflicted
+++ resolved
@@ -15,13 +15,9 @@
                          HttpResponseNotFound)
 from django.shortcuts import get_object_or_404, get_list_or_404, render
 from django.template.defaultfilters import date
-<<<<<<< HEAD
 from django.template.loader import render_to_string
 from django.utils import timezone
-=======
-from django.utils import six, timezone
 from django.utils.cache import patch_cache_control
->>>>>>> 935bc012
 from django.utils.formats import localize
 from django.utils.html import escape, format_html, strip_tags
 from django.utils.safestring import mark_safe
