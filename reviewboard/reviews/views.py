from __future__ import unicode_literals

import logging
import time

from django.conf import settings
from django.contrib.auth.decorators import login_required
from django.contrib.auth.models import User
from django.contrib.sites.models import Site
from django.core.exceptions import MultipleObjectsReturned, ObjectDoesNotExist
from django.db.models import Q
from django.http import (Http404,
                         HttpResponse,
                         HttpResponseNotFound,
                         HttpResponseNotModified,
                         HttpResponseRedirect)
from django.shortcuts import (get_object_or_404, get_list_or_404,
                              render_to_response)
from django.template.context import RequestContext
from django.template.loader import render_to_string
from django.utils import six, timezone
from django.utils.decorators import method_decorator
from django.utils.html import escape
from django.utils.http import http_date
from django.utils.safestring import mark_safe
from django.utils.timezone import utc
from django.utils.translation import ugettext_lazy as _
from djblets.siteconfig.models import SiteConfiguration
from djblets.util.dates import get_latest_timestamp
from djblets.util.decorators import augment_method_from
from djblets.util.http import (encode_etag, set_last_modified,
                               set_etag, etag_if_none_match)

from reviewboard.accounts.decorators import (check_login_required,
                                             valid_prefs_required)
from reviewboard.accounts.models import ReviewRequestVisit, Profile
from reviewboard.attachments.models import (FileAttachment,
                                            FileAttachmentHistory)
from reviewboard.changedescs.models import ChangeDescription
from reviewboard.diffviewer.diffutils import (convert_to_unicode,
                                              get_file_chunks_in_range,
                                              get_last_header_before_line,
                                              get_last_line_number_in_diff,
                                              get_original_file,
                                              get_patched_file)
from reviewboard.diffviewer.models import DiffSet
from reviewboard.diffviewer.views import (DiffFragmentView, DiffViewerView,
                                          exception_traceback_string)
from reviewboard.hostingsvcs.bugtracker import BugTracker
from reviewboard.reviews.ui.screenshot import LegacyScreenshotReviewUI
from reviewboard.reviews.context import (comment_counts,
                                         diffsets_with_comments,
                                         has_comments_in_diffsets_excluding,
                                         interdiffs_with_comments,
                                         make_review_request_context)
from reviewboard.reviews.fields import get_review_request_fieldsets
from reviewboard.reviews.markdown_utils import is_rich_text_default_for_user
from reviewboard.reviews.models import (BaseComment, Comment,
                                        FileAttachmentComment,
<<<<<<< HEAD
                                        GeneralComment, Review,
                                        ReviewRequest, Screenshot,
                                        ScreenshotComment)
=======
                                        ReviewRequest, Review,
                                        Screenshot, ScreenshotComment)
from reviewboard.reviews.ui.base import FileAttachmentReviewUI
>>>>>>> 082db361
from reviewboard.scmtools.models import Repository
from reviewboard.site.decorators import check_local_site_access
from reviewboard.site.urlresolvers import local_site_reverse
from reviewboard.webapi.encoder import status_to_string


#
# Helper functions
#


def _render_permission_denied(
    request,
    template_name='reviews/review_request_permission_denied.html'):
    """Renders a Permission Denied error for this review request."""

    response = render_to_response(template_name, RequestContext(request))
    response.status_code = 403
    return response


def _find_review_request_object(review_request_id, local_site):
    """Finds a review request given an ID and an optional LocalSite name.

    If a local site is passed in on the URL, we want to look up the review
    request using the local_id instead of the pk. This allows each LocalSite
    configured to have its own review request ID namespace starting from 1.
    """
    q = ReviewRequest.objects.all()

    if local_site:
        q = q.filter(local_site=local_site,
                     local_id=review_request_id)
    else:
        q = q.filter(pk=review_request_id)

    try:
        q = q.select_related('submitter', 'repository')
        return q.get()
    except ReviewRequest.DoesNotExist:
        raise Http404


def _find_review_request(request, review_request_id, local_site):
    """Finds a review request matching an ID, checking user access permissions.

    If the review request is accessible by the user, we return
    (ReviewRequest, None). Otherwise, we return (None, response).
    """
    review_request = _find_review_request_object(review_request_id, local_site)

    if review_request.is_accessible_by(request.user):
        return review_request, None
    else:
        return None, _render_permission_denied(request)


def _build_id_map(objects):
    """Builds an ID map out of a list of objects.

    The resulting map makes it easy to quickly look up an object from an ID.
    """
    id_map = {}

    for obj in objects:
        id_map[obj.pk] = obj

    return id_map


def _query_for_diff(review_request, user, revision, draft):
    """
    Queries for a diff based on several parameters.

    If the draft does not exist, this throws an Http404 exception.
    """
    # Normalize the revision, since it might come in as a string.
    if revision:
        revision = int(revision)

    # This will try to grab the diff associated with a draft if the review
    # request has an associated draft and is either the revision being
    # requested or no revision is being requested.
    if (draft and draft.diffset_id and
        (revision is None or draft.diffset.revision == revision)):
        return draft.diffset

    query = Q(history=review_request.diffset_history_id)

    # Grab a revision if requested.
    if revision is not None:
        query = query & Q(revision=revision)

    try:
        return DiffSet.objects.filter(query).latest()
    except DiffSet.DoesNotExist:
        raise Http404


def build_diff_comment_fragments(
    comments, context,
    comment_template_name='reviews/diff_comment_fragment.html',
    error_template_name='diffviewer/diff_fragment_error.html',
    lines_of_context=None,
    show_controls=False):

    comment_entries = []
    had_error = False
    siteconfig = SiteConfiguration.objects.get_current()

    if lines_of_context is None:
        lines_of_context = [0, 0]

    for comment in comments:
        try:
            max_line = get_last_line_number_in_diff(context, comment.filediff,
                                                    comment.interfilediff)

            first_line = max(1, comment.first_line - lines_of_context[0])
            last_line = min(comment.last_line + lines_of_context[1], max_line)
            num_lines = last_line - first_line + 1

            chunks = list(get_file_chunks_in_range(context,
                                                   comment.filediff,
                                                   comment.interfilediff,
                                                   first_line,
                                                   num_lines))

            content = render_to_string(comment_template_name, {
                'comment': comment,
                'header': get_last_header_before_line(context,
                                                      comment.filediff,
                                                      comment.interfilediff,
                                                      first_line),
                'chunks': chunks,
                'domain': Site.objects.get_current().domain,
                'domain_method': siteconfig.get('site_domain_method'),
                'lines_of_context': lines_of_context,
                'expandable_above': show_controls and first_line != 1,
                'expandable_below': show_controls and last_line != max_line,
                'collapsible': lines_of_context != [0, 0],
                'lines_above': first_line - 1,
                'lines_below': max_line - last_line,
                'first_line': first_line,
            })
        except Exception as e:
            content = exception_traceback_string(
                None, e, error_template_name, {
                    'comment': comment,
                    'file': {
                        'depot_filename': comment.filediff.source_file,
                        'index': None,
                        'filediff': comment.filediff,
                    },
                    'domain': Site.objects.get_current().domain,
                    'domain_method': siteconfig.get("site_domain_method"),
                })

            # It's bad that we failed, and we'll return a 500, but we'll
            # still return content for anything we have. This will prevent any
            # caching.
            had_error = True
            chunks = []

        comment_entries.append({
            'comment': comment,
            'html': content,
            'chunks': chunks,
        })

    return had_error, comment_entries


#
# View functions
#

@check_login_required
@valid_prefs_required
def root(request, local_site_name=None):
    """Handles the root URL of Review Board or a Local Site.

    If the user is authenticated, this will redirect to their Dashboard.
    Otherwise, they'll be redirected to the All Review Requests page.

    Either page may then redirect for login or show a Permission Denied,
    depending on the settings.
    """
    if request.user.is_authenticated():
        url_name = 'dashboard'
    else:
        url_name = 'all-review-requests'

    return HttpResponseRedirect(
        local_site_reverse(url_name, local_site_name=local_site_name))


@login_required
@check_local_site_access
def new_review_request(request,
                       local_site=None,
                       template_name='reviews/new_review_request.html'):
    """Displays the New Review Request UI.

    This handles the creation of a review request based on either an existing
    changeset or the provided information.
    """
    valid_repos = []
    repos = Repository.objects.accessible(request.user, local_site=local_site)

    if local_site:
        local_site_name = local_site.name
    else:
        local_site_name = ''

    for repo in repos.order_by('name'):
        try:
            scmtool = repo.get_scmtool()
            valid_repos.append({
                'id': repo.id,
                'name': repo.name,
                'scmtool_name': scmtool.name,
                'supports_post_commit': repo.supports_post_commit,
                'local_site_name': local_site_name,
                'files_only': False,
                'requires_change_number': scmtool.supports_pending_changesets,
                'requires_basedir': not scmtool.get_diffs_use_absolute_paths(),
            })
        except Exception:
            logging.exception('Error loading SCMTool for repository "%s" '
                              '(ID %d)',
                              repo.name, repo.id)

    valid_repos.insert(0, {
        'id': '',
        'name': _('(None - File attachments only)'),
        'scmtool_name': '',
        'supports_post_commit': False,
        'files_only': True,
        'local_site_name': local_site_name,
    })

    return render_to_response(template_name, RequestContext(request, {
        'repos': valid_repos,
    }))


def _get_latest_file_attachments(file_attachments):
    file_attachment_histories = FileAttachmentHistory.objects.filter(
        file_attachments__in=file_attachments)
    latest = dict([
        (data['id'], data['latest_revision'])
        for data in file_attachment_histories.values('id', 'latest_revision')
    ])

    return [
        f
        for f in file_attachments
        if (not f.is_from_diff and
            f.attachment_revision == latest[f.attachment_history_id])
    ]


@check_login_required
@check_local_site_access
def review_detail(request,
                  review_request_id,
                  local_site=None,
                  template_name="reviews/review_detail.html"):
    """
    Main view for review requests. This covers the review request information
    and all the reviews on it.
    """
    # If there's a local_site passed in the URL, we want to look up the review
    # request based on the local_id instead of the pk. This allows each
    # local_site configured to have its own review request ID namespace
    # starting from 1.
    review_request, response = _find_review_request(
        request, review_request_id, local_site)

    if not review_request:
        return response

    # The review request detail page needs a lot of data from the database,
    # and going through standard model relations will result in far too many
    # queries. So we'll be optimizing quite a bit by prefetching and
    # re-associating data.
    #
    # We will start by getting the list of reviews. We'll filter this out into
    # some other lists, build some ID maps, and later do further processing.
    entries = []
    public_reviews = []
    body_top_replies = {}
    body_bottom_replies = {}
    replies = {}
    reply_timestamps = {}
    reviews_entry_map = {}
    reviews_id_map = {}
    review_timestamp = 0
    visited = None

    # Start by going through all reviews that point to this review request.
    # This includes draft reviews. We'll be separating these into a list of
    # public reviews and a mapping of replies.
    #
    # We'll also compute the latest review timestamp early, for the ETag
    # generation below.
    #
    # The second pass will come after the ETag calculation.
    all_reviews = list(review_request.reviews.select_related('user'))

    for review in all_reviews:
        review._body_top_replies = []
        review._body_bottom_replies = []

        if review.public:
            # This is a review we'll display on the page. Keep track of it
            # for later display and filtering.
            public_reviews.append(review)
            parent_id = review.base_reply_to_id

            if parent_id is not None:
                # This is a reply to a review. We'll store the reply data
                # into a map, which associates a review ID with its list of
                # replies, and also figures out the timestamps.
                #
                # Later, we'll use this to associate reviews and replies for
                # rendering.
                if parent_id not in replies:
                    replies[parent_id] = [review]
                    reply_timestamps[parent_id] = review.timestamp
                else:
                    replies[parent_id].append(review)
                    reply_timestamps[parent_id] = max(
                        reply_timestamps[parent_id],
                        review.timestamp)
        elif (request.user.is_authenticated() and
              review.user_id == request.user.pk and
              (review_timestamp == 0 or review.timestamp > review_timestamp)):
            # This is the latest draft so far from the current user, so
            # we'll use this timestamp in the ETag.
            review_timestamp = review.timestamp

        if review.public or (request.user.is_authenticated() and
                             review.user_id == request.user.pk):
            reviews_id_map[review.pk] = review

            # If this review is replying to another review's body_top or
            # body_bottom fields, store that data.
            for reply_id, reply_list in (
                (review.body_top_reply_to_id, body_top_replies),
                (review.body_bottom_reply_to_id, body_bottom_replies)):
                if reply_id is not None:
                    if reply_id not in reply_list:
                        reply_list[reply_id] = [review]
                    else:
                        reply_list[reply_id].append(review)

    pending_review = review_request.get_pending_review(request.user)
    review_ids = list(reviews_id_map.keys())
    last_visited = 0
    starred = False

    if request.user.is_authenticated():
        try:
            visited, visited_is_new = \
                ReviewRequestVisit.objects.get_or_create(
                    user=request.user, review_request=review_request)
            last_visited = visited.timestamp.replace(tzinfo=utc)
        except ReviewRequestVisit.DoesNotExist:
            # Somehow, this visit was seen as created but then not
            # accessible. We need to log this and then continue on.
            logging.error('Unable to get or create ReviewRequestVisit '
                          'for user "%s" on review request at %s',
                          request.user.username,
                          review_request.get_absolute_url())

        # If the review request is public and pending review and if the user
        # is logged in, mark that they've visited this review request.
        if (review_request.public and
            review_request.status == review_request.PENDING_REVIEW):
            visited.timestamp = timezone.now()
            visited.save()

        try:
            profile = request.user.get_profile()
            starred_review_requests = \
                profile.starred_review_requests.filter(pk=review_request.pk)
            starred = (starred_review_requests.count() > 0)
        except Profile.DoesNotExist:
            pass

    draft = review_request.get_draft(request.user)
    review_request_details = draft or review_request

    # Map diffset IDs to their object.
    diffsets = review_request.get_diffsets()
    diffsets_by_id = {}

    for diffset in diffsets:
        diffsets_by_id[diffset.pk] = diffset

    # Find out if we can bail early. Generate an ETag for this.
    last_activity_time, updated_object = \
        review_request.get_last_activity(diffsets, public_reviews)

    if draft:
        draft_timestamp = draft.last_updated
    else:
        draft_timestamp = ""

    if visited:
        visibility = visited.visibility
    else:
        visibility = None

    blocks = review_request.get_blocks()

    etag = encode_etag(
       '%s:%s:%s:%s:%s:%s:%s:%s:%s:%s'
        % (request.user, last_activity_time, draft_timestamp,
           review_timestamp, review_request.last_review_activity_timestamp,
           is_rich_text_default_for_user(request.user),
           [r.pk for r in blocks],
           starred, visibility, settings.AJAX_SERIAL))

    if etag_if_none_match(request, etag):
        return HttpResponseNotModified()

    # Get the list of public ChangeDescriptions.
    #
    # We want to get the latest ChangeDescription along with this. This is
    # best done here and not in a separate SQL query.
    changedescs = list(review_request.changedescs.filter(public=True))

    if changedescs:
        # We sort from newest to oldest, so the latest one is the first.
        latest_timestamp = changedescs[0].timestamp
    else:
        latest_timestamp = None

    # Now that we have the list of public reviews and all that metadata,
    # being processing them and adding entries for display in the page.
    #
    # We do this here and not above because we don't want to build *too* much
    # before the ETag check.
    for review in public_reviews:
        if not review.is_reply():
            state = ''

            # Mark as collapsed if the review is older than the latest
            # change.
            if latest_timestamp and review.timestamp < latest_timestamp:
                state = 'collapsed'

            latest_reply = reply_timestamps.get(review.pk, None)

            # Mark as expanded if there is a reply newer than last_visited
            if latest_reply and last_visited and last_visited < latest_reply:
                state = ''

            entry = {
                'review': review,
                'comments': {
                    'diff_comments': [],
                    'screenshot_comments': [],
                    'file_attachment_comments': [],
                    'general_comments': [],
                },
                'timestamp': review.timestamp,
                'class': state,
                'collapsed': state == 'collapsed',
                'issue_open_count': 0,
                'has_issues': False,
            }
            reviews_entry_map[review.pk] = entry
            entries.append(entry)

    # Link up all the review body replies.
    for key, reply_list in (('_body_top_replies', body_top_replies),
                            ('_body_bottom_replies', body_bottom_replies)):
        for reply_id, replies in six.iteritems(reply_list):
            setattr(reviews_id_map[reply_id], key, replies)

    # Get all the file attachments and screenshots and build a couple maps,
    # so we can easily associate those objects in comments.
    #
    # Note that we're fetching inactive file attachments and screenshots.
    # is because any file attachments/screenshots created after the initial
    # creation of the review request that were later removed will still need
    # to be rendered as an added file in a change box.
    file_attachments = []
    inactive_file_attachments = []
    screenshots = []
    inactive_screenshots = []

    for attachment in review_request_details.get_file_attachments():
        attachment._comments = []
        file_attachments.append(attachment)

    for attachment in review_request_details.get_inactive_file_attachments():
        attachment._comments = []
        inactive_file_attachments.append(attachment)

    for screenshot in review_request_details.get_screenshots():
        screenshot._comments = []
        screenshots.append(screenshot)

    for screenshot in review_request_details.get_inactive_screenshots():
        screenshot._comments = []
        inactive_screenshots.append(screenshot)

    file_attachment_id_map = _build_id_map(file_attachments)
    file_attachment_id_map.update(_build_id_map(inactive_file_attachments))
    screenshot_id_map = _build_id_map(screenshots)
    screenshot_id_map.update(_build_id_map(inactive_screenshots))

    issues = {
        'total': 0,
        'open': 0,
        'resolved': 0,
        'dropped': 0
    }

    # Get all the comments and attach them to the reviews.
    for model, key, ordering in (
        (Comment, 'diff_comments',
         ('comment__filediff', 'comment__first_line', 'comment__timestamp')),
        (ScreenshotComment, 'screenshot_comments', None),
        (FileAttachmentComment, 'file_attachment_comments', None),
        (GeneralComment, 'general_comments', None)):
        # Due to how we initially made the schema, we have a ManyToManyField
        # inbetween comments and reviews, instead of comments having a
        # ForeignKey to the review. This makes it difficult to easily go
        # from a comment to a review ID.
        #
        # The solution to this is to not query the comment objects, but rather
        # the through table. This will let us grab the review and comment in
        # one go, using select_related.
        related_field = model.review.related.field
        comment_field_name = related_field.m2m_reverse_field_name()
        through = related_field.rel.through
        q = through.objects.filter(review__in=review_ids).select_related()

        if ordering:
            q = q.order_by(*ordering)

        objs = list(q)

        # Two passes. One to build a mapping, and one to actually process
        # comments.
        comment_map = {}

        for obj in objs:
            comment = getattr(obj, comment_field_name)
            comment_map[comment.pk] = comment
            comment._replies = []

        for obj in objs:
            comment = getattr(obj, comment_field_name)

            # Short-circuit some object fetches for the comment by setting
            # some internal state on them.
            assert obj.review_id in reviews_id_map
            parent_review = reviews_id_map[obj.review_id]
            comment._review = parent_review
            comment._review_request = review_request

            # If the comment has an associated object that we've already
            # queried, attach it to prevent a future lookup.
            if isinstance(comment, ScreenshotComment):
                if comment.screenshot_id in screenshot_id_map:
                    screenshot = screenshot_id_map[comment.screenshot_id]
                    comment.screenshot = screenshot
                    screenshot._comments.append(comment)
            elif isinstance(comment, FileAttachmentComment):
                if comment.file_attachment_id in file_attachment_id_map:
                    file_attachment = \
                        file_attachment_id_map[comment.file_attachment_id]
                    comment.file_attachment = file_attachment
                    file_attachment._comments.append(comment)

                diff_against_id = comment.diff_against_file_attachment_id

                if diff_against_id in file_attachment_id_map:
                    file_attachment = file_attachment_id_map[diff_against_id]
                    comment.diff_against_file_attachment = file_attachment

            uncollapse = False

            if parent_review.is_reply():
                # This is a reply to a comment. Add it to the list of replies.
                assert obj.review_id not in reviews_entry_map
                assert parent_review.base_reply_to_id in reviews_entry_map

                # If there's an entry that isn't a reply, then it's
                # orphaned. Ignore it.
                if comment.is_reply():
                    replied_comment = comment_map[comment.reply_to_id]
                    replied_comment._replies.append(comment)

                    if not parent_review.public:
                        uncollapse = True
            elif parent_review.public:
                # This is a comment on a public review we're going to show.
                # Add it to the list.
                assert obj.review_id in reviews_entry_map
                entry = reviews_entry_map[obj.review_id]
                entry['comments'][key].append(comment)

                if comment.issue_opened:
                    status_key = \
                        comment.issue_status_to_string(comment.issue_status)
                    issues[status_key] += 1
                    issues['total'] += 1
                    entry['has_issues'] = True

                    if comment.issue_status == BaseComment.OPEN:
                        entry['issue_open_count'] += 1

                        if review_request.submitter == request.user:
                            uncollapse = True

            # If the box was collapsed, uncollapse it.
            if uncollapse and entry['collapsed']:
                entry['class'] = ''
                entry['collapsed'] = False

    # Sort all the reviews and ChangeDescriptions into a single list, for
    # display.
    for changedesc in changedescs:
        # Process the list of fields, in order by fieldset. These will be
        # put into groups composed of inline vs. full-width field values,
        # for render into the box.
        fields_changed_groups = []
        cur_field_changed_group = None

        fieldsets = get_review_request_fieldsets(
            include_main=True,
            include_change_entries_only=True)

        for fieldset in fieldsets:
            for field_cls in fieldset.field_classes:
                field_id = field_cls.field_id

                if field_id not in changedesc.fields_changed:
                    continue

                inline = field_cls.change_entry_renders_inline

                if (not cur_field_changed_group or
                    cur_field_changed_group['inline'] != inline):
                    # Begin a new group of fields.
                    cur_field_changed_group = {
                        'inline': inline,
                        'fields': [],
                    }
                    fields_changed_groups.append(cur_field_changed_group)

                if hasattr(field_cls, 'locals_vars'):
                    field = field_cls(review_request, request=request,
                                      locals_vars=locals())
                else:
                    field = field_cls(review_request, request=request)

                cur_field_changed_group['fields'] += \
                    field.get_change_entry_sections_html(
                        changedesc.fields_changed[field_id])

        # See if the review request has had a status change.
        status_change = changedesc.fields_changed.get('status')

        if status_change:
            assert 'new' in status_change
            new_status = status_to_string(status_change['new'][0])
        else:
            new_status = None

        # Mark as collapsed if the change is older than a newer change
        if latest_timestamp and changedesc.timestamp < latest_timestamp:
            state = 'collapsed'
            collapsed = True
        else:
            state = ''
            collapsed = False

        entries.append({
            'new_status': new_status,
            'fields_changed_groups': fields_changed_groups,
            'changedesc': changedesc,
            'timestamp': changedesc.timestamp,
            'class': state,
            'collapsed': collapsed,
        })

    entries.sort(key=lambda item: item['timestamp'])

    close_description, close_description_rich_text = \
        review_request.get_close_description()

    latest_file_attachments = _get_latest_file_attachments(file_attachments)

    siteconfig = SiteConfiguration.objects.get_current()

    context_data = make_review_request_context(request, review_request, {
        'blocks': blocks,
        'draft': draft,
        'review_request_details': review_request_details,
        'review_request_visit': visited,
        'send_email': siteconfig.get('mail_send_review_mail'),
        'entries': entries,
        'last_activity_time': last_activity_time,
        'review': pending_review,
        'request': request,
        'close_description': close_description,
        'close_description_rich_text': close_description_rich_text,
        'issues': issues,
        'has_diffs': (draft and draft.diffset_id) or len(diffsets) > 0,
        'file_attachments': latest_file_attachments,
        'all_file_attachments': file_attachments,
        'screenshots': screenshots,
    })

    response = render_to_response(template_name,
                                  RequestContext(request, context_data))
    set_etag(response, etag)

    return response


class ReviewsDiffViewerView(DiffViewerView):
    """Renders the diff viewer for a review request.

    This wraps the base DiffViewerView to display a diff for the given
    review request and the given diff revision or range.

    The view expects the following parameters to be provided:

        * review_request_id
          - The ID of the ReviewRequest containing the diff to render.

    The following may also be provided:

        * revision
          - The DiffSet revision to render.

        * interdiff_revision
          - The second DiffSet revision in an interdiff revision range.

        * local_site
          - The LocalSite the ReviewRequest must be on, if any.

    See DiffViewerView's documentation for the accepted query parameters.
    """
    @method_decorator(check_login_required)
    @method_decorator(check_local_site_access)
    @augment_method_from(DiffViewerView)
    def dispatch(self, *args, **kwargs):
        pass

    def get(self, request, review_request_id, revision=None,
            interdiff_revision=None, local_site=None):
        """Handles GET requests for this view.

        This will look up the review request and DiffSets, given the
        provided information, and pass them to the parent class for rendering.
        """
        review_request, response = \
            _find_review_request(request, review_request_id, local_site)

        if not review_request:
            return response

        self.review_request = review_request
        self.draft = review_request.get_draft(request.user)
        self.diffset = _query_for_diff(review_request, request.user,
                                       revision, self.draft)
        self.interdiffset = None

        if interdiff_revision and interdiff_revision != revision:
            # An interdiff revision was specified. Try to find a matching
            # diffset.
            self.interdiffset = _query_for_diff(review_request, request.user,
                                                interdiff_revision, self.draft)

        return super(ReviewsDiffViewerView, self).get(
            request, self.diffset, self.interdiffset)

    def get_context_data(self, *args, **kwargs):
        """Calculates additional context data for rendering.

        This provides some additional data used for rendering the diff
        viewer. This data is more specific to the reviewing functionality,
        as opposed to the data calculated by DiffViewerView.get_context_data,
        which is more focused on the actual diff.
        """
        # Try to find an existing pending review of this diff from the
        # current user.
        pending_review = \
            self.review_request.get_pending_review(self.request.user)

        has_draft_diff = self.draft and self.draft.diffset
        is_draft_diff = has_draft_diff and self.draft.diffset == self.diffset
        is_draft_interdiff = (has_draft_diff and self.interdiffset and
                              self.draft.diffset == self.interdiffset)

        # Get the list of diffsets. We only want to calculate this once.
        diffsets = self.review_request.get_diffsets()
        num_diffs = len(diffsets)

        if num_diffs > 0:
            latest_diffset = diffsets[-1]
        else:
            latest_diffset = None

        if self.draft and self.draft.diffset:
            num_diffs += 1

        last_activity_time, updated_object = \
            self.review_request.get_last_activity(diffsets)

        file_attachments = list(self.review_request.get_file_attachments())
        screenshots = list(self.review_request.get_screenshots())

        latest_file_attachments = \
            _get_latest_file_attachments(file_attachments)

        # Compute the lists of comments based on filediffs and interfilediffs.
        # We do this using the 'through' table so that we can select_related
        # the reviews and comments.
        comments = {}
        q = Comment.review.related.field.rel.through.objects.filter(
            review__review_request=self.review_request)
        q = q.select_related()

        for obj in q:
            comment = obj.comment
            comment._review = obj.review
            key = (comment.filediff_id, comment.interfilediff_id)
            comments.setdefault(key, []).append(comment)

        close_description, close_description_rich_text = \
            self.review_request.get_close_description()

        context = super(ReviewsDiffViewerView, self).get_context_data(
            *args, **kwargs)

        siteconfig = SiteConfiguration.objects.get_current()

        context.update({
            'close_description': close_description,
            'close_description_rich_text': close_description_rich_text,
            'diffsets': diffsets,
            'latest_diffset': latest_diffset,
            'review': pending_review,
            'review_request_details': self.draft or self.review_request,
            'draft': self.draft,
            'last_activity_time': last_activity_time,
            'file_attachments': latest_file_attachments,
            'all_file_attachments': file_attachments,
            'screenshots': screenshots,
            'comments': comments,
            'send_email': siteconfig.get('mail_send_review_mail'),
        })

        context.update(
            make_review_request_context(self.request, self.review_request))

        diffset_pair = context['diffset_pair']
        context['diff_context'].update({
            'num_diffs': num_diffs,
            'comments_hint': {
                'has_other_comments': has_comments_in_diffsets_excluding(
                    pending_review, diffset_pair),
                'diffsets_with_comments': [
                    {
                        'revision': diffset_info['diffset'].revision,
                        'is_current': diffset_info['is_current'],
                    }
                    for diffset_info in diffsets_with_comments(
                        pending_review, diffset_pair)
                ],
                'interdiffs_with_comments': [
                    {
                        'old_revision': pair['diffset'].revision,
                        'new_revision': pair['interdiff'].revision,
                        'is_current': pair['is_current'],
                    }
                    for pair in interdiffs_with_comments(
                        pending_review, diffset_pair)
                ],
            },
        })
        context['diff_context']['revision'].update({
            'latest_revision': (latest_diffset.revision
                                if latest_diffset else None),
            'is_draft_diff': is_draft_diff,
            'is_draft_interdiff': is_draft_interdiff,
        })

        files = []
        for f in context['files']:
            filediff = f['filediff']
            interfilediff = f['interfilediff']
            data = {
                'newfile': f['newfile'],
                'binary': f['binary'],
                'deleted': f['deleted'],
                'id': f['filediff'].pk,
                'depot_filename': f['depot_filename'],
                'dest_filename': f['dest_filename'],
                'dest_revision': f['dest_revision'],
                'revision': f['revision'],
                'filediff': {
                    'id': filediff.id,
                    'revision': filediff.diffset.revision,
                },
                'index': f['index'],
                'comment_counts': comment_counts(self.request.user, comments,
                                                 filediff, interfilediff),
            }

            if interfilediff:
                data['interfilediff'] = {
                    'id': interfilediff.id,
                    'revision': interfilediff.diffset.revision,
                }

            if f['force_interdiff']:
                data['force_interdiff'] = True
                data['interdiff_revision'] = f['force_interdiff_revision']

            files.append(data)

        context['diff_context']['files'] = files

        return context


@check_login_required
@check_local_site_access
def raw_diff(request, review_request_id, revision=None, local_site=None):
    """
    Displays a raw diff of all the filediffs in a diffset for the
    given review request.
    """
    review_request, response = \
        _find_review_request(request, review_request_id, local_site)

    if not review_request:
        return response

    draft = review_request.get_draft(request.user)
    diffset = _query_for_diff(review_request, request.user, revision, draft)

    tool = review_request.repository.get_scmtool()
    data = tool.get_parser('').raw_diff(diffset)

    resp = HttpResponse(data, content_type='text/x-patch')

    if diffset.name == 'diff':
        filename = "rb%d.patch" % review_request.display_id
    else:
        filename = six.text_type(diffset.name).encode('ascii', 'ignore')

        # Content-Disposition headers containing commas break on Chrome 16 and
        # newer. To avoid this, replace any commas in the filename with an
        # underscore. Was bug 3704.
        filename = filename.replace(',', '_')

    resp['Content-Disposition'] = 'attachment; filename=%s' % filename
    set_last_modified(resp, diffset.timestamp)

    return resp


@check_login_required
@check_local_site_access
def comment_diff_fragments(
    request,
    review_request_id,
    comment_ids,
    template_name='reviews/load_diff_comment_fragments.js',
    comment_template_name='reviews/diff_comment_fragment.html',
    error_template_name='diffviewer/diff_fragment_error.html',
    local_site=None):
    """
    Returns the fragment representing the parts of a diff referenced by the
    specified list of comment IDs. This is used to allow batch lazy-loading
    of these diff fragments based on filediffs, since they may not be cached
    and take time to generate.
    """
    comments = get_list_or_404(Comment, pk__in=comment_ids.split(","))
    latest_timestamp = get_latest_timestamp(comment.timestamp
                                            for comment in comments)

    etag = encode_etag(
        '%s:%s:%s'
        % (comment_ids, latest_timestamp, settings.TEMPLATE_SERIAL))

    if etag_if_none_match(request, etag):
        response = HttpResponseNotModified()
    else:
        # While we don't actually need the review request, we still want to do
        # this lookup in order to get the permissions checking.
        review_request, response = \
            _find_review_request(request, review_request_id, local_site)

        if not review_request:
            return response

        lines_of_context = request.GET.get('lines_of_context', '0,0')
        container_prefix = request.GET.get('container_prefix')

        try:
            lines_of_context = [int(i) for i in lines_of_context.split(',')]

            # Ensure that we have 2 values for lines_of_context. If only one is
            # given, assume it is both the before and after context. If more than
            # two are given, only consider the first two. If somehow we get no
            # lines of context value, we will default to [0, 0].

            if len(lines_of_context) == 1:
                lines_of_context.append(lines_of_context[0])
            elif len(lines_of_context) > 2:
                lines_of_context = lines_of_context[0:2]
            elif len(lines_of_context) == 0:
                raise ValueError
        except ValueError:
            lines_of_context = [0, 0]

        context = RequestContext(request, {
            'comment_entries': [],
            'container_prefix': container_prefix,
            'queue_name': request.GET.get('queue'),
            'show_controls': request.GET.get('show_controls', False),
        })

        had_error, context['comment_entries'] = (
            build_diff_comment_fragments(
                comments,
                context,
                comment_template_name,
                error_template_name,
                lines_of_context=lines_of_context,
                show_controls='draft' not in container_prefix))

        page_content = render_to_string(template_name, context)

        response = HttpResponse(
            page_content,
            content_type='application/javascript')

        if had_error:
            return response

        set_etag(response, etag)

    response['Expires'] = http_date(time.time() + 60 * 60 * 24 * 365)  # 1 year

    return response


class ReviewsDiffFragmentView(DiffFragmentView):
    """Renders a fragment from a file in the diff viewer.

    Displays just a fragment of a diff or interdiff owned by the given
    review request. The fragment is identified by the chunk index in the
    diff.

    The view expects the following parameters to be provided:

        * review_request_id
          - The ID of the ReviewRequest containing the diff to render.

        * revision
          - The DiffSet revision to render.

        * filediff_id
          - The ID of the FileDiff within the DiffSet.

    The following may also be provided:

        * interdiff_revision
          - The second DiffSet revision in an interdiff revision range.

        * chunkindex
          - The index (0-based) of the chunk to render. If left out, the
            entire file will be rendered.

        * local_site
          - The LocalSite the ReviewRequest must be on, if any.

    See DiffFragmentView's documentation for the accepted query parameters.
    """
    @method_decorator(check_login_required)
    @method_decorator(check_local_site_access)
    @augment_method_from(DiffFragmentView)
    def dispatch(self, *args, **kwargs):
        pass

    def process_diffset_info(self, review_request_id, revision,
                             interdiff_revision=None, local_site=None,
                             *args, **kwargs):
        """Process and return information on the desired diff.

        The diff IDs and other data passed to the view can be processed and
        converted into DiffSets. A dictionary with the DiffSet and FileDiff
        information will be returned.

        If the review request cannot be accessed by the user, an HttpResponse
        will be returned instead.
        """
        self.review_request, response = \
            _find_review_request(self.request, review_request_id, local_site)

        if not self.review_request:
            return response

        user = self.request.user
        draft = self.review_request.get_draft(user)

        if interdiff_revision is not None:
            interdiffset = _query_for_diff(self.review_request, user,
                                           interdiff_revision, draft)
        else:
            interdiffset = None

        diffset = _query_for_diff(self.review_request, user, revision, draft)

        return super(ReviewsDiffFragmentView, self).process_diffset_info(
            diffset_or_id=diffset,
            interdiffset_or_id=interdiffset,
            **kwargs)

    def create_renderer(self, diff_file, *args, **kwargs):
        """Creates the DiffRenderer for this fragment.

        This will augment the renderer for binary files by looking up
        file attachments, if review UIs are involved, disabling caching.
        """
        renderer = super(ReviewsDiffFragmentView, self).create_renderer(
            diff_file=diff_file, *args, **kwargs)

        if diff_file['binary']:
            # Determine the file attachments to display in the diff viewer,
            # if any.
            filediff = diff_file['filediff']
            interfilediff = diff_file['interfilediff']

            orig_attachment = None
            modified_attachment = None

            if diff_file['force_interdiff']:
                orig_attachment = self._get_diff_file_attachment(filediff)
                modified_attachment = \
                    self._get_diff_file_attachment(interfilediff)
            else:
                modified_attachment = self._get_diff_file_attachment(filediff)

                if not diff_file['is_new_file']:
                    orig_attachment = \
                        self._get_diff_file_attachment(filediff, False)

            diff_review_ui = None
            diff_review_ui_html = None
            orig_review_ui = None
            orig_review_ui_html = None
            modified_review_ui = None
            modified_review_ui_html = None

            if orig_attachment:
                orig_review_ui = orig_attachment.review_ui

            if modified_attachment:
                modified_review_ui = modified_attachment.review_ui

            # See if we're able to generate a diff review UI for these files.
            if (orig_review_ui and modified_review_ui and
                orig_review_ui.__class__ is modified_review_ui.__class__ and
                modified_review_ui.supports_diffing):
                # Both files are able to be diffed by this review UI.
                # We'll display a special diff review UI instead of two
                # side-by-side review UIs.
                diff_review_ui = modified_review_ui
                diff_review_ui.set_diff_against(orig_attachment)
                diff_review_ui_html = \
                    self._render_review_ui(diff_review_ui, False)
            else:
                # We won't be showing a diff of these files. Instead, just
                # grab the review UIs and render them.
                orig_review_ui_html = \
                    self._render_review_ui(orig_review_ui)
                modified_review_ui_html = \
                    self._render_review_ui(modified_review_ui)

            if (diff_review_ui_html or orig_review_ui_html or
                modified_review_ui_html):
                # Don't cache the view, because the Review UI may care about
                # state that we can't anticipate. At the least, it may have
                # comments or other data that change between renders, and we
                # don't want that to go stale.
                renderer.allow_caching = False

            renderer.extra_context.update({
                'orig_diff_file_attachment': orig_attachment,
                'modified_diff_file_attachment': modified_attachment,
                'orig_attachment_review_ui_html': orig_review_ui_html,
                'modified_attachment_review_ui_html': modified_review_ui_html,
                'diff_attachment_review_ui_html': diff_review_ui_html,
            })

        renderer.extra_context.update(
            self._get_download_links(renderer, diff_file))

        return renderer

    def get_context_data(self, **kwargs):
        return {
            'review_request': self.review_request,
        }

    def _get_download_links(self, renderer, diff_file):
        if diff_file['binary']:
            orig_attachment = \
                renderer.extra_context['orig_diff_file_attachment']
            modified_attachment = \
                renderer.extra_context['modified_diff_file_attachment']

            if orig_attachment:
                download_orig_url = orig_attachment.get_absolute_url()
            else:
                download_orig_url = None

            if modified_attachment:
                download_modified_url = modified_attachment.get_absolute_url()
            else:
                download_modified_url = None
        else:
            filediff = diff_file['filediff']
            interfilediff = diff_file['interfilediff']
            diffset = filediff.diffset

            if interfilediff:
                orig_url_name = 'download-modified-file'
                modified_revision = interfilediff.diffset.revision
                modified_filediff_id = interfilediff.pk
            else:
                orig_url_name = 'download-orig-file'
                modified_revision = diffset.revision
                modified_filediff_id = filediff.pk

            download_orig_url = local_site_reverse(
                orig_url_name,
                request=self.request,
                kwargs={
                    'review_request_id': self.review_request.display_id,
                    'revision': diffset.revision,
                    'filediff_id': filediff.pk,
                })

            download_modified_url = local_site_reverse(
                'download-modified-file',
                request=self.request,
                kwargs={
                    'review_request_id': self.review_request.display_id,
                    'revision': modified_revision,
                    'filediff_id': modified_filediff_id,
                })

        return {
            'download_orig_url': download_orig_url,
            'download_modified_url': download_modified_url,
        }

    def _render_review_ui(self, review_ui, inline_only=True):
        """Renders the review UI for a file attachment."""
        if review_ui and (not inline_only or review_ui.allow_inline):
            return mark_safe(review_ui.render_to_string(self.request))

        return None

    def _get_diff_file_attachment(self, filediff, use_modified=True):
        """Fetch the FileAttachment associated with a FileDiff.

        This will query for the FileAttachment based on the provided filediff,
        and set the retrieved diff file attachment to a variable whose name is
        provided as an argument to this tag.

        If 'use_modified' is True, the FileAttachment returned will be from the
        modified version of the new file. Otherwise, it's the original file
        that's being modified.

        If no matching FileAttachment is found or if there is more than one
        FileAttachment associated with one FileDiff, None is returned. An error
        is logged in the latter case.
        """
        if not filediff:
            return None

        try:
            return FileAttachment.objects.get_for_filediff(filediff,
                                                           use_modified)
        except ObjectDoesNotExist:
            return None
        except MultipleObjectsReturned:
            # Only one FileAttachment should be associated with a FileDiff
            logging.error('More than one FileAttachments associated with '
                          'FileDiff %s',
                          filediff.pk,
                          exc_info=1)
            return None


@check_login_required
@check_local_site_access
def preview_review_request_email(
    request,
    review_request_id,
    format,
    text_template_name='notifications/review_request_email.txt',
    html_template_name='notifications/review_request_email.html',
    changedesc_id=None,
    local_site=None):
    """
    Previews the e-mail message that would be sent for an initial
    review request or an update.

    This is mainly used for debugging.
    """
    review_request, response = \
        _find_review_request(request, review_request_id, local_site)

    if not review_request:
        return response

    extra_context = {}

    if changedesc_id:
        changedesc = get_object_or_404(ChangeDescription, pk=changedesc_id)
        extra_context['change_text'] = changedesc.text
        extra_context['changes'] = changedesc.fields_changed

    siteconfig = SiteConfiguration.objects.get_current()

    if format == 'text':
        template_name = text_template_name
        mimetype = 'text/plain'
    elif format == 'html':
        template_name = html_template_name
        mimetype = 'text/html'
    else:
        raise Http404

    return HttpResponse(render_to_string(
        template_name,
        RequestContext(request, dict({
            'review_request': review_request,
            'user': request.user,
            'domain': Site.objects.get_current().domain,
            'domain_method': siteconfig.get("site_domain_method"),
        }, **extra_context)),
    ), content_type=mimetype)


@check_login_required
@check_local_site_access
def preview_review_email(request, review_request_id, review_id, format,
                         text_template_name='notifications/review_email.txt',
                         html_template_name='notifications/review_email.html',
                         extra_context={},
                         local_site=None):
    """
    Previews the e-mail message that would be sent for a review of a
    review request.

    This is mainly used for debugging.
    """
    review_request, response = \
        _find_review_request(request, review_request_id, local_site)

    if not review_request:
        return response

    review = get_object_or_404(Review, pk=review_id,
                               review_request=review_request)
    siteconfig = SiteConfiguration.objects.get_current()

    review.ordered_comments = \
        review.comments.order_by('filediff', 'first_line')

    if format == 'text':
        template_name = text_template_name
        mimetype = 'text/plain'
    elif format == 'html':
        template_name = html_template_name
        mimetype = 'text/html'
    else:
        raise Http404

    context = {
        'review_request': review_request,
        'review': review,
        'user': request.user,
        'domain': Site.objects.get_current().domain,
        'domain_method': siteconfig.get("site_domain_method"),
    }
    context.update(extra_context)

    has_error, context['comment_entries'] = \
        build_diff_comment_fragments(
            review.ordered_comments, context,
            "notifications/email_diff_comment_fragment.html")

    return HttpResponse(
        render_to_string(template_name, RequestContext(request, context)),
        content_type=mimetype)


@check_login_required
@check_local_site_access
def preview_reply_email(request, review_request_id, review_id, reply_id,
                        format,
                        text_template_name='notifications/reply_email.txt',
                        html_template_name='notifications/reply_email.html',
                        local_site=None):
    """
    Previews the e-mail message that would be sent for a reply to a
    review of a review request.

    This is mainly used for debugging.
    """
    review_request, response = \
        _find_review_request(request, review_request_id, local_site)

    if not review_request:
        return response

    review = get_object_or_404(Review, pk=review_id,
                               review_request=review_request)
    reply = get_object_or_404(Review, pk=reply_id, base_reply_to=review)
    siteconfig = SiteConfiguration.objects.get_current()

    reply.ordered_comments = \
        reply.comments.order_by('filediff', 'first_line')

    if format == 'text':
        template_name = text_template_name
        mimetype = 'text/plain'
    elif format == 'html':
        template_name = html_template_name
        mimetype = 'text/html'
    else:
        raise Http404

    context = {
        'review_request': review_request,
        'review': review,
        'reply': reply,
        'user': request.user,
        'domain': Site.objects.get_current().domain,
        'domain_method': siteconfig.get("site_domain_method"),
    }

    has_error, context['comment_entries'] = \
        build_diff_comment_fragments(
            reply.ordered_comments, context,
            "notifications/email_diff_comment_fragment.html")

    return HttpResponse(
        render_to_string(template_name, RequestContext(request, context)),
        content_type=mimetype)


@check_login_required
@check_local_site_access
def review_file_attachment(request, review_request_id, file_attachment_id,
                           file_attachment_diff_id=None, local_site=None):
    """Displays a file attachment with a review UI."""
    review_request, response = \
        _find_review_request(request, review_request_id, local_site)

    if not review_request:
        return response

    file_attachment = get_object_or_404(FileAttachment, pk=file_attachment_id)
    review_ui = file_attachment.review_ui
    if not review_ui:
        review_ui = FileAttachmentReviewUI(review_request, file_attachment)

    if file_attachment_diff_id:
        file_attachment_revision = get_object_or_404(
            FileAttachment.objects.filter(
                attachment_history=file_attachment.attachment_history),
            pk=file_attachment_diff_id)
        review_ui.set_diff_against(file_attachment_revision)

    try:
        is_enabled_for = review_ui.is_enabled_for(
            user=request.user,
            review_request=review_request,
            file_attachment=file_attachment)
    except Exception as e:
        logging.error('Error when calling is_enabled_for for '
                      'FileAttachmentReviewUI %r: %s',
                      review_ui, e, exc_info=1)
        is_enabled_for = False

    if review_ui and is_enabled_for:
        return review_ui.render_to_response(request)
    else:
        raise Http404


@check_login_required
@check_local_site_access
def view_screenshot(request, review_request_id, screenshot_id,
                    local_site=None):
    """
    Displays a screenshot, along with any comments that were made on it.
    """
    review_request, response = \
        _find_review_request(request, review_request_id, local_site)

    if not review_request:
        return response

    screenshot = get_object_or_404(Screenshot, pk=screenshot_id)
    review_ui = LegacyScreenshotReviewUI(review_request, screenshot)

    return review_ui.render_to_response(request)


@check_login_required
@check_local_site_access
def user_infobox(request, username,
                 template_name='accounts/user_infobox.html',
                 local_site=None):
    """Displays a user info popup.

    This is meant to be embedded in other pages, rather than being
    a standalone page.
    """
    user = get_object_or_404(User, username=username)
    show_profile = user.is_profile_visible(request.user)

    etag = encode_etag(':'.join([
        user.first_name,
        user.last_name,
        user.email,
        six.text_type(user.last_login),
        six.text_type(settings.TEMPLATE_SERIAL),
        six.text_type(show_profile)
    ]))

    if etag_if_none_match(request, etag):
        return HttpResponseNotModified()

    response = render_to_response(template_name, RequestContext(request, {
        'show_profile': show_profile,
        'requested_user': user,
    }))
    set_etag(response, etag)

    return response


def bug_url(request, review_request_id, bug_id, local_site=None):
    """Redirects user to bug tracker issue page."""
    review_request, response = \
        _find_review_request(request, review_request_id, local_site)

    if not review_request:
        return response

    return HttpResponseRedirect(review_request.repository.bug_tracker % bug_id)


def bug_infobox(request, review_request_id, bug_id,
                template_name='reviews/bug_infobox.html',
                local_site=None):
    """Displays a bug info popup.

    This is meant to be embedded in other pages, rather than being
    a standalone page.
    """
    review_request, response = \
        _find_review_request(request, review_request_id, local_site)

    if not review_request:
        return response

    repository = review_request.repository

    bug_tracker = repository.bug_tracker_service
    if not bug_tracker:
        return HttpResponseNotFound(_('Unable to find bug tracker service'))

    if not isinstance(bug_tracker, BugTracker):
        return HttpResponseNotFound(
            _('Bug tracker %s does not support metadata') % bug_tracker.name)

    bug_info = bug_tracker.get_bug_info(repository, bug_id)
    bug_description = bug_info['description']
    bug_summary = bug_info['summary']
    bug_status = bug_info['status']

    if not bug_summary and not bug_description:
        return HttpResponseNotFound(
            _('No bug metadata found for bug %(bug_id)s on bug tracker '
              '%(bug_tracker)s') % {
                'bug_id': bug_id,
                'bug_tracker': bug_tracker.name,
            })

    # Don't do anything for single newlines, but treat two newlines as a
    # paragraph break.
    escaped_description = escape(bug_description).replace('\n\n', '<br/><br/>')

    return render_to_response(template_name, RequestContext(request, {
        'bug_id': bug_id,
        'bug_description': mark_safe(escaped_description),
        'bug_status': bug_status,
        'bug_summary': bug_summary
    }))


def _download_diff_file(modified, request, review_request_id, revision,
                        filediff_id, local_site=None):
    """Downloads an original or modified file from a diff.

    This will fetch the file from a FileDiff, optionally patching it,
    and return the result as an HttpResponse.
    """
    review_request, response = \
        _find_review_request(request, review_request_id, local_site)

    if not review_request:
        return response

    draft = review_request.get_draft(request.user)
    diffset = _query_for_diff(review_request, request.user, revision, draft)
    filediff = get_object_or_404(diffset.files, pk=filediff_id)
    encoding_list = diffset.repository.get_encoding_list()
    data = get_original_file(filediff, request, encoding_list)

    if modified:
        data = get_patched_file(data, filediff, request)

    data = convert_to_unicode(data, encoding_list)[1]

    return HttpResponse(data, content_type='text/plain; charset=utf-8')


@check_login_required
@check_local_site_access
def download_orig_file(*args, **kwargs):
    """Downloads an original file from a diff."""
    return _download_diff_file(False, *args, **kwargs)


@check_login_required
@check_local_site_access
def download_modified_file(*args, **kwargs):
    """Downloads a modified file from a diff."""
    return _download_diff_file(True, *args, **kwargs)<|MERGE_RESOLUTION|>--- conflicted
+++ resolved
@@ -57,15 +57,10 @@
 from reviewboard.reviews.markdown_utils import is_rich_text_default_for_user
 from reviewboard.reviews.models import (BaseComment, Comment,
                                         FileAttachmentComment,
-<<<<<<< HEAD
                                         GeneralComment, Review,
                                         ReviewRequest, Screenshot,
                                         ScreenshotComment)
-=======
-                                        ReviewRequest, Review,
-                                        Screenshot, ScreenshotComment)
 from reviewboard.reviews.ui.base import FileAttachmentReviewUI
->>>>>>> 082db361
 from reviewboard.scmtools.models import Repository
 from reviewboard.site.decorators import check_local_site_access
 from reviewboard.site.urlresolvers import local_site_reverse
