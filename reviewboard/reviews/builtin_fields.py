--- conflicted
+++ resolved
@@ -1,12 +1,7 @@
 from __future__ import unicode_literals
 
-<<<<<<< HEAD
+from django.contrib.auth.models import User
 from django.core.urlresolvers import NoReverseMatch
-=======
-import logging
-
-from django.contrib.auth.models import User
->>>>>>> 8a4bc094
 from django.db import models
 from django.template.loader import Context, get_template
 from django.utils import six
