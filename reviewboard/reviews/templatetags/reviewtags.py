from __future__ import unicode_literals

import json
import logging

from django import template
from django.db.models import Q
from django.template import TemplateSyntaxError
from django.template.defaultfilters import stringfilter
from django.template.loader import render_to_string
from django.utils import six
from django.utils.html import escape
from django.utils.translation import ugettext_lazy as _
from djblets.util.decorators import basictag, blocktag
from djblets.util.humanize import humanize_list

from reviewboard.accounts.models import Profile
from reviewboard.reviews.fields import (get_review_request_fieldset,
                                        get_review_request_fieldsets)
from reviewboard.reviews.markdown_utils import markdown_escape
from reviewboard.reviews.models import (BaseComment, Group,
                                        ReviewRequest, ScreenshotComment,
                                        FileAttachmentComment)


register = template.Library()


@register.tag
@blocktag
def ifneatnumber(context, nodelist, rid):
    """
    Returns whether or not the specified number is a "neat" number.
    This is a number with a special property, such as being a
    palindrome or having trailing zeroes.

    If the number is a neat number, the contained content is rendered,
    and two variables, ``milestone`` and ``palindrome`` are defined.
    """
    if rid is None or rid < 1000:
        return ""

    ridstr = six.text_type(rid)
    interesting = False

    context.push()
    context['milestone'] = False
    context['palindrome'] = False

    if rid >= 1000:
        trailing = ridstr[1:]
        if trailing == "0" * len(trailing):
            context['milestone'] = True
            interesting = True

    if not interesting:
        if ridstr == ''.join(reversed(ridstr)):
            context['palindrome'] = True
            interesting = True

    if not interesting:
        context.pop()
        return ""

    s = nodelist.render(context)
    context.pop()
    return s


@register.tag
@basictag(takes_context=True)
<<<<<<< HEAD
=======
def commentcounts(context, filediff, interfilediff=None):
    """
    Returns a JSON array of current comments for a filediff, sorted by
    line number.

    Each entry in the array has a dictionary containing the following keys:

      =========== ==================================================
      Key                Description
      =========== ==================================================
      comment_id         The ID of the comment
      text               The text of the comment
      line               The first line number
      num_lines          The number of lines this comment spans
      user               A dictionary containing "username" and "name" keys
                         for the user
      url                The URL to the comment
      localdraft         True if this is the current user's draft comment
      review_id          The ID of the review this comment is associated with
      ==============================================================
    """
    comment_dict = {}
    user = context.get('user', None)
    all_comments = context.get('comments', {})

    if interfilediff:
        key = (filediff.pk, interfilediff.pk)
    else:
        key = (filediff.pk, None)

    comments = all_comments.get(key, [])

    for comment in comments:
        review = comment.get_review()

        if review and (review.public or review.user == user):
            key = (comment.first_line, comment.num_lines)

            comment_dict.setdefault(key, []).append({
                'comment_id': comment.id,
                'text': escape(comment.text),
                'line': comment.first_line,
                'num_lines': comment.num_lines,
                'user': {
                    'username': escape(review.user.username),
                    'name': escape(review.user.get_full_name() or
                                   review.user.username),
                },
                'url': comment.get_review_url(),
                'localdraft': (review.user == user and
                               not review.public),
                'review_id': review.id,
                'review_request_id': review.review_request.id,
                'issue_opened': comment.issue_opened,
                'issue_status': escape(
                    BaseComment.issue_status_to_string(comment.issue_status)),
            })

    comments_array = []

    for key, value in comment_dict.iteritems():
        comments_array.append({
            'linenum': key[0],
            'num_lines': key[1],
            'comments': value,
        })

    comments_array.sort(cmp=lambda x, y: cmp(x['linenum'], y['linenum'] or
                                         cmp(x['num_lines'], y['num_lines'])))

    return simplejson.dumps(comments_array)


@register.tag
@basictag(takes_context=True)
def screenshotcommentcounts(context, screenshot):
    """
    Returns a JSON array of current comments for a screenshot.

    Each entry in the array has a dictionary containing the following keys:

      ================== ====================================================
      Key                Description
      ================== ====================================================
      text               The text of the comment
      localdraft         True if this is the current user's draft comment
      x                  The X location of the comment's region
      y                  The Y location of the comment's region
      w                  The width of the comment's region
      h                  The height of the comment's region
      review_id          The ID of the review this comment is associated with
      review_request_id  The ID of the review request this comment is
                         associated with
      ================== ====================================================
    """
    comments = {}
    user = context.get('user', None)

    for comment in screenshot.get_comments():
        review = comment.get_review()

        if review and (review.public or review.user == user):
            position = '%dx%d+%d+%d' % (comment.w, comment.h, \
                                        comment.x, comment.y)

            comments.setdefault(position, []).append({
                'comment_id': comment.id,
                'text': escape(comment.text),
                'user': {
                    'username': escape(review.user.username),
                    'name': escape(review.user.get_full_name() or
                                   review.user.username),
                },
                'url': comment.get_review_url(),
                'localdraft': review.user == user and not review.public,
                'x': comment.x,
                'y': comment.y,
                'w': comment.w,
                'h': comment.h,
                'review_id': review.id,
                'review_request_id': review.review_request_id,
                'issue_opened': comment.issue_opened,
                'issue_status': escape(
                    BaseComment.issue_status_to_string(comment.issue_status)),
            })

    return simplejson.dumps(comments)


@register.tag
@basictag(takes_context=True)
>>>>>>> 195aba46
def file_attachment_comments(context, file_attachment):
    """Returns a JSON array of current comments for a file attachment."""
    comments = []
    user = context.get('user', None)

    for comment in file_attachment.get_comments():
        review = comment.get_review()

        if review and (review.public or review.user == user):
            comments.append({
                'comment_id': comment.id,
                'text': escape(comment.text),
                'user': {
<<<<<<< HEAD
                    'username': review.user.username,
                    'name': (review.user.get_full_name() or
                             review.user.username),
=======
                    'username': escape(review.user.username),
                    'name': escape(review.user.get_full_name() or
                                   review.user.username),
>>>>>>> 195aba46
                },
                'url': comment.get_review_url(),
                'localdraft': review.user == user and not review.public,
                'review_id': review.id,
                'issue_opened': comment.issue_opened,
<<<<<<< HEAD
                'issue_status': BaseComment.issue_status_to_string(
                    comment.issue_status),
=======
                'issue_status': escape(
                    BaseComment.issue_status_to_string(comment.issue_status)),
>>>>>>> 195aba46
            })

    return json.dumps(comments)


@register.tag
@basictag(takes_context=True)
def reply_list(context, entry, comment, context_type, context_id):
    """
    Renders a list of comments of a specified type.

    This is a complex, confusing function accepts lots of inputs in order
    to display replies to a type of object. In each case, the replies will
    be rendered using the template :template:`reviews/review_reply.html`.

    If ``context_type`` is ``"diff_comments"``, ``"screenshot_comments"``
    or ``"file_attachment_comments"``, the generated list of replies are to
    ``comment``.

    If ``context_type`` is ``"body_top"`` or ```"body_bottom"``,
    the generated list of replies are to ``review``. Depending on the
    ``context_type``, these will either be replies to the top of the
    review body or to the bottom.

    The ``context_id`` parameter has to do with the internal IDs used by
    the JavaScript code for storing and categorizing the comments.
    """
    def generate_reply_html(reply, timestamp, text, rich_text,
                            comment_id=None):
        new_context = context
        new_context.update({
            'context_id': context_id,
            'id': reply.id,
            'review': review,
            'timestamp': timestamp,
            'text': text,
            'reply_user': reply.user,
            'draft': not reply.public,
            'comment_id': comment_id,
            'rich_text': rich_text,
        })
        return render_to_string('reviews/review_reply.html', new_context)

    def process_body_replies(queryset, attrname, user):
        if user.is_anonymous():
            queryset = queryset.filter(public=True)
        else:
            queryset = queryset.filter(Q(public=True) | Q(user=user))

        s = ""
        for reply_comment in queryset:
            s += generate_reply_html(reply, reply.timestamp,
                                     getattr(reply, attrname))

        return s

    review = entry['review']

    user = context.get('user', None)
    if user.is_anonymous():
        user = None

    s = ""

    if context_type in ('diff_comments', 'screenshot_comments',
                        'file_attachment_comments'):
        for reply_comment in comment.public_replies(user):
            s += generate_reply_html(reply_comment.get_review(),
                                     reply_comment.timestamp,
                                     reply_comment.text,
                                     reply_comment.rich_text,
                                     reply_comment.pk)
    elif context_type == "body_top" or context_type == "body_bottom":
        replies = getattr(review, "public_%s_replies" % context_type)()

        for reply in replies:
            s += generate_reply_html(reply, reply.timestamp,
                                     getattr(reply, context_type),
                                     reply.rich_text)

        return s
    else:
        raise TemplateSyntaxError("Invalid context type passed")

    return s


@register.inclusion_tag('reviews/review_reply_section.html',
                        takes_context=True)
def reply_section(context, entry, comment, context_type, context_id):
    """
    Renders a template for displaying a reply.

    This takes the same parameters as :tag:`reply_list`. The template
    rendered by this function, :template:`reviews/review_reply_section.html`,
    is responsible for invoking :tag:`reply_list` and as such passes these
    variables through. It does not make use of them itself.
    """
    if comment != "":
        if type(comment) is ScreenshotComment:
            context_id += 's'
        elif type(comment) is FileAttachmentComment:
            context_id += 'f'

        context_id += six.text_type(comment.id)

    return {
        'entry': entry,
        'comment': comment,
        'context_type': context_type,
        'context_id': context_id,
        'user': context.get('user', None),
        'local_site_name': context.get('local_site_name'),
    }


@register.inclusion_tag('datagrids/dashboard_entry.html', takes_context=True)
def dashboard_entry(context, level, text, view, param=None):
    """
    Renders an entry in the dashboard sidebar.

    This includes the name of the entry and the list of review requests
    associated with it. The entry is rendered by the template
    :template:`datagrids/dashboard_entry.html`.
    """
    user = context.get('user', None)
    sidebar_counts = context.get('sidebar_counts', None)
    starred = False
    show_count = True
    count = 0
    url = None
    group_name = None

    if view == 'to-group':
        group_name = param
        count = sidebar_counts['groups'].get(
            group_name,
            sidebar_counts['starred_groups'].get(group_name, 0))
    elif view == 'watched-groups':
        starred = True
        show_count = False
    elif view in sidebar_counts:
        count = sidebar_counts[view]

        if view == 'starred':
            starred = True
    elif view == "url":
        url = param
        show_count = False
    else:
        raise template.TemplateSyntaxError(
            "Invalid view type '%s' passed to 'dashboard_entry' tag." % view)

    return {
        'level': level,
        'text': text,
        'view': view,
        'group_name': group_name,
        'url': url,
        'count': count,
        'show_count': show_count,
        'user': user,
        'starred': starred,
        'selected': (context.get('view', None) == view and
                     (not group_name or
                      context.get('group', None) == group_name)),
        'local_site_name': context.get('local_site_name'),
    }


@register.simple_tag
def reviewer_list(review_request):
    """
    Returns a humanized list of target reviewers in a review request.
    """
    return humanize_list([group.display_name or group.name
                          for group in review_request.target_groups.all()] +
                         [user.get_full_name() or user.username
                          for user in review_request.target_people.all()])


@register.tag
@blocktag(end_prefix='end_')
def for_review_request_field(context, nodelist, review_request_details,
                             fieldset):
    """Loops through all fields in a fieldset.

    This can take a fieldset instance or a fieldset ID.
    """
    s = []

    if isinstance(fieldset, six.text_type):
        fieldset = get_review_request_fieldset(fieldset)

    for field_cls in fieldset.field_classes:
        try:
            field = field_cls(review_request_details)
        except Exception as e:
            logging.error('Error instantiating ReviewRequestFieldset %r: %s',
                          field_cls, e, exc_info=1)

        try:
            if field.should_render(field.value):
                context.push()
                context['field'] = field
                s.append(nodelist.render(context))
                context.pop()
        except Exception as e:
            logging.error('Error running should_render for '
                          'ReviewRequestFieldset %r: %s', field_cls, e,
                          exc_info=1)

    return ''.join(s)


@register.tag
@blocktag(end_prefix='end_')
def for_review_request_fieldset(context, nodelist, review_request_details):
    """Loops through all fieldsets.

    This skips the "main" fieldset, as that's handled separately by the
    template.
    """
    s = []
    is_first = True
    review_request = review_request_details.get_review_request()
    user = context['request'].user
    fieldset_classes = get_review_request_fieldsets(include_main=False)

    for fieldset_cls in fieldset_classes:
        try:
            if not fieldset_cls.is_empty():
                try:
                    fieldset = fieldset_cls(review_request_details)
                except Exception as e:
                    logging.error('Error instantiating ReviewRequestFieldset '
                                  '%r: %s', fieldset_cls, e, exc_info=1)

                context.push()
                context.update({
                    'fieldset': fieldset,
                    'show_fieldset_required': (
                        fieldset.show_required and
                        review_request.status == ReviewRequest.PENDING_REVIEW and
                        review_request.is_mutable_by(user)),
                    'forloop': {
                        'first': is_first,
                        }
                })
                s.append(nodelist.render(context))
                context.pop()

                is_first = False
        except Exception as e:
            logging.error('Error running is_empty for ReviewRequestFieldset '
                          '%r: %s', fieldset_cls, e, exc_info=1)

    return ''.join(s)


@register.filter
def bug_url(bug_id, review_request):
    """
    Returns the URL based on a bug number on the specified review request.

    If the repository the review request belongs to doesn't have an
    associated bug tracker, this returns None.
    """
    if (review_request.repository and
        review_request.repository.bug_tracker and
        '%s' in review_request.repository.bug_tracker):
        try:
            return review_request.repository.bug_tracker % bug_id
        except TypeError:
            logging.error("Error creating bug URL. The bug tracker URL '%s' "
                          "is likely invalid." %
                          review_request.repository.bug_tracker)

    return None


@register.tag
@basictag(takes_context=True)
def star(context, obj):
    """
    Renders the code for displaying a star used for starring items.

    The rendered code should handle click events so that the user can
    toggle the star. The star is rendered by the template
    :template:`reviews/star.html`.

    The passed object must be either a :model:`reviews.ReviewRequest` or
    a :model:`reviews.Group`.
    """
    return render_star(context.get('user', None), obj)


def render_star(user, obj):
    """
    Does the actual work of rendering the star. The star tag is a wrapper
    around this.
    """
    if user.is_anonymous():
        return ""

    profile = None

    if not hasattr(obj, 'starred'):
        try:
            profile = user.get_profile()
        except Profile.DoesNotExist:
            return ""

    if isinstance(obj, ReviewRequest):
        obj_info = {
            'type': 'reviewrequests',
            'id': obj.display_id
        }

        if hasattr(obj, 'starred'):
            starred = obj.starred
        else:
            starred = \
                profile.starred_review_requests.filter(pk=obj.id).count() > 0
    elif isinstance(obj, Group):
        obj_info = {
            'type': 'groups',
            'id': obj.name
        }

        if hasattr(obj, 'starred'):
            starred = obj.starred
        else:
            starred = \
                profile.starred_groups.filter(pk=obj.id).count() > 0
    else:
        raise template.TemplateSyntaxError(
            "star tag received an incompatible object type (%s)" %
            type(obj))

    if starred:
        image_alt = _("Starred")
    else:
        image_alt = _("Click to star")

    return render_to_string('reviews/star.html', {
        'object': obj_info,
        'starred': int(starred),
        'alt': image_alt,
        'user': user,
    })


@register.inclusion_tag('reviews/comment_issue.html',
                        takes_context=True)
def comment_issue(context, review_request, comment, comment_type):
    """
    Renders the code responsible for handling comment issue statuses.
    """

    issue_status = BaseComment.issue_status_to_string(comment.issue_status)
    user = context.get('user', None)

    return {
        'comment': comment,
        'comment_type': comment_type,
        'issue_status': issue_status,
        'review': comment.get_review(),
        'interactive': comment.can_change_issue_status(user),
    }


@register.filter
@stringfilter
def pretty_print_issue_status(status):
    """Turns an issue status code into a human-readable status string."""
    return BaseComment.issue_status_to_string(status)


@register.filter('markdown_escape')
def markdown_escape_filter(text, is_rich_text):
    """Returns Markdown text, escaping if necessary.

    If ``is_rich_text`` is ``True``, then the provided text will be
    returned directly. Otherwise, it will first be escaped and then returned.
    """
    if is_rich_text:
        return text
    else:
        return markdown_escape(text)<|MERGE_RESOLUTION|>--- conflicted
+++ resolved
@@ -69,114 +69,16 @@
 
 @register.tag
 @basictag(takes_context=True)
-<<<<<<< HEAD
-=======
-def commentcounts(context, filediff, interfilediff=None):
-    """
-    Returns a JSON array of current comments for a filediff, sorted by
-    line number.
-
-    Each entry in the array has a dictionary containing the following keys:
-
-      =========== ==================================================
-      Key                Description
-      =========== ==================================================
-      comment_id         The ID of the comment
-      text               The text of the comment
-      line               The first line number
-      num_lines          The number of lines this comment spans
-      user               A dictionary containing "username" and "name" keys
-                         for the user
-      url                The URL to the comment
-      localdraft         True if this is the current user's draft comment
-      review_id          The ID of the review this comment is associated with
-      ==============================================================
-    """
-    comment_dict = {}
+def file_attachment_comments(context, file_attachment):
+    """Returns a JSON array of current comments for a file attachment."""
+    comments = []
     user = context.get('user', None)
-    all_comments = context.get('comments', {})
-
-    if interfilediff:
-        key = (filediff.pk, interfilediff.pk)
-    else:
-        key = (filediff.pk, None)
-
-    comments = all_comments.get(key, [])
-
-    for comment in comments:
+
+    for comment in file_attachment.get_comments():
         review = comment.get_review()
 
         if review and (review.public or review.user == user):
-            key = (comment.first_line, comment.num_lines)
-
-            comment_dict.setdefault(key, []).append({
-                'comment_id': comment.id,
-                'text': escape(comment.text),
-                'line': comment.first_line,
-                'num_lines': comment.num_lines,
-                'user': {
-                    'username': escape(review.user.username),
-                    'name': escape(review.user.get_full_name() or
-                                   review.user.username),
-                },
-                'url': comment.get_review_url(),
-                'localdraft': (review.user == user and
-                               not review.public),
-                'review_id': review.id,
-                'review_request_id': review.review_request.id,
-                'issue_opened': comment.issue_opened,
-                'issue_status': escape(
-                    BaseComment.issue_status_to_string(comment.issue_status)),
-            })
-
-    comments_array = []
-
-    for key, value in comment_dict.iteritems():
-        comments_array.append({
-            'linenum': key[0],
-            'num_lines': key[1],
-            'comments': value,
-        })
-
-    comments_array.sort(cmp=lambda x, y: cmp(x['linenum'], y['linenum'] or
-                                         cmp(x['num_lines'], y['num_lines'])))
-
-    return simplejson.dumps(comments_array)
-
-
-@register.tag
-@basictag(takes_context=True)
-def screenshotcommentcounts(context, screenshot):
-    """
-    Returns a JSON array of current comments for a screenshot.
-
-    Each entry in the array has a dictionary containing the following keys:
-
-      ================== ====================================================
-      Key                Description
-      ================== ====================================================
-      text               The text of the comment
-      localdraft         True if this is the current user's draft comment
-      x                  The X location of the comment's region
-      y                  The Y location of the comment's region
-      w                  The width of the comment's region
-      h                  The height of the comment's region
-      review_id          The ID of the review this comment is associated with
-      review_request_id  The ID of the review request this comment is
-                         associated with
-      ================== ====================================================
-    """
-    comments = {}
-    user = context.get('user', None)
-
-    for comment in screenshot.get_comments():
-        review = comment.get_review()
-
-        if review and (review.public or review.user == user):
-            position = '%dx%d+%d+%d' % (comment.w, comment.h, \
-                                        comment.x, comment.y)
-
-            comments.setdefault(position, []).append({
+            comments.append({
                 'comment_id': comment.id,
                 'text': escape(comment.text),
                 'user': {
@@ -186,57 +88,10 @@
                 },
                 'url': comment.get_review_url(),
                 'localdraft': review.user == user and not review.public,
-                'x': comment.x,
-                'y': comment.y,
-                'w': comment.w,
-                'h': comment.h,
                 'review_id': review.id,
-                'review_request_id': review.review_request_id,
                 'issue_opened': comment.issue_opened,
                 'issue_status': escape(
                     BaseComment.issue_status_to_string(comment.issue_status)),
-            })
-
-    return simplejson.dumps(comments)
-
-
-@register.tag
-@basictag(takes_context=True)
->>>>>>> 195aba46
-def file_attachment_comments(context, file_attachment):
-    """Returns a JSON array of current comments for a file attachment."""
-    comments = []
-    user = context.get('user', None)
-
-    for comment in file_attachment.get_comments():
-        review = comment.get_review()
-
-        if review and (review.public or review.user == user):
-            comments.append({
-                'comment_id': comment.id,
-                'text': escape(comment.text),
-                'user': {
-<<<<<<< HEAD
-                    'username': review.user.username,
-                    'name': (review.user.get_full_name() or
-                             review.user.username),
-=======
-                    'username': escape(review.user.username),
-                    'name': escape(review.user.get_full_name() or
-                                   review.user.username),
->>>>>>> 195aba46
-                },
-                'url': comment.get_review_url(),
-                'localdraft': review.user == user and not review.public,
-                'review_id': review.id,
-                'issue_opened': comment.issue_opened,
-<<<<<<< HEAD
-                'issue_status': BaseComment.issue_status_to_string(
-                    comment.issue_status),
-=======
-                'issue_status': escape(
-                    BaseComment.issue_status_to_string(comment.issue_status)),
->>>>>>> 195aba46
             })
 
     return json.dumps(comments)
