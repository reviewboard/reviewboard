from __future__ import unicode_literals

from django.db import models
from django.utils import six
from django.utils.translation import ugettext_lazy as _

from reviewboard.diffviewer.models import FileDiff
from reviewboard.reviews.models.base_comment import BaseComment


class Comment(BaseComment):
    """A comment made on a diff.

    A comment can belong to a single filediff or to an interdiff between
    two filediffs. It can also have multiple replies.
    """
    anchor_prefix = "comment"
    comment_type = "diff"
    filediff = models.ForeignKey(FileDiff, verbose_name=_('file diff'),
                                 related_name="comments")
    interfilediff = models.ForeignKey(FileDiff,
                                      verbose_name=_('interdiff file'),
                                      blank=True, null=True,
                                      related_name="interdiff_comments")

    # A null line number applies to an entire diff.  Non-null line numbers are
    # the line within the entire file, starting at 1.
    first_line = models.PositiveIntegerField(_("first line"), blank=True,
                                             null=True)
    num_lines = models.PositiveIntegerField(_("number of lines"), blank=True,
                                            null=True)

    last_line = property(lambda self: self.first_line + self.num_lines - 1)

    def get_absolute_url(self):
        revision_path = six.text_type(self.filediff.diffset.revision)
        if self.interfilediff:
            revision_path += "-%s" % self.interfilediff.diffset.revision

        return "%sdiff/%s/?file=%s#file%sline%s" % (
            self.get_review_request().get_absolute_url(),
            revision_path, self.filediff.id, self.filediff.id,
            self.first_line)

<<<<<<< HEAD
    class Meta:
        app_label = 'reviews'
        db_table = 'reviews_comment'
        verbose_name = _('Diff Comment')
        verbose_name_plural = _('Diff Comments')
=======
    class Meta(BaseComment.Meta):
        verbose_name = _('comment')
        verbose_name_plural = _('comments')
>>>>>>> b80654f4
<|MERGE_RESOLUTION|>--- conflicted
+++ resolved
@@ -42,14 +42,7 @@
             revision_path, self.filediff.id, self.filediff.id,
             self.first_line)
 
-<<<<<<< HEAD
-    class Meta:
-        app_label = 'reviews'
+    class Meta(BaseComment.Meta):
         db_table = 'reviews_comment'
         verbose_name = _('Diff Comment')
-        verbose_name_plural = _('Diff Comments')
-=======
-    class Meta(BaseComment.Meta):
-        verbose_name = _('comment')
-        verbose_name_plural = _('comments')
->>>>>>> b80654f4
+        verbose_name_plural = _('Diff Comments')