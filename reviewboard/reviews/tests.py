from __future__ import print_function, unicode_literals

from datetime import timedelta
import logging
import os

from django.conf import settings
from django.contrib.auth.models import AnonymousUser, User
from django.core.files.uploadedfile import SimpleUploadedFile
from django.template import Context, Template
from django.test.client import RequestFactory
from django.utils import six
from django.utils.safestring import SafeText
from djblets.siteconfig.models import SiteConfiguration
from djblets.testing.decorators import add_fixtures
from kgb import SpyAgency

from reviewboard.accounts.models import Profile, LocalSiteProfile
from reviewboard.attachments.models import FileAttachment
from reviewboard.reviews.forms import DefaultReviewerForm, GroupForm
from reviewboard.reviews.markdown_utils import (get_markdown_element_tree,
                                                markdown_escape,
                                                markdown_unescape,
                                                normalize_text_for_edit,
                                                render_markdown)
from reviewboard.reviews.models import (Comment,
                                        DefaultReviewer,
                                        Group,
                                        ReviewRequest,
                                        ReviewRequestDraft,
                                        Review,
                                        Screenshot)
from reviewboard.reviews.ui.base import (FileAttachmentReviewUI,
                                         register_ui,
                                         unregister_ui)
from reviewboard.scmtools.core import ChangeSet, Commit
from reviewboard.scmtools.errors import ChangeNumberInUseError
from reviewboard.scmtools.models import Repository, Tool
from reviewboard.site.models import LocalSite
from reviewboard.site.urlresolvers import local_site_reverse
from reviewboard.testing import TestCase


class ReviewRequestManagerTests(TestCase):
    """Tests ReviewRequestManager functions."""
    fixtures = ['test_users']

    @add_fixtures(['test_scmtools'])
    def test_create_with_site(self):
        """Testing ReviewRequest.objects.create with LocalSite"""
        user = User.objects.get(username='doc')
        local_site = LocalSite.objects.create(name='test')
        repository = self.create_repository()

        review_request = ReviewRequest.objects.create(
            user, repository, local_site=local_site)
        self.assertEqual(review_request.repository, repository)
        self.assertEqual(review_request.local_site, local_site)
        self.assertEqual(review_request.local_id, 1)

    @add_fixtures(['test_scmtools'])
    def test_create_with_site_and_commit_id(self):
        """Testing ReviewRequest.objects.create with LocalSite and commit ID"""
        user = User.objects.get(username='doc')
        local_site = LocalSite.objects.create(name='test')
        repository = self.create_repository()

        review_request = ReviewRequest.objects.create(
            user, repository,
            commit_id='123',
            local_site=local_site)
        self.assertEqual(review_request.repository, repository)
        self.assertEqual(review_request.commit_id, '123')
        self.assertEqual(review_request.local_site, local_site)
        self.assertEqual(review_request.local_id, 1)

    @add_fixtures(['test_scmtools'])
    def test_create_with_site_and_commit_id_conflicts_review_request(self):
        """Testing ReviewRequest.objects.create with LocalSite and
        commit ID that conflicts with a review request
        """
        user = User.objects.get(username='doc')
        local_site = LocalSite.objects.create(name='test')
        repository = self.create_repository()

        # This one should be fine.
        ReviewRequest.objects.create(user, repository, commit_id='123',
                                     local_site=local_site)
        self.assertEqual(local_site.review_requests.count(), 1)

        # This one will yell.
        self.assertRaises(
            ChangeNumberInUseError,
            lambda: ReviewRequest.objects.create(
                user, repository,
                commit_id='123',
                local_site=local_site))

        # Make sure that entry doesn't exist in the database.
        self.assertEqual(local_site.review_requests.count(), 1)

    @add_fixtures(['test_scmtools'])
    def test_create_with_site_and_commit_id_conflicts_draft(self):
        """Testing ReviewRequest.objects.create with LocalSite and
        commit ID that conflicts with a draft
        """
        user = User.objects.get(username='doc')
        local_site = LocalSite.objects.create(name='test')
        repository = self.create_repository()

        # This one should be fine.
        existing_review_request = ReviewRequest.objects.create(
            user, repository, local_site=local_site)
        existing_draft = ReviewRequestDraft.create(existing_review_request)
        existing_draft.commit_id = '123'
        existing_draft.save()

        self.assertEqual(local_site.review_requests.count(), 1)

        # This one will yell.
        self.assertRaises(
            ChangeNumberInUseError,
            lambda: ReviewRequest.objects.create(
                user, repository,
                commit_id='123',
                local_site=local_site))

        # Make sure that entry doesn't exist in the database.
        self.assertEqual(local_site.review_requests.count(), 1)

    @add_fixtures(['test_scmtools'])
    def test_create_with_site_and_commit_id_and_fetch_problem(self):
        """Testing ReviewRequest.objects.create with LocalSite and
        commit ID with problem fetching commit details
        """
        user = User.objects.get(username='doc')
        local_site = LocalSite.objects.create(name='test')
        repository = self.create_repository()

        self.assertEqual(local_site.review_requests.count(), 0)

        ReviewRequest.objects.create(
            user, repository,
            commit_id='123',
            local_site=local_site,
            create_from_commit_id=True)

        # Make sure that entry doesn't exist in the database.
        self.assertEqual(local_site.review_requests.count(), 1)
        review_request = local_site.review_requests.get()
        self.assertEqual(review_request.local_id, 1)
        self.assertEqual(review_request.commit_id, '123')

    def test_public(self):
        """Testing ReviewRequest.objects.public"""
        user1 = User.objects.get(username='doc')
        user2 = User.objects.get(username='grumpy')

        self.create_review_request(summary='Test 1',
                                   publish=True,
                                   submitter=user1)
        self.create_review_request(summary='Test 2',
                                   submitter=user2)
        self.create_review_request(summary='Test 3',
                                   status='S',
                                   public=True,
                                   submitter=user1)
        self.create_review_request(summary='Test 4',
                                   status='S',
                                   public=True,
                                   submitter=user2)
        self.create_review_request(summary='Test 5',
                                   status='D',
                                   public=True,
                                   submitter=user1)
        self.create_review_request(summary='Test 6',
                                   status='D',
                                   submitter=user2)

        self.assertValidSummaries(
            ReviewRequest.objects.public(user=user1),
            [
                'Test 1',
            ])

        self.assertValidSummaries(
            ReviewRequest.objects.public(status=None),
            [
                'Test 5',
                'Test 4',
                'Test 3',
                'Test 1',
            ])

        self.assertValidSummaries(
            ReviewRequest.objects.public(user=user2, status=None),
            [
                'Test 6',
                'Test 5',
                'Test 4',
                'Test 3',
                'Test 2',
                'Test 1',
            ])
        self.assertValidSummaries(
            ReviewRequest.objects.public(status=None,
                                         show_all_unpublished=True),
            [
                'Test 6',
                'Test 5',
                'Test 4',
                'Test 3',
                'Test 2',
                'Test 1',
            ])

    @add_fixtures(['test_scmtools'])
    def test_public_without_private_repo_access(self):
        """Testing ReviewRequest.objects.public without access to private
        repositories
        """
        user = User.objects.get(username='grumpy')

        repository = self.create_repository(public=False)
        review_request = self.create_review_request(repository=repository,
                                                    publish=True)
        self.assertFalse(review_request.is_accessible_by(user))

        review_requests = ReviewRequest.objects.public(user=user)
        self.assertEqual(review_requests.count(), 0)

    @add_fixtures(['test_scmtools'])
    def test_public_with_private_repo_access(self):
        """Testing ReviewRequest.objects.public with access to private
        repositories
        """
        user = User.objects.get(username='grumpy')

        repository = self.create_repository(public=False)
        repository.users.add(user)
        review_request = self.create_review_request(repository=repository,
                                                    publish=True)
        self.assertTrue(review_request.is_accessible_by(user))

        review_requests = ReviewRequest.objects.public(user=user)
        self.assertEqual(review_requests.count(), 1)

    @add_fixtures(['test_scmtools'])
    def test_public_with_private_repo_access_through_group(self):
        """Testing ReviewRequest.objects.public with access to private
        repositories
        """
        user = User.objects.get(username='grumpy')
        group = self.create_review_group(invite_only=True)
        group.users.add(user)

        repository = self.create_repository(public=False)
        repository.review_groups.add(group)
        review_request = self.create_review_request(repository=repository,
                                                    publish=True)
        self.assertTrue(review_request.is_accessible_by(user))

        review_requests = ReviewRequest.objects.public(user=user)
        self.assertEqual(review_requests.count(), 1)

    def test_public_without_private_group_access(self):
        """Testing ReviewRequest.objects.public without access to private
        group
        """
        user = User.objects.get(username='grumpy')
        group = self.create_review_group(invite_only=True)

        review_request = self.create_review_request(publish=True)
        review_request.target_groups.add(group)
        self.assertFalse(review_request.is_accessible_by(user))

        review_requests = ReviewRequest.objects.public(user=user)
        self.assertEqual(review_requests.count(), 0)

    def test_public_with_private_group_access(self):
        """Testing ReviewRequest.objects.public with access to private
        group
        """
        user = User.objects.get(username='grumpy')
        group = self.create_review_group(invite_only=True)
        group.users.add(user)

        review_request = self.create_review_request(publish=True)
        review_request.target_groups.add(group)
        self.assertTrue(review_request.is_accessible_by(user))

        review_requests = ReviewRequest.objects.public(user=user)
        self.assertEqual(review_requests.count(), 1)

    @add_fixtures(['test_scmtools'])
    def test_public_with_private_repo_and_public_group(self):
        """Testing ReviewRequest.objects.public without access to private
        repositories and with access to private group
        """
        user = User.objects.get(username='grumpy')
        group = self.create_review_group()

        repository = self.create_repository(public=False)
        review_request = self.create_review_request(repository=repository,
                                                    publish=True)
        review_request.target_groups.add(group)
        self.assertFalse(review_request.is_accessible_by(user))

        review_requests = ReviewRequest.objects.public(user=user)
        self.assertEqual(review_requests.count(), 0)

    @add_fixtures(['test_scmtools'])
    def test_public_with_private_group_and_public_repo(self):
        """Testing ReviewRequest.objects.public with access to private
        group and without access to private group
        """
        user = User.objects.get(username='grumpy')
        group = self.create_review_group(invite_only=True)

        repository = self.create_repository(public=False)
        repository.users.add(user)
        review_request = self.create_review_request(repository=repository,
                                                    publish=True)
        review_request.target_groups.add(group)
        self.assertFalse(review_request.is_accessible_by(user))

        review_requests = ReviewRequest.objects.public(user=user)
        self.assertEqual(review_requests.count(), 0)

    @add_fixtures(['test_scmtools'])
    def test_public_with_private_repo_and_owner(self):
        """Testing ReviewRequest.objects.public without access to private
        repository and as the submitter
        """
        user = User.objects.get(username='grumpy')

        repository = self.create_repository(public=False)
        review_request = self.create_review_request(repository=repository,
                                                    submitter=user,
                                                    publish=True)
        self.assertTrue(review_request.is_accessible_by(user))

        review_requests = ReviewRequest.objects.public(user=user)
        self.assertEqual(review_requests.count(), 1)

    def test_public_with_private_group_and_owner(self):
        """Testing ReviewRequest.objects.public without access to private
        group and as the submitter
        """
        user = User.objects.get(username='grumpy')
        group = self.create_review_group(invite_only=True)

        review_request = self.create_review_request(submitter=user,
                                                    publish=True)
        review_request.target_groups.add(group)
        self.assertTrue(review_request.is_accessible_by(user))

        review_requests = ReviewRequest.objects.public(user=user)
        self.assertEqual(review_requests.count(), 1)

    @add_fixtures(['test_scmtools'])
    def test_public_with_private_repo_and_target_people(self):
        """Testing ReviewRequest.objects.public without access to private
        repository and user in target_people
        """
        user = User.objects.get(username='grumpy')

        repository = self.create_repository(public=False)
        review_request = self.create_review_request(repository=repository,
                                                    publish=True)
        review_request.target_people.add(user)
        self.assertFalse(review_request.is_accessible_by(user))

        review_requests = ReviewRequest.objects.public(user=user)
        self.assertEqual(review_requests.count(), 0)

    def test_public_with_private_group_and_target_people(self):
        """Testing ReviewRequest.objects.public without access to private
        group and user in target_people
        """
        user = User.objects.get(username='grumpy')
        group = self.create_review_group(invite_only=True)

        review_request = self.create_review_request(publish=True)
        review_request.target_groups.add(group)
        review_request.target_people.add(user)
        self.assertTrue(review_request.is_accessible_by(user))

        review_requests = ReviewRequest.objects.public(user=user)
        self.assertEqual(review_requests.count(), 1)

    def test_to_group(self):
        """Testing ReviewRequest.objects.to_group"""
        user1 = User.objects.get(username='doc')

        group1 = self.create_review_group(name='privgroup')
        group1.users.add(user1)

        review_request = self.create_review_request(summary='Test 1',
                                                    public=True,
                                                    submitter=user1)
        review_request.target_groups.add(group1)

        review_request = self.create_review_request(summary='Test 2',
                                                    public=False,
                                                    submitter=user1)
        review_request.target_groups.add(group1)

        review_request = self.create_review_request(summary='Test 3',
                                                    public=True,
                                                    status='S',
                                                    submitter=user1)
        review_request.target_groups.add(group1)

        self.assertValidSummaries(
            ReviewRequest.objects.to_group("privgroup", None),
            [
                'Test 1',
            ])

        self.assertValidSummaries(
            ReviewRequest.objects.to_group("privgroup", None, status=None),
            [
                'Test 3',
                'Test 1',
            ])

    def test_to_user_group(self):
        """Testing ReviewRequest.objects.to_user_groups"""
        user1 = User.objects.get(username='doc')
        user2 = User.objects.get(username='grumpy')

        group1 = self.create_review_group(name='group1')
        group1.users.add(user1)

        group2 = self.create_review_group(name='group2')
        group2.users.add(user2)

        review_request = self.create_review_request(summary='Test 1',
                                                    public=True,
                                                    submitter=user1)
        review_request.target_groups.add(group1)

        review_request = self.create_review_request(summary='Test 2',
                                                    submitter=user2,
                                                    public=True,
                                                    status='S')
        review_request.target_groups.add(group1)

        review_request = self.create_review_request(summary='Test 3',
                                                    public=True,
                                                    submitter=user2)
        review_request.target_groups.add(group1)
        review_request.target_groups.add(group2)

        self.assertValidSummaries(
            ReviewRequest.objects.to_user_groups("doc", local_site=None),
            [
                'Test 3',
                'Test 1',
            ])

        self.assertValidSummaries(
            ReviewRequest.objects.to_user_groups(
                "doc", status=None, local_site=None),
            [
                'Test 3',
                'Test 2',
                'Test 1',
            ])

        self.assertValidSummaries(
            ReviewRequest.objects.to_user_groups(
                "grumpy", user=user2, local_site=None),
            [
                'Test 3',
            ])

    def test_to_user_directly(self):
        """Testing ReviewRequest.objects.to_user_directly"""
        user1 = User.objects.get(username='doc')
        user2 = User.objects.get(username='grumpy')

        group1 = self.create_review_group(name='group1')
        group1.users.add(user1)

        group2 = self.create_review_group(name='group2')
        group2.users.add(user2)

        review_request = self.create_review_request(summary='Test 1',
                                                    public=True,
                                                    submitter=user1)
        review_request.target_groups.add(group1)
        review_request.target_people.add(user2)

        review_request = self.create_review_request(summary='Test 2',
                                                    submitter=user2,
                                                    status='S')
        review_request.target_groups.add(group1)
        review_request.target_people.add(user2)
        review_request.target_people.add(user1)

        review_request = self.create_review_request(summary='Test 3',
                                                    public=True,
                                                    submitter=user2)
        review_request.target_groups.add(group1)
        review_request.target_groups.add(group2)
        review_request.target_people.add(user1)

        review_request = self.create_review_request(summary='Test 4',
                                                    public=True,
                                                    status='S',
                                                    submitter=user2)
        review_request.target_people.add(user1)

        self.assertValidSummaries(
            ReviewRequest.objects.to_user_directly("doc", local_site=None),
            [
                'Test 3',
            ])

        self.assertValidSummaries(
            ReviewRequest.objects.to_user_directly("doc", status=None),
            [
                'Test 4',
                'Test 3',
            ])

        self.assertValidSummaries(
            ReviewRequest.objects.to_user_directly(
                "doc", user2, status=None, local_site=None),
            [
                'Test 4',
                'Test 3',
                'Test 2',
            ])

    def test_from_user(self):
        """Testing ReviewRequest.objects.from_user"""
        user1 = User.objects.get(username='doc')

        self.create_review_request(summary='Test 1',
                                   public=True,
                                   submitter=user1)

        self.create_review_request(summary='Test 2',
                                   public=False,
                                   submitter=user1)

        self.create_review_request(summary='Test 3',
                                   public=True,
                                   status='S',
                                   submitter=user1)

        self.assertValidSummaries(
            ReviewRequest.objects.from_user("doc", local_site=None),
            [
                'Test 1',
            ])

        self.assertValidSummaries(
            ReviewRequest.objects.from_user("doc", status=None,
                                            local_site=None),
            [
                'Test 3',
                'Test 1',
            ])

        self.assertValidSummaries(
            ReviewRequest.objects.from_user(
                "doc", user=user1, status=None, local_site=None),
            [
                'Test 3',
                'Test 2',
                'Test 1',
            ])

    def to_user(self):
        """Testing ReviewRequest.objects.to_user"""
        user1 = User.objects.get(username='doc')
        user2 = User.objects.get(username='grumpy')

        group1 = self.create_review_group(name='group1')
        group1.users.add(user1)

        group2 = self.create_review_group(name='group2')
        group2.users.add(user2)

        review_request = self.create_review_request(summary='Test 1',
                                                    publish=True,
                                                    submitter=user1)
        review_request.target_groups.add(group1)

        review_request = self.create_review_request(summary='Test 2',
                                                    submitter=user2,
                                                    status='S')
        review_request.target_groups.add(group1)
        review_request.target_people.add(user2)
        review_request.target_people.add(user1)

        review_request = self.create_review_request(summary='Test 3',
                                                    publish=True,
                                                    submitter=user2)
        review_request.target_groups.add(group1)
        review_request.target_groups.add(group2)
        review_request.target_people.add(user1)

        review_request = self.create_review_request(summary='Test 4',
                                                    publish=True,
                                                    status='S',
                                                    submitter=user2)
        review_request.target_groups.add(group1)
        review_request.target_groups.add(group2)
        review_request.target_people.add(user1)

        self.assertValidSummaries(
            ReviewRequest.objects.to_user("doc", local_site=None),
            [
                'Test 3',
                'Test 1',
            ])

        self.assertValidSummaries(
            ReviewRequest.objects.to_user("doc", status=None, local_site=None),
            [
                'Test 4',
                'Test 3',
                'Test 1',
            ])

        self.assertValidSummaries(
            ReviewRequest.objects.to_user(
                "doc", user=user2, status=None, local_site=None),
            [
                'Test 4',
                'Test 3',
                'Test 2',
                'Test 1',
            ])

    def assertValidSummaries(self, review_requests, summaries):
        r_summaries = [r.summary for r in review_requests]

        for summary in r_summaries:
            self.assertIn(summary, summaries,
                          'summary "%s" not found in summary list'
                          % summary)

        for summary in summaries:
            self.assertIn(summary, r_summaries,
                          'summary "%s" not found in review request list'
                          % summary)


class ReviewRequestTests(SpyAgency, TestCase):
    """Tests for ReviewRequest."""
    fixtures = ['test_users']

    def test_public_with_discard_reopen_submitted(self):
        """Testing ReviewRequest.public when discarded, reopened, submitted."""
        review_request = self.create_review_request(publish=True)
        self.assertTrue(review_request.public)

        review_request.close(ReviewRequest.DISCARDED)
        self.assertTrue(review_request.public)

        review_request.reopen()
        self.assertFalse(review_request.public)

        review_request.close(ReviewRequest.SUBMITTED)
        self.assertTrue(review_request.public)

    def test_close_removes_commit_id(self):
        """Testing ReviewRequest.close with discarded removes commit ID"""
        review_request = self.create_review_request(publish=True,
                                                    commit_id='123')
        self.assertEqual(review_request.commit_id, '123')
        review_request.close(ReviewRequest.DISCARDED)

        self.assertIsNone(review_request.commit_id)

    @add_fixtures(['test_scmtools'])
    def test_changeset_update_commit_id(self):
        """Testing ReviewRequest.changeset_is_pending update commit ID
        behavior
        """
        current_commit_id = '123'
        new_commit_id = '124'
        review_request = self.create_review_request(
            publish=True,
            commit_id=current_commit_id,
            create_repository=True)
        draft = ReviewRequestDraft.create(review_request)
        self.assertEqual(review_request.commit_id, current_commit_id)
        self.assertEqual(draft.commit_id, current_commit_id)

        def _get_fake_changeset(scmtool, commit_id, allow_empty=True):
            self.assertEqual(commit_id, current_commit_id)

            changeset = ChangeSet()
            changeset.pending = False
            changeset.changenum = int(new_commit_id)
            return changeset

        scmtool = review_request.repository.get_scmtool()
        scmtool.supports_pending_changesets = True
        self.spy_on(scmtool.get_changeset,
                    call_fake=_get_fake_changeset)

        self.spy_on(review_request.repository.get_scmtool,
                    call_fake=lambda x: scmtool)

        is_pending, new_commit_id = \
            review_request.changeset_is_pending(current_commit_id)
        self.assertEqual(is_pending, False)
        self.assertEqual(new_commit_id, new_commit_id)

        review_request = ReviewRequest.objects.get(pk=review_request.pk)
        self.assertEqual(review_request.commit_id, new_commit_id)

        draft = review_request.get_draft()
        self.assertEqual(draft.commit_id, new_commit_id)

    def test_unicode_summary_and_str(self):
        """Testing ReviewRequest.__str__ with unicode summaries."""
        review_request = self.create_review_request(
            summary='\u203e\u203e', publish=True)
        self.assertEqual(six.text_type(review_request), '\u203e\u203e')


class ViewTests(TestCase):
    """Tests for views in reviewboard.reviews.views"""
    fixtures = ['test_users', 'test_scmtools', 'test_site']

    def setUp(self):
        super(ViewTests, self).setUp()

        self.siteconfig = SiteConfiguration.objects.get_current()
        self.siteconfig.set("auth_require_sitewide_login", False)
        self.siteconfig.save()

    def _get_context_var(self, response, varname):
        for context in response.context:
            if varname in context:
                return context[varname]

        return None

    def test_review_detail_redirect_no_slash(self):
        """Testing review_detail view redirecting with no trailing slash"""
        response = self.client.get('/r/1')
        self.assertEqual(response.status_code, 301)

    def test_review_detail(self):
        """Testing review_detail view"""
        review_request = self.create_review_request(publish=True)

        response = self.client.get('/r/%d/' % review_request.id)
        self.assertEqual(response.status_code, 200)

        request = self._get_context_var(response, 'review_request')
        self.assertEqual(request.pk, review_request.pk)

    def test_review_detail_context(self):
        """Testing review_detail view's context"""
        # Make sure this request is made while logged in, to catch the
        # login-only pieces of the review_detail view.
        self.client.login(username='admin', password='admin')

        username = 'admin'
        summary = 'This is a test summary'
        description = 'This is my description'
        testing_done = 'Some testing'

        review_request = self.create_review_request(
            publish=True,
            submitter=username,
            summary=summary,
            description=description,
            testing_done=testing_done)

        response = self.client.get('/r/%s/' % review_request.pk)
        self.assertEqual(response.status_code, 200)

        request = self._get_context_var(response, 'review_request')
        self.assertEqual(request.submitter.username, username)
        self.assertEqual(request.summary, summary)
        self.assertEqual(request.description, description)
        self.assertEqual(request.testing_done, testing_done)
        self.assertEqual(request.pk, review_request.pk)

    def test_review_detail_diff_comment_ordering(self):
        """Testing review_detail and ordering of diff comments on a review"""
        comment_text_1 = "Comment text 1"
        comment_text_2 = "Comment text 2"
        comment_text_3 = "Comment text 3"

        review_request = self.create_review_request(create_repository=True,
                                                    publish=True)
        diffset = self.create_diffset(review_request)
        filediff = self.create_filediff(diffset)

        # Create the users who will be commenting.
        user1 = User.objects.get(username='doc')
        user2 = User.objects.get(username='dopey')

        # Create the master review.
        main_review = self.create_review(review_request, user=user1)
        main_comment = self.create_diff_comment(main_review, filediff,
                                                text=comment_text_1)
        main_review.publish()

        # First reply
        reply1 = self.create_reply(
            main_review,
            user=user1,
            timestamp=(main_review.timestamp + timedelta(days=1)))
        self.create_diff_comment(reply1, filediff, text=comment_text_2,
                                 reply_to=main_comment)

        # Second reply
        reply2 = self.create_reply(
            main_review,
            user=user2,
            timestamp=(main_review.timestamp + timedelta(days=2)))
        self.create_diff_comment(reply2, filediff, text=comment_text_3,
                                 reply_to=main_comment)

        # Publish them out of order.
        reply2.publish()
        reply1.publish()

        # Make sure they published in the order expected.
        self.assertTrue(reply1.timestamp > reply2.timestamp)

        # Make sure they're looked up in the order expected.
        comments = list(Comment.objects.filter(
            review__review_request=review_request))
        self.assertEqual(len(comments), 3)
        self.assertEqual(comments[0].text, comment_text_1)
        self.assertEqual(comments[1].text, comment_text_3)
        self.assertEqual(comments[2].text, comment_text_2)

        # Now figure out the order on the page.
        response = self.client.get('/r/%d/' % review_request.pk)
        self.assertEqual(response.status_code, 200)

        entries = response.context['entries']
        self.assertEqual(len(entries), 1)
        entry = entries[0]
        comments = entry['comments']['diff_comments']
        self.assertEqual(len(comments), 1)
        self.assertEqual(comments[0].text, comment_text_1)

        replies = comments[0].public_replies()
        self.assertEqual(len(replies), 2)
        self.assertEqual(replies[0].text, comment_text_3)
        self.assertEqual(replies[1].text, comment_text_2)

    def test_review_detail_file_attachment_visibility(self):
        """Testing visibility of file attachments on review requests."""
        caption_1 = 'File Attachment 1'
        caption_2 = 'File Attachment 2'
        caption_3 = 'File Attachment 3'
        comment_text_1 = "Comment text 1"
        comment_text_2 = "Comment text 2"

        user1 = User.objects.get(username='doc')
        review_request = ReviewRequest.objects.create(user1, None)

        # Add two file attachments. One active, one inactive.
        filename = os.path.join(settings.STATIC_ROOT,
                                'rb', 'images', 'trophy.png')
        f = open(filename, 'r')
        file = SimpleUploadedFile(f.name, f.read(), content_type='image/png')
        f.close()

        file1 = FileAttachment.objects.create(caption=caption_1,
                                              file=file,
                                              mimetype='image/png')
        file2 = FileAttachment.objects.create(caption=caption_2,
                                              file=file,
                                              mimetype='image/png')
        review_request.file_attachments.add(file1)
        review_request.inactive_file_attachments.add(file2)
        review_request.publish(user1)

        # Create one on a draft with a new file attachment.
        draft = ReviewRequestDraft.create(review_request)
        file3 = FileAttachment.objects.create(caption=caption_3,
                                              file=file,
                                              mimetype='image/png')
        draft.file_attachments.add(file3)

        # Create the review with comments for each screenshot.
        review = Review.objects.create(review_request=review_request,
                                       user=user1)
        review.file_attachment_comments.create(file_attachment=file1,
                                               text=comment_text_1)
        review.file_attachment_comments.create(file_attachment=file2,
                                               text=comment_text_2)
        review.publish()

        # Check that we can find all the objects we expect on the page.
        self.client.login(username='doc', password='doc')
        response = self.client.get('/r/%d/' % review_request.pk)
        self.assertEqual(response.status_code, 200)

        file_attachments = response.context['file_attachments']
        self.assertEqual(len(file_attachments), 2)
        self.assertEqual(file_attachments[0].caption, caption_1)
        self.assertEqual(file_attachments[1].caption, caption_3)

        # Make sure that other users won't see the draft one.
        self.client.logout()
        response = self.client.get('/r/%d/' % review_request.pk)
        self.assertEqual(response.status_code, 200)

        file_attachments = response.context['file_attachments']
        self.assertEqual(len(file_attachments), 1)
        self.assertEqual(file_attachments[0].caption, caption_1)

        # Make sure we loaded the reviews and all data correctly.
        entries = response.context['entries']
        self.assertEqual(len(entries), 1)
        entry = entries[0]

        comments = entry['comments']['file_attachment_comments']
        self.assertEqual(len(comments), 2)
        self.assertEqual(comments[0].text, comment_text_1)
        self.assertEqual(comments[1].text, comment_text_2)

    def test_review_detail_screenshot_visibility(self):
        """Testing visibility of screenshots on review requests."""
        caption_1 = 'Screenshot 1'
        caption_2 = 'Screenshot 2'
        caption_3 = 'Screenshot 3'
        comment_text_1 = "Comment text 1"
        comment_text_2 = "Comment text 2"

        user1 = User.objects.get(username='doc')
        review_request = ReviewRequest.objects.create(user1, None)

        # Add two screenshots. One active, one inactive.
        screenshot1 = Screenshot.objects.create(caption=caption_1,
                                                image='')
        screenshot2 = Screenshot.objects.create(caption=caption_2,
                                                image='')
        review_request.screenshots.add(screenshot1)
        review_request.inactive_screenshots.add(screenshot2)
        review_request.publish(user1)

        # Create one on a draft with a new screenshot.
        draft = ReviewRequestDraft.create(review_request)
        screenshot3 = Screenshot.objects.create(caption=caption_3,
                                                image='')
        draft.screenshots.add(screenshot3)

        # Create the review with comments for each screenshot.
        user1 = User.objects.get(username='doc')
        review = Review.objects.create(review_request=review_request,
                                       user=user1)
        review.screenshot_comments.create(screenshot=screenshot1,
                                          text=comment_text_1,
                                          x=10,
                                          y=10,
                                          w=20,
                                          h=20)
        review.screenshot_comments.create(screenshot=screenshot2,
                                          text=comment_text_2,
                                          x=0,
                                          y=0,
                                          w=10,
                                          h=10)
        review.publish()

        # Check that we can find all the objects we expect on the page.
        self.client.login(username='doc', password='doc')
        response = self.client.get('/r/%d/' % review_request.pk)
        self.assertEqual(response.status_code, 200)

        screenshots = response.context['screenshots']
        self.assertEqual(len(screenshots), 2)
        self.assertEqual(screenshots[0].caption, caption_1)
        self.assertEqual(screenshots[1].caption, caption_3)

        # Make sure that other users won't see the draft one.
        self.client.logout()
        response = self.client.get('/r/%d/' % review_request.pk)
        self.assertEqual(response.status_code, 200)

        screenshots = response.context['screenshots']
        self.assertEqual(len(screenshots), 1)
        self.assertEqual(screenshots[0].caption, caption_1)

        entries = response.context['entries']
        self.assertEqual(len(entries), 1)
        entry = entries[0]

        # Make sure we loaded the reviews and all data correctly.
        comments = entry['comments']['screenshot_comments']
        self.assertEqual(len(comments), 2)
        self.assertEqual(comments[0].text, comment_text_1)
        self.assertEqual(comments[1].text, comment_text_2)

    def test_review_detail_sitewide_login(self):
        """Testing review_detail view with site-wide login enabled"""
        self.siteconfig.set("auth_require_sitewide_login", True)
        self.siteconfig.save()

        self.create_review_request(publish=True)

        response = self.client.get('/r/1/')
        self.assertEqual(response.status_code, 302)

    def test_new_review_request(self):
        """Testing new_review_request view"""
        response = self.client.get('/r/new')
        self.assertEqual(response.status_code, 301)

        response = self.client.get('/r/new/')
        self.assertEqual(response.status_code, 302)

        self.client.login(username='grumpy', password='grumpy')

        response = self.client.get('/r/new/')
        self.assertEqual(response.status_code, 200)

    # Bug 892
    def test_interdiff(self):
        """Testing the diff viewer with interdiffs"""
        review_request = self.create_review_request(create_repository=True,
                                                    publish=True)
        diffset = self.create_diffset(review_request, revision=1)
        self.create_filediff(
            diffset,
            source_file='/diffutils.py',
            dest_file='/diffutils.py',
            source_revision='6bba278',
            dest_detail='465d217',
            diff=(
                b'diff --git a/diffutils.py b/diffutils.py\n'
                b'index 6bba278..465d217 100644\n'
                b'--- a/diffutils.py\n'
                b'+++ b/diffutils.py\n'
                b'@@ -1,3 +1,4 @@\n'
                b'+# diffutils.py\n'
                b' import fnmatch\n'
                b' import os\n'
                b' import re\n'
            ))
        self.create_filediff(
            diffset,
            source_file='/readme',
            dest_file='/readme',
            source_revision='d6613f5',
            dest_detail='5b50866',
            diff=(
                b'diff --git a/readme b/readme\n'
                b'index d6613f5..5b50866 100644\n'
                b'--- a/readme\n'
                b'+++ b/readme\n'
                b'@@ -1 +1,3 @@\n'
                b' Hello there\n'
                b'+\n'
                b'+Oh hi!\n'
            ))
        self.create_filediff(
            diffset,
            source_file='/newfile',
            dest_file='/newfile',
            source_revision='PRE-CREATION',
            dest_detail='',
            diff=(
                b'diff --git a/new_file b/new_file\n'
                b'new file mode 100644\n'
                b'index 0000000..ac30bd3\n'
                b'--- /dev/null\n'
                b'+++ b/new_file\n'
                b'@@ -0,0 +1 @@\n'
                b'+This is a new file!\n'
            ))

        diffset = self.create_diffset(review_request, revision=2)
        self.create_filediff(
            diffset,
            source_file='/diffutils.py',
            dest_file='/diffutils.py',
            source_revision='6bba278',
            dest_detail='465d217',
            diff=(
                b'diff --git a/diffutils.py b/diffutils.py\n'
                b'index 6bba278..465d217 100644\n'
                b'--- a/diffutils.py\n'
                b'+++ b/diffutils.py\n'
                b'@@ -1,3 +1,4 @@\n'
                b'+# diffutils.py\n'
                b' import fnmatch\n'
                b' import os\n'
                b' import re\n'
            ))
        self.create_filediff(
            diffset,
            source_file='/readme',
            dest_file='/readme',
            source_revision='d6613f5',
            dest_detail='5b50867',
            diff=(
                b'diff --git a/readme b/readme\n'
                b'index d6613f5..5b50867 100644\n'
                b'--- a/readme\n'
                b'+++ b/readme\n'
                b'@@ -1 +1,3 @@\n'
                b' Hello there\n'
                b'+----------\n'
                b'+Oh hi!\n'
            ))
        self.create_filediff(
            diffset,
            source_file='/newfile',
            dest_file='/newfile',
            source_revision='PRE-CREATION',
            dest_detail='',
            diff=(
                b'diff --git a/new_file b/new_file\n'
                b'new file mode 100644\n'
                b'index 0000000..ac30bd4\n'
                b'--- /dev/null\n'
                b'+++ b/new_file\n'
                b'@@ -0,0 +1 @@\n'
                b'+This is a diffent version of this new file!\n'
            ))

        response = self.client.get('/r/1/diff/1-2/')

        # Useful for debugging any actual errors here.
        if response.status_code != 200:
            print("Error: %s" % self._get_context_var(response, 'error'))
            print(self._get_context_var(response, 'trace'))

        self.assertEqual(response.status_code, 200)

        self.assertEqual(
            self._get_context_var(response, 'diff_context')['num_diffs'],
            2)

        files = self._get_context_var(response, 'files')
        self.assertTrue(files)
        self.assertEqual(len(files), 2)

        self.assertEqual(files[0]['depot_filename'], '/newfile')
        self.assertIn('interfilediff', files[0])

        self.assertEqual(files[1]['depot_filename'], '/readme')
        self.assertIn('interfilediff', files[1])

    # Bug 847
    def test_interdiff_new_file(self):
        """Testing the diff viewer with interdiffs containing new files"""
        review_request = self.create_review_request(create_repository=True,
                                                    publish=True)
        diffset = self.create_diffset(review_request, revision=1)
        self.create_filediff(
            diffset,
            source_file='/diffutils.py',
            dest_file='/diffutils.py',
            source_revision='6bba278',
            dest_detail='465d217',
            diff=(
                b'diff --git a/diffutils.py b/diffutils.py\n'
                b'index 6bba278..465d217 100644\n'
                b'--- a/diffutils.py\n'
                b'+++ b/diffutils.py\n'
                b'@@ -1,3 +1,4 @@\n'
                b'+# diffutils.py\n'
                b' import fnmatch\n'
                b' import os\n'
                b' import re\n'
            ))

        diffset = self.create_diffset(review_request, revision=2)
        self.create_filediff(
            diffset,
            source_file='/diffutils.py',
            dest_file='/diffutils.py',
            source_revision='6bba278',
            dest_detail='465d217',
            diff=(
                b'diff --git a/diffutils.py b/diffutils.py\n'
                b'index 6bba278..465d217 100644\n'
                b'--- a/diffutils.py\n'
                b'+++ b/diffutils.py\n'
                b'@@ -1,3 +1,4 @@\n'
                b'+# diffutils.py\n'
                b' import fnmatch\n'
                b' import os\n'
                b' import re\n'
            ))
        self.create_filediff(
            diffset,
            source_file='/newfile',
            dest_file='/newfile',
            source_revision='PRE-CREATION',
            dest_detail='',
            diff=(
                b'diff --git a/new_file b/new_file\n'
                b'new file mode 100644\n'
                b'index 0000000..ac30bd4\n'
                b'--- /dev/null\n'
                b'+++ b/new_file\n'
                b'@@ -0,0 +1 @@\n'
                b'+This is a diffent version of this new file!\n'
            ))

        response = self.client.get('/r/1/diff/1-2/')

        # Useful for debugging any actual errors here.
        if response.status_code != 200:
            print("Error: %s" % self._get_context_var(response, 'error'))
            print(self._get_context_var(response, 'trace'))

        self.assertEqual(response.status_code, 200)

        self.assertEqual(
            self._get_context_var(response, 'diff_context')['num_diffs'],
            2)

        files = self._get_context_var(response, 'files')
        self.assertTrue(files)
        self.assertEqual(len(files), 1)

        self.assertEqual(files[0]['depot_filename'], '/newfile')
        self.assertIn('interfilediff', files[0])

    def test_review_request_etag_with_issues(self):
        """Testing review request ETags with issue status toggling"""
        self.client.login(username='doc', password='doc')

        # Some objects we need.
        user = User.objects.get(username="doc")

        review_request = self.create_review_request(create_repository=True,
                                                    publish=True)
        diffset = self.create_diffset(review_request)
        filediff = self.create_filediff(diffset)

        # Create a review.
        review = self.create_review(review_request, user=user)
        comment = self.create_diff_comment(review, filediff,
                                           issue_opened=True)
        review.publish()

        # Get the etag
        response = self.client.get(review_request.get_absolute_url())
        self.assertEqual(response.status_code, 200)
        etag1 = response['ETag']
        self.assertNotEqual(etag1, '')

        # Change the issue status
        comment.issue_status = Comment.RESOLVED
        comment.save()

        # Check the etag again
        response = self.client.get(review_request.get_absolute_url())
        self.assertEqual(response.status_code, 200)
        etag2 = response['ETag']
        self.assertNotEqual(etag2, '')

        # Make sure they're not equal
        self.assertNotEqual(etag1, etag2)

    # Bug #3384
    def test_diff_raw_content_disposition_attachment(self):
        """Testing /diff/raw/ Content-Disposition: attachment; ..."""
        review_request = self.create_review_request(create_repository=True,
                                                    publish=True)

        self.create_diffset(review_request=review_request)

        response = self.client.get('/r/%d/diff/raw/' % review_request.pk)
        self.assertEqual(response.status_code, 200)
        self.assertEqual(response['Content-Disposition'],
                         'attachment; filename=diffset')


class DraftTests(TestCase):
    fixtures = ['test_users', 'test_scmtools']

    def test_draft_changes(self):
        """Testing recording of draft changes."""
        draft = self._get_draft()
        review_request = draft.review_request

        old_summary = review_request.summary
        old_description = review_request.description
        old_testing_done = review_request.testing_done
        old_branch = review_request.branch
        old_bugs = review_request.get_bug_list()

        draft.summary = "New summary"
        draft.description = "New description"
        draft.testing_done = "New testing done"
        draft.branch = "New branch"
        draft.bugs_closed = "12, 34, 56"

        new_bugs = draft.get_bug_list()

        changes = draft.publish()
        fields = changes.fields_changed

        self.assertIn("summary", fields)
        self.assertIn("description", fields)
        self.assertIn("testing_done", fields)
        self.assertIn("branch", fields)
        self.assertIn("bugs_closed", fields)

        old_bugs_norm = set([(bug,) for bug in old_bugs])
        new_bugs_norm = set([(bug,) for bug in new_bugs])

        self.assertEqual(fields["summary"]["old"][0], old_summary)
        self.assertEqual(fields["summary"]["new"][0], draft.summary)
        self.assertEqual(fields["description"]["old"][0], old_description)
        self.assertEqual(fields["description"]["new"][0], draft.description)
        self.assertEqual(fields["testing_done"]["old"][0], old_testing_done)
        self.assertEqual(fields["testing_done"]["new"][0], draft.testing_done)
        self.assertEqual(fields["branch"]["old"][0], old_branch)
        self.assertEqual(fields["branch"]["new"][0], draft.branch)
        self.assertEqual(set(fields["bugs_closed"]["old"]), old_bugs_norm)
        self.assertEqual(set(fields["bugs_closed"]["new"]), new_bugs_norm)
        self.assertEqual(set(fields["bugs_closed"]["removed"]), old_bugs_norm)
        self.assertEqual(set(fields["bugs_closed"]["added"]), new_bugs_norm)

    def _get_draft(self):
        """Convenience function for getting a new draft to work with."""
        review_request = self.create_review_request(publish=True)
        return ReviewRequestDraft.create(review_request)


class FieldTests(TestCase):
    # Bug #1352
    def test_long_bug_numbers(self):
        """Testing review requests with very long bug numbers"""
        review_request = ReviewRequest()
        review_request.bugs_closed = \
            '12006153200030304432010,4432009'
        self.assertEqual(review_request.get_bug_list(),
                         ['4432009', '12006153200030304432010'])

    # Our _("(no summary)") string was failing in the admin UI, as
    # django.template.defaultfilters.stringfilter would fail on a
    # ugettext_lazy proxy object. We can use any stringfilter for this.
    #
    # Bug #1346
    def test_no_summary(self):
        """Testing review requests with no summary"""
        from django.template.defaultfilters import lower
        review_request = ReviewRequest()
        lower(review_request)

    @add_fixtures(['test_users'])
    def test_commit_id(self):
        """Testing commit_id migration"""
        review_request = self.create_review_request()
        review_request.changenum = '123'

        self.assertEqual(review_request.commit_id, None)
        self.assertEqual(review_request.commit,
                         six.text_type(review_request.changenum))
        self.assertNotEqual(review_request.commit_id, None)


class PostCommitTests(SpyAgency, TestCase):
    fixtures = ['test_users', 'test_scmtools']

    def setUp(self):
        super(PostCommitTests, self).setUp()

        self.user = User.objects.create(username='testuser', password='')
        self.profile, is_new = Profile.objects.get_or_create(user=self.user)
        self.profile.save()

        self.testdata_dir = os.path.join(
            os.path.dirname(os.path.dirname(__file__)),
            'scmtools', 'testdata')

        self.repository = self.create_repository(tool_name='Test')

    def test_update_from_committed_change(self):
        """Testing post-commit update"""
        commit_id = '4'

        def get_change(repository, commit_to_get):
            self.assertEqual(commit_id, commit_to_get)

            commit = Commit()
            commit.message = \
                'This is my commit message\n\nWith a summary line too.'
            diff_filename = os.path.join(self.testdata_dir, 'git_readme.diff')
            with open(diff_filename, 'r') as f:
                commit.diff = f.read()

            return commit

        def get_file_exists(repository, path, revision, base_commit_id=None,
                            request=None):
            return (path, revision) in [('/readme', 'd6613f5')]

        self.spy_on(self.repository.get_change, call_fake=get_change)
        self.spy_on(self.repository.get_file_exists, call_fake=get_file_exists)

        review_request = ReviewRequest.objects.create(self.user,
                                                      self.repository)
        review_request.update_from_commit_id(commit_id)

        self.assertEqual(review_request.summary, 'This is my commit message')
        self.assertEqual(review_request.description,
                         'With a summary line too.')

        self.assertEqual(review_request.diffset_history.diffsets.count(), 1)

        diffset = review_request.diffset_history.diffsets.get()
        self.assertEqual(diffset.files.count(), 1)

        fileDiff = diffset.files.get()
        self.assertEqual(fileDiff.source_file, 'readme')
        self.assertEqual(fileDiff.source_revision, 'd6613f5')

    def test_update_from_committed_change_with_markdown_escaping(self):
        """Testing post-commit update with markdown escaping"""
        def get_change(repository, commit_to_get):
            commit = Commit()
            commit.message = '* No escaping\n\n* but this needs escaping'
            diff_filename = os.path.join(self.testdata_dir, 'git_readme.diff')
            with open(diff_filename, 'r') as f:
                commit.diff = f.read()

            return commit

        def get_file_exists(repository, path, revision, base_commit_id=None,
                            request=None):
            return (path, revision) in [('/readme', 'd6613f5')]

        self.spy_on(self.repository.get_change, call_fake=get_change)
        self.spy_on(self.repository.get_file_exists, call_fake=get_file_exists)

        review_request = ReviewRequest.objects.create(self.user,
                                                      self.repository)
        review_request.description_rich_text = True
        review_request.update_from_commit_id('4')

        self.assertEqual(review_request.summary, '* No escaping')
        self.assertEqual(review_request.description,
                         '\\* but this needs escaping')

    def test_update_from_committed_change_without_repository_support(self):
        """Testing post-commit update failure conditions"""
        self.spy_on(self.repository.__class__.supports_post_commit.fget,
                    call_fake=lambda self: False)
        review_request = ReviewRequest.objects.create(self.user,
                                                      self.repository)

        self.assertRaises(NotImplementedError,
                          lambda: review_request.update_from_commit_id('4'))


class ConcurrencyTests(TestCase):
    fixtures = ['test_users', 'test_scmtools']

    def test_duplicate_reviews(self):
        """Testing consolidation of duplicate reviews"""
        body_top = "This is the body_top."
        body_bottom = "This is the body_bottom."
        comment_text_1 = "Comment text 1"
        comment_text_2 = "Comment text 2"
        comment_text_3 = "Comment text 3"

        # Some objects we need.
        user = User.objects.get(username="doc")

        review_request = self.create_review_request(create_repository=True,
                                                    publish=True)
        diffset = self.create_diffset(review_request)
        filediff = self.create_filediff(diffset)

        # Create the first review.
        master_review = self.create_review(review_request, user=user,
                                           body_top=body_top,
                                           body_bottom='')
        self.create_diff_comment(master_review, filediff, text=comment_text_1,
                                 first_line=1, num_lines=1)

        # Create the second review.
        review = self.create_review(review_request, user=user,
                                    body_top='', body_bottom='')
        self.create_diff_comment(review, filediff, text=comment_text_2,
                                 first_line=1, num_lines=1)

        # Create the third review.
        review = self.create_review(review_request, user=user,
                                    body_top='',
                                    body_bottom=body_bottom)
        self.create_diff_comment(review, filediff, text=comment_text_3,
                                 first_line=1, num_lines=1)

        # Now that we've made a mess, see if we get a single review back.
        logging.disable(logging.WARNING)
        review = review_request.get_pending_review(user)
        self.assertTrue(review)
        self.assertEqual(review.id, master_review.id)
        self.assertEqual(review.body_top, body_top)
        self.assertEqual(review.body_bottom, body_bottom)

        comments = list(review.comments.all())
        self.assertEqual(len(comments), 3)
        self.assertEqual(comments[0].text, comment_text_1)
        self.assertEqual(comments[1].text, comment_text_2)
        self.assertEqual(comments[2].text, comment_text_3)


class DefaultReviewerTests(TestCase):
    fixtures = ['test_scmtools']

    def test_for_repository(self):
        """Testing DefaultReviewer.objects.for_repository"""
        tool = Tool.objects.get(name='CVS')

        default_reviewer1 = DefaultReviewer(name="Test", file_regex=".*")
        default_reviewer1.save()

        default_reviewer2 = DefaultReviewer(name="Bar", file_regex=".*")
        default_reviewer2.save()

        repo1 = Repository(name='Test1', path='path1', tool=tool)
        repo1.save()
        default_reviewer1.repository.add(repo1)

        repo2 = Repository(name='Test2', path='path2', tool=tool)
        repo2.save()

        default_reviewers = DefaultReviewer.objects.for_repository(repo1, None)
        self.assertEqual(len(default_reviewers), 2)
        self.assertIn(default_reviewer1, default_reviewers)
        self.assertIn(default_reviewer2, default_reviewers)

        default_reviewers = DefaultReviewer.objects.for_repository(repo2, None)
        self.assertEqual(len(default_reviewers), 1)
        self.assertIn(default_reviewer2, default_reviewers)

    def test_for_repository_with_localsite(self):
        """Testing DefaultReviewer.objects.for_repository with a LocalSite."""
        test_site = LocalSite.objects.create(name='test')

        default_reviewer1 = DefaultReviewer(name='Test 1', file_regex='.*',
                                            local_site=test_site)
        default_reviewer1.save()

        default_reviewer2 = DefaultReviewer(name='Test 2', file_regex='.*')
        default_reviewer2.save()

        default_reviewers = DefaultReviewer.objects.for_repository(
            None, test_site)
        self.assertEqual(len(default_reviewers), 1)
        self.assertIn(default_reviewer1, default_reviewers)

        default_reviewers = DefaultReviewer.objects.for_repository(None, None)
        self.assertEqual(len(default_reviewers), 1)
        self.assertIn(default_reviewer2, default_reviewers)

    def test_form_with_localsite(self):
        """Testing DefaultReviewerForm with a LocalSite."""
        test_site = LocalSite.objects.create(name='test')

        tool = Tool.objects.get(name='CVS')
        repo = Repository.objects.create(name='Test', path='path', tool=tool,
                                         local_site=test_site)
        user = User.objects.create(username='testuser', password='')
        test_site.users.add(user)

        group = Group.objects.create(name='test', display_name='Test',
                                     local_site=test_site)

        form = DefaultReviewerForm({
            'name': 'Test',
            'file_regex': '.*',
            'local_site': test_site.pk,
            'repository': [repo.pk],
            'people': [user.pk],
            'groups': [group.pk],
        })
        self.assertTrue(form.is_valid())
        default_reviewer = form.save()

        self.assertEquals(default_reviewer.local_site, test_site)
        self.assertEquals(default_reviewer.repository.get(), repo)
        self.assertEquals(default_reviewer.people.get(), user)
        self.assertEquals(default_reviewer.groups.get(), group)

    def test_form_with_localsite_and_bad_user(self):
        """Testing DefaultReviewerForm with a User not on the same LocalSite.
        """
        test_site = LocalSite.objects.create(name='test')
        user = User.objects.create(username='testuser', password='')

        form = DefaultReviewerForm({
            'name': 'Test',
            'file_regex': '.*',
            'local_site': test_site.pk,
            'people': [user.pk],
        })
        self.assertFalse(form.is_valid())

    def test_form_with_localsite_and_bad_group(self):
        """Testing DefaultReviewerForm with a Group not on the same LocalSite.
        """
        test_site = LocalSite.objects.create(name='test')
        group = Group.objects.create(name='test', display_name='Test')

        form = DefaultReviewerForm({
            'name': 'Test',
            'file_regex': '.*',
            'local_site': test_site.pk,
            'groups': [group.pk],
        })
        self.assertFalse(form.is_valid())

        group.local_site = test_site
        group.save()

        form = DefaultReviewerForm({
            'name': 'Test',
            'file_regex': '.*',
            'groups': [group.pk],
        })
        self.assertFalse(form.is_valid())

    def test_form_with_localsite_and_bad_repository(self):
        """Testing DefaultReviewerForm with a Repository not on the same
        LocalSite.
        """
        test_site = LocalSite.objects.create(name='test')
        tool = Tool.objects.get(name='CVS')
        repo = Repository.objects.create(name='Test', path='path', tool=tool)

        form = DefaultReviewerForm({
            'name': 'Test',
            'file_regex': '.*',
            'local_site': test_site.pk,
            'repository': [repo.pk],
        })
        self.assertFalse(form.is_valid())

        repo.local_site = test_site
        repo.save()

        form = DefaultReviewerForm({
            'name': 'Test',
            'file_regex': '.*',
            'repository': [repo.pk],
        })
        self.assertFalse(form.is_valid())


class GroupTests(TestCase):
    def test_form_with_localsite(self):
        """Tests GroupForm with a LocalSite."""
        test_site = LocalSite.objects.create(name='test')

        user = User.objects.create(username='testuser', password='')
        test_site.users.add(user)

        form = GroupForm({
            'name': 'test',
            'display_name': 'Test',
            'local_site': test_site.pk,
            'users': [user.pk],
        })
        self.assertTrue(form.is_valid())
        group = form.save()

        self.assertEquals(group.local_site, test_site)
        self.assertEquals(group.users.get(), user)

    def test_form_with_localsite_and_bad_user(self):
        """Tests GroupForm with a User not on the same LocalSite."""
        test_site = LocalSite.objects.create(name='test')

        user = User.objects.create(username='testuser', password='')

        form = GroupForm({
            'name': 'test',
            'display_name': 'Test',
            'local_site': test_site.pk,
            'users': [user.pk],
        })
        self.assertFalse(form.is_valid())


class IfNeatNumberTagTests(TestCase):
    def test_milestones(self):
        """Testing the ifneatnumber tag with milestone numbers"""
        self.assertNeatNumberResult(100, "")
        self.assertNeatNumberResult(1000, "milestone")
        self.assertNeatNumberResult(10000, "milestone")
        self.assertNeatNumberResult(20000, "milestone")
        self.assertNeatNumberResult(20001, "")

    def test_palindrome(self):
        """Testing the ifneatnumber tag with palindrome numbers"""
        self.assertNeatNumberResult(101, "")
        self.assertNeatNumberResult(1001, "palindrome")
        self.assertNeatNumberResult(12321, "palindrome")
        self.assertNeatNumberResult(20902, "palindrome")
        self.assertNeatNumberResult(912219, "palindrome")
        self.assertNeatNumberResult(912218, "")

    def assertNeatNumberResult(self, rid, expected):
        t = Template(
            "{% load reviewtags %}"
            "{% ifneatnumber " + six.text_type(rid) + " %}"
            "{%  if milestone %}milestone{% else %}"
            "{%  if palindrome %}palindrome{% endif %}{% endif %}"
            "{% endifneatnumber %}")

        self.assertEqual(t.render(Context({})), expected)


class ReviewRequestCounterTests(TestCase):
    fixtures = ['test_scmtools']

    def setUp(self):
        super(ReviewRequestCounterTests, self).setUp()

        tool = Tool.objects.get(name='Subversion')
        repository = Repository.objects.create(name='Test1', path='path1',
                                               tool=tool)

        self.user = User.objects.create(username='testuser', password='')
        self.profile, is_new = Profile.objects.get_or_create(user=self.user)
        self.profile.save()

        self.test_site = LocalSite.objects.create(name='test')
        self.site_profile2 = \
            LocalSiteProfile.objects.create(user=self.user,
                                            profile=self.profile,
                                            local_site=self.test_site)

        self.review_request = ReviewRequest.objects.create(self.user,
                                                           repository)
        self.profile.star_review_request(self.review_request)

        self.site_profile = self.profile.site_profiles.get(local_site=None)
        self.assertEqual(self.site_profile.total_outgoing_request_count, 1)
        self.assertEqual(self.site_profile.pending_outgoing_request_count, 1)
        self.assertEqual(self.site_profile.starred_public_request_count, 0)

        self.group = Group.objects.create(name='test-group')
        self.group.users.add(self.user)

        self._reload_objects()
        self.assertEqual(self.site_profile2.total_outgoing_request_count, 0)
        self.assertEqual(self.site_profile2.pending_outgoing_request_count, 0)
        self.assertEqual(self.site_profile2.starred_public_request_count, 0)

    def test_new_site_profile(self):
        """Testing counters on a new LocalSiteProfile"""
        self.site_profile.delete()
        self.site_profile = \
            LocalSiteProfile.objects.create(user=self.user,
                                            profile=self.profile)
        self.assertEqual(self.site_profile.total_outgoing_request_count, 1)
        self.assertEqual(self.site_profile.pending_outgoing_request_count, 1)
        self.assertEqual(self.site_profile.starred_public_request_count, 0)

        self.review_request.publish(self.user)

        self._reload_objects()
        self.assertEqual(self.site_profile.total_outgoing_request_count, 1)
        self.assertEqual(self.site_profile.pending_outgoing_request_count, 1)
        self.assertEqual(self.site_profile.starred_public_request_count, 1)

    def test_outgoing_requests(self):
        """Testing counters with creating outgoing review requests"""
        # The review request was already created
        self._check_counters(total_outgoing=1,
                             pending_outgoing=1)

        ReviewRequestDraft.create(self.review_request)
        self.review_request.publish(self.user)

        self._check_counters(total_outgoing=1,
                             pending_outgoing=1,
                             starred_public=1)

    def test_closing_requests(self, close_type=ReviewRequest.DISCARDED):
        """Testing counters with closing outgoing review requests"""
        # The review request was already created
        self._check_counters(total_outgoing=1, pending_outgoing=1)

        draft = ReviewRequestDraft.create(self.review_request)
        draft.target_groups.add(self.group)
        draft.target_people.add(self.user)
        self.review_request.publish(self.user)

        self._check_counters(total_outgoing=1,
                             pending_outgoing=1,
                             direct_incoming=1,
                             total_incoming=1,
                             starred_public=1,
                             group_incoming=1)

        self.assertTrue(self.review_request.public)
        self.assertEqual(self.review_request.status,
                         ReviewRequest.PENDING_REVIEW)

        self.review_request.close(close_type)
        self._check_counters(total_outgoing=1)

    def test_closing_draft_requests(self, close_type=ReviewRequest.DISCARDED):
        """Testing counters with closing draft review requests"""
        # The review request was already created
        self._check_counters(total_outgoing=1,
                             pending_outgoing=1)

        self.assertFalse(self.review_request.public)
        self.assertEqual(self.review_request.status,
                         ReviewRequest.PENDING_REVIEW)

        self.review_request.close(close_type)
        self._check_counters(total_outgoing=1)

    def test_closing_closed_requests(self):
        """Testing counters with closing closed review requests"""
        # The review request was already created
        self._check_counters(total_outgoing=1,
                             pending_outgoing=1)

        self.assertFalse(self.review_request.public)
        self.assertEqual(self.review_request.status,
                         ReviewRequest.PENDING_REVIEW)

        self.review_request.close(ReviewRequest.DISCARDED)
        self._check_counters(total_outgoing=1)

        self.review_request.close(ReviewRequest.SUBMITTED)
        self._check_counters(total_outgoing=1)

    def test_closing_draft_requests_with_site(self):
        """Testing counters with closing draft review requests on LocalSite"""
        self.review_request.delete()

        self._check_counters(with_local_site=True)

        tool = Tool.objects.get(name='Subversion')
        repository = Repository.objects.create(name='Test1', path='path1',
                                               tool=tool,
                                               local_site=self.test_site)
        self.review_request = ReviewRequest.objects.create(
            self.user,
            repository,
            local_site=self.test_site)

        self._check_counters(with_local_site=True,
                             total_outgoing=1,
                             pending_outgoing=1)

        self.assertFalse(self.review_request.public)
        self.assertEqual(self.review_request.status,
                         ReviewRequest.PENDING_REVIEW)

        self.review_request.close(ReviewRequest.DISCARDED)
        self._check_counters(with_local_site=True,
                             total_outgoing=1)

    def test_deleting_requests(self):
        """Testing counters with deleting outgoing review requests"""
        # The review request was already created
        self._check_counters(total_outgoing=1,
                             pending_outgoing=1)

        draft = ReviewRequestDraft.create(self.review_request)
        draft.target_groups.add(self.group)
        draft.target_people.add(self.user)

        self.review_request.publish(self.user)
        self._check_counters(total_outgoing=1,
                             pending_outgoing=1,
                             direct_incoming=1,
                             total_incoming=1,
                             starred_public=1,
                             group_incoming=1)

        self.review_request.delete()
        self._check_counters()

    def test_deleting_draft_requests(self):
        """Testing counters with deleting draft review requests"""
        # We're simulating what a DefaultReviewer would do by populating
        # the ReviewRequest's target users and groups while not public and
        # without a draft.
        self.review_request.target_people.add(self.user)
        self.review_request.target_groups.add(self.group)

        # The review request was already created
        self._check_counters(total_outgoing=1,
                             pending_outgoing=1)

        self.review_request.delete()
        self._check_counters()

    def test_deleting_closed_requests(self):
        """Testing counters with deleting closed review requests"""
        # We're simulating what a DefaultReviewer would do by populating
        # the ReviewRequest's target users and groups while not public and
        # without a draft.
        self.review_request.target_people.add(self.user)
        self.review_request.target_groups.add(self.group)

        # The review request was already created
        self._check_counters(total_outgoing=1,
                             pending_outgoing=1)

        self.review_request.close(ReviewRequest.DISCARDED)
        self._check_counters(total_outgoing=1)

        self.review_request.delete()
        self._check_counters()

    def test_reopen_discarded_requests(self):
        """Testing counters with reopening discarded outgoing review requests
        """
        self.test_closing_requests(ReviewRequest.DISCARDED)

        self.review_request.reopen()
        self.assertFalse(self.review_request.public)
        self.assertEqual(self.review_request.status,
                         ReviewRequest.PENDING_REVIEW)

        self._check_counters(total_outgoing=1,
                             pending_outgoing=1)

        self.review_request.publish(self.user)
        self._check_counters(total_outgoing=1,
                             pending_outgoing=1,
                             direct_incoming=1,
                             total_incoming=1,
                             starred_public=1,
                             group_incoming=1)

    def test_reopen_submitted_requests(self):
        """Testing counters with reopening submitted outgoing review requests
        """
        self.test_closing_requests(ReviewRequest.SUBMITTED)

        self.review_request.reopen()
        self.assertTrue(self.review_request.public)
        self.assertEqual(self.review_request.status,
                         ReviewRequest.PENDING_REVIEW)

        self._check_counters(total_outgoing=1,
                             pending_outgoing=1,
                             direct_incoming=1,
                             total_incoming=1,
                             starred_public=1,
                             group_incoming=1)

        self.review_request.publish(self.user)
        self._check_counters(total_outgoing=1,
                             pending_outgoing=1,
                             direct_incoming=1,
                             total_incoming=1,
                             starred_public=1,
                             group_incoming=1)

    def test_reopen_discarded_draft_requests(self):
        """Testing counters with reopening discarded draft review requests"""
        self.assertFalse(self.review_request.public)

        self.test_closing_draft_requests(ReviewRequest.DISCARDED)

        self.review_request.reopen()
        self.assertFalse(self.review_request.public)
        self.assertEqual(self.review_request.status,
                         ReviewRequest.PENDING_REVIEW)
        self._check_counters(total_outgoing=1,
                             pending_outgoing=1)

    def test_reopen_submitted_draft_requests(self):
        """Testing counters with reopening submitted draft review requests"""
        self.test_closing_draft_requests(ReviewRequest.SUBMITTED)

        # We're simulating what a DefaultReviewer would do by populating
        # the ReviewRequest's target users and groups while not public and
        # without a draft.
        self.review_request.target_people.add(self.user)
        self.review_request.target_groups.add(self.group)

        self._check_counters(total_outgoing=1)

        self.review_request.reopen()
        self.assertTrue(self.review_request.public)
        self.assertEqual(self.review_request.status,
                         ReviewRequest.PENDING_REVIEW)

        self._check_counters(total_outgoing=1,
                             pending_outgoing=1,
                             direct_incoming=1,
                             total_incoming=1,
                             starred_public=1,
                             group_incoming=1)

    def test_double_publish(self):
        """Testing counters with publishing a review request twice"""
        self.assertFalse(self.review_request.public)
        self.assertEqual(self.review_request.status,
                         ReviewRequest.PENDING_REVIEW)

        # Publish the first time.
        self.review_request.publish(self.user)
        self._check_counters(total_outgoing=1,
                             pending_outgoing=1,
                             starred_public=1)

        # Publish the second time.
        self.review_request.publish(self.user)

        self._check_counters(total_outgoing=1,
                             pending_outgoing=1,
                             starred_public=1)

    def test_add_group(self):
        """Testing counters when adding a group reviewer"""
        draft = ReviewRequestDraft.create(self.review_request)
        draft.target_groups.add(self.group)

        self._check_counters(total_outgoing=1,
                             pending_outgoing=1)

        self.review_request.publish(self.user)

        self._check_counters(total_outgoing=1,
                             pending_outgoing=1,
                             total_incoming=1,
                             group_incoming=1,
                             starred_public=1)

    def test_remove_group(self):
        """Testing counters when removing a group reviewer"""
        self.test_add_group()

        draft = ReviewRequestDraft.create(self.review_request)
        draft.target_groups.remove(self.group)

        self._check_counters(total_outgoing=1,
                             pending_outgoing=1,
                             total_incoming=1,
                             group_incoming=1,
                             starred_public=1)

        self.review_request.publish(self.user)

        self._check_counters(total_outgoing=1,
                             pending_outgoing=1,
                             starred_public=1)

    def test_add_person(self):
        """Testing counters when adding a person reviewer"""
        draft = ReviewRequestDraft.create(self.review_request)
        draft.target_people.add(self.user)

        self._check_counters(total_outgoing=1,
                             pending_outgoing=1)

        self.review_request.publish(self.user)

        self._check_counters(total_outgoing=1,
                             pending_outgoing=1,
                             direct_incoming=1,
                             total_incoming=1,
                             starred_public=1)

    def test_remove_person(self):
        """Testing counters when removing a person reviewer"""
        self.test_add_person()

        draft = ReviewRequestDraft.create(self.review_request)
        draft.target_people.remove(self.user)

        self._check_counters(total_outgoing=1,
                             pending_outgoing=1,
                             direct_incoming=1,
                             total_incoming=1,
                             starred_public=1)

        self.review_request.publish(self.user)

        self._check_counters(total_outgoing=1,
                             pending_outgoing=1,
                             starred_public=1)

    def test_populate_counters(self):
        """Testing counters when populated from a fresh upgrade or clear"""
        # The review request was already created
        draft = ReviewRequestDraft.create(self.review_request)
        draft.target_groups.add(self.group)
        draft.target_people.add(self.user)
        self.review_request.publish(self.user)

        self._check_counters(total_outgoing=1,
                             pending_outgoing=1,
                             total_incoming=1,
                             direct_incoming=1,
                             starred_public=1,
                             group_incoming=1)

        LocalSiteProfile.objects.update(
            direct_incoming_request_count=None,
            total_incoming_request_count=None,
            pending_outgoing_request_count=None,
            total_outgoing_request_count=None,
            starred_public_request_count=None)
        Group.objects.update(incoming_request_count=None)

        self._check_counters(total_outgoing=1,
                             pending_outgoing=1,
                             total_incoming=1,
                             direct_incoming=1,
                             starred_public=1,
                             group_incoming=1)

    def test_populate_counters_after_change(self):
        """Testing counter inc/dec on uninitialized counter fields"""
        # The review request was already created
        draft = ReviewRequestDraft.create(self.review_request)
        draft.target_groups.add(self.group)
        draft.target_people.add(self.user)

        self._check_counters(total_outgoing=1,
                             pending_outgoing=1)

        LocalSiteProfile.objects.update(
            direct_incoming_request_count=None,
            total_incoming_request_count=None,
            pending_outgoing_request_count=None,
            total_outgoing_request_count=None,
            starred_public_request_count=None)
        Group.objects.update(incoming_request_count=None)

        profile_fields = [
            'direct_incoming_request_count',
            'total_incoming_request_count',
            'pending_outgoing_request_count',
            'total_outgoing_request_count',
            'starred_public_request_count',
        ]

        # Lock the fields so we don't re-initialize them on publish.
        locks = {
            self.site_profile: 1,
            self.site_profile2: 1,
        }

        for field in profile_fields:
            getattr(LocalSiteProfile, field)._locks = locks

        Group.incoming_request_count._locks = locks

        # Publish the review request. This will normally try to
        # increment/decrement the counts, which it should ignore now.
        self.review_request.publish(self.user)

        # Unlock the profiles so we can query/re-initialize them again.
        for field in profile_fields:
            getattr(LocalSiteProfile, field)._locks = {}

        Group.incoming_request_count._locks = {}

        self._check_counters(total_outgoing=1,
                             pending_outgoing=1,
                             direct_incoming=1,
                             total_incoming=1,
                             starred_public=1,
                             group_incoming=1)

    def _check_counters(self, total_outgoing=0, pending_outgoing=0,
                        direct_incoming=0, total_incoming=0,
                        starred_public=0, group_incoming=0,
                        with_local_site=False):
        self._reload_objects()

        if with_local_site:
            main_site_profile = self.site_profile2
            unused_site_profile = self.site_profile
        else:
            main_site_profile = self.site_profile
            unused_site_profile = self.site_profile2

        self.assertEqual(main_site_profile.total_outgoing_request_count,
                         total_outgoing)
        self.assertEqual(main_site_profile.pending_outgoing_request_count,
                         pending_outgoing)
        self.assertEqual(main_site_profile.direct_incoming_request_count,
                         direct_incoming)
        self.assertEqual(main_site_profile.total_incoming_request_count,
                         total_incoming)
        self.assertEqual(main_site_profile.starred_public_request_count,
                         starred_public)
        self.assertEqual(self.group.incoming_request_count, group_incoming)

        # These should never be affected by the updates on the main
        # LocalSite we're working with, so they should always be 0.
        self.assertEqual(unused_site_profile.total_outgoing_request_count, 0)
        self.assertEqual(unused_site_profile.pending_outgoing_request_count, 0)
        self.assertEqual(unused_site_profile.direct_incoming_request_count, 0)
        self.assertEqual(unused_site_profile.total_incoming_request_count, 0)
        self.assertEqual(unused_site_profile.starred_public_request_count, 0)

    def _reload_objects(self):
        self.test_site = LocalSite.objects.get(pk=self.test_site.pk)
        self.site_profile = \
            LocalSiteProfile.objects.get(pk=self.site_profile.pk)
        self.site_profile2 = \
            LocalSiteProfile.objects.get(pk=self.site_profile2.pk)
        self.group = Group.objects.get(pk=self.group.pk)


class IssueCounterTests(TestCase):
    fixtures = ['test_users']

    def setUp(self):
        super(IssueCounterTests, self).setUp()

        self.review_request = self.create_review_request(publish=True)
        self.assertEqual(self.review_request.issue_open_count, 0)
        self.assertEqual(self.review_request.issue_resolved_count, 0)
        self.assertEqual(self.review_request.issue_dropped_count, 0)

        self._reset_counts()

    @add_fixtures(['test_scmtools'])
    def test_init_with_diff_comments(self):
        """Testing ReviewRequest issue counter initialization
        from diff comments
        """
        self.review_request.repository = self.create_repository()

        diffset = self.create_diffset(self.review_request)
        filediff = self.create_filediff(diffset)

        self._test_issue_counts(
            lambda review, issue_opened: self.create_diff_comment(
                review, filediff, issue_opened=issue_opened))

    def test_init_with_file_attachment_comments(self):
        """Testing ReviewRequest issue counter initialization
        from file attachment comments
        """
        file_attachment = self.create_file_attachment(self.review_request)

        self._test_issue_counts(
            lambda review, issue_opened: self.create_file_attachment_comment(
                review, file_attachment, issue_opened=issue_opened))

    def test_init_with_screenshot_comments(self):
        """Testing ReviewRequest issue counter initialization
        from screenshot comments
        """
        screenshot = self.create_screenshot(self.review_request)

        self._test_issue_counts(
            lambda review, issue_opened: self.create_screenshot_comment(
                review, screenshot, issue_opened=issue_opened))

    @add_fixtures(['test_scmtools'])
    def test_init_with_mix(self):
        """Testing ReviewRequest issue counter initialization
        from multiple types of comments at once
        """
        # The initial implementation for issue status counting broke when
        # there were multiple types of comments on a review (such as diff
        # comments and file attachment comments). There would be an
        # artificially large number of issues reported.
        #
        # That's been fixed, and this test is ensuring that it doesn't
        # regress.
        self.review_request.repository = self.create_repository()
        diffset = self.create_diffset(self.review_request)
        filediff = self.create_filediff(diffset)
        file_attachment = self.create_file_attachment(self.review_request)
        screenshot = self.create_screenshot(self.review_request)

        review = self.create_review(self.review_request)

        # One open file attachment comment
        self.create_file_attachment_comment(review, file_attachment,
                                            issue_opened=True)

        # Two diff comments
        self.create_diff_comment(review, filediff, issue_opened=True)
        self.create_diff_comment(review, filediff, issue_opened=True)

        # Four screenshot comments
        self.create_screenshot_comment(review, screenshot, issue_opened=True)
        self.create_screenshot_comment(review, screenshot, issue_opened=True)
        self.create_screenshot_comment(review, screenshot, issue_opened=True)
        self.create_screenshot_comment(review, screenshot, issue_opened=True)

        # The issue counts should be end up being 0, since they'll initialize
        # during load.
        self._reload_object(clear_counters=True)
        self.assertEqual(self.review_request.issue_open_count, 0)
        self.assertEqual(self.review_request.issue_resolved_count, 0)
        self.assertEqual(self.review_request.issue_dropped_count, 0)

        # Now publish. We should have 7 open issues, by way of incrementing
        # during publish.
        review.publish()

        self._reload_object()
        self.assertEqual(self.review_request.issue_open_count, 7)
        self.assertEqual(self.review_request.issue_dropped_count, 0)
        self.assertEqual(self.review_request.issue_resolved_count, 0)

        # Make sure we get the same number back when initializing counters.
        self._reload_object(clear_counters=True)
        self.assertEqual(self.review_request.issue_open_count, 7)
        self.assertEqual(self.review_request.issue_dropped_count, 0)
        self.assertEqual(self.review_request.issue_resolved_count, 0)

    def test_init_with_replies(self):
        """Testing ReviewRequest issue counter initialization and replies."""
        file_attachment = self.create_file_attachment(self.review_request)

        review = self.create_review(self.review_request)
        comment = self.create_file_attachment_comment(review, file_attachment,
                                                      issue_opened=True)
        review.publish()

        reply = self.create_reply(review)
        self.create_file_attachment_comment(reply, file_attachment,
                                            reply_to=comment,
                                            issue_opened=True)
        reply.publish()

        self._reload_object(clear_counters=True)
        self.assertEqual(self.review_request.issue_open_count, 1)
        self.assertEqual(self.review_request.issue_resolved_count, 0)
        self.assertEqual(self.review_request.issue_dropped_count, 0)

    def test_save_reply_comment(self):
        """Testing ReviewRequest issue counter and saving reply comments."""
        file_attachment = self.create_file_attachment(self.review_request)

        review = self.create_review(self.review_request)
        comment = self.create_file_attachment_comment(review, file_attachment,
                                                      issue_opened=True)
        review.publish()

        self._reload_object(clear_counters=True)
        self.assertEqual(self.review_request.issue_open_count, 1)
        self.assertEqual(self.review_request.issue_resolved_count, 0)
        self.assertEqual(self.review_request.issue_dropped_count, 0)

        reply = self.create_reply(review)
        reply_comment = self.create_file_attachment_comment(
            reply, file_attachment,
            reply_to=comment,
            issue_opened=True)
        reply.publish()

        self._reload_object()
        self.assertEqual(self.review_request.issue_open_count, 1)
        self.assertEqual(self.review_request.issue_resolved_count, 0)
        self.assertEqual(self.review_request.issue_dropped_count, 0)

        reply_comment.save()
        self._reload_object()
        self.assertEqual(self.review_request.issue_open_count, 1)
        self.assertEqual(self.review_request.issue_resolved_count, 0)
        self.assertEqual(self.review_request.issue_dropped_count, 0)

    def _test_issue_counts(self, create_comment_func):
        review = self.create_review(self.review_request)

        # One comment without an issue opened.
        create_comment_func(review, issue_opened=False)

        # One comment without an issue opened, which will have its
        # status set to a valid status, while closed.
        closed_with_status_comment = \
            create_comment_func(review, issue_opened=False)

        # Three comments with an issue opened.
        for i in range(3):
            create_comment_func(review, issue_opened=True)

        # Two comments that will have their issues dropped.
        dropped_comments = [
            create_comment_func(review, issue_opened=True)
            for i in range(2)
        ]

        # One comment that will have its issue resolved.
        resolved_comments = [
            create_comment_func(review, issue_opened=True)
        ]

        # The issue counts should be end up being 0, since they'll initialize
        # during load.
        self._reload_object(clear_counters=True)
        self.assertEqual(self.review_request.issue_open_count, 0)
        self.assertEqual(self.review_request.issue_resolved_count, 0)
        self.assertEqual(self.review_request.issue_dropped_count, 0)

        # Now publish. We should have 6 open issues, by way of incrementing
        # during publish.
        review.publish()

        self._reload_object()
        self.assertEqual(self.review_request.issue_open_count, 6)
        self.assertEqual(self.review_request.issue_dropped_count, 0)
        self.assertEqual(self.review_request.issue_resolved_count, 0)

        # Make sure we get the same number back when initializing counters.
        self._reload_object(clear_counters=True)
        self.assertEqual(self.review_request.issue_open_count, 6)
        self.assertEqual(self.review_request.issue_dropped_count, 0)
        self.assertEqual(self.review_request.issue_resolved_count, 0)

        # Set the issue statuses.
        for comment in dropped_comments:
            comment.issue_status = Comment.DROPPED
            comment.save()

        for comment in resolved_comments:
            comment.issue_status = Comment.RESOLVED
            comment.save()

        closed_with_status_comment.issue_status = Comment.OPEN
        closed_with_status_comment.save()

        self._reload_object()
        self.assertEqual(self.review_request.issue_open_count, 3)
        self.assertEqual(self.review_request.issue_dropped_count, 2)
        self.assertEqual(self.review_request.issue_resolved_count, 1)

        # Make sure we get the same number back when initializing counters.
        self._reload_object(clear_counters=True)
        self.assertEqual(self.review_request.issue_open_count, 3)
        self.assertEqual(self.review_request.issue_dropped_count, 2)
        self.assertEqual(self.review_request.issue_resolved_count, 1)

    def _reload_object(self, clear_counters=False):
        if clear_counters:
            # 3 queries: One for the review request fetch, one for
            # the issue status load, and one for updating the issue counts.
            expected_query_count = 3
            self._reset_counts()
        else:
            # One query for the review request fetch.
            expected_query_count = 1

        with self.assertNumQueries(expected_query_count):
            self.review_request = \
                ReviewRequest.objects.get(pk=self.review_request.pk)

    def _reset_counts(self):
        self.review_request.issue_open_count = None
        self.review_request.issue_resolved_count = None
        self.review_request.issue_dropped_count = None
        self.review_request.save()


class PolicyTests(TestCase):
    fixtures = ['test_users']

    def setUp(self):
        super(PolicyTests, self).setUp()

        self.user = User.objects.create(username='testuser', password='')
        self.anonymous = AnonymousUser()

    def test_group_public(self):
        """Testing access to a public review group"""
        group = Group.objects.create(name='test-group')

        self.assertFalse(group.invite_only)
        self.assertTrue(group.is_accessible_by(self.user))
        self.assertTrue(group.is_accessible_by(self.anonymous))

        self.assertIn(group, Group.objects.accessible(self.user))
        self.assertIn(group, Group.objects.accessible(self.anonymous))

    def test_group_invite_only_access_denied(self):
        """Testing no access to unjoined invite-only group"""
        group = Group.objects.create(name='test-group', invite_only=True)

        self.assertTrue(group.invite_only)
        self.assertFalse(group.is_accessible_by(self.user))
        self.assertFalse(group.is_accessible_by(self.anonymous))

        self.assertNotIn(group, Group.objects.accessible(self.user))
        self.assertNotIn(group, Group.objects.accessible(self.anonymous))

    def test_group_invite_only_access_allowed(self):
        """Testing access to joined invite-only group"""
        group = Group.objects.create(name='test-group', invite_only=True)
        group.users.add(self.user)

        self.assertTrue(group.invite_only)
        self.assertTrue(group.is_accessible_by(self.user))
        self.assertFalse(group.is_accessible_by(self.anonymous))

        self.assertIn(group, Group.objects.accessible(self.user))
        self.assertNotIn(group, Group.objects.accessible(self.anonymous))

    def test_group_public_hidden(self):
        """Testing visibility of a hidden public group"""
        group = Group.objects.create(name='test-group', visible=False)

        self.assertFalse(group.visible)
        self.assertTrue(group.is_accessible_by(self.user))
        self.assertTrue(
            group in Group.objects.accessible(self.user, visible_only=False))
        self.assertFalse(
            group in Group.objects.accessible(self.user, visible_only=True))

    def test_group_invite_only_hidden_access_denied(self):
        """Testing visibility of a hidden unjoined invite-only group"""
        group = Group.objects.create(name='test-group', visible=False,
                                     invite_only=True)

        self.assertFalse(group.visible)
        self.assertTrue(group.invite_only)
        self.assertFalse(group.is_accessible_by(self.user))
        self.assertFalse(
            group in Group.objects.accessible(self.user, visible_only=False))
        self.assertFalse(
            group in Group.objects.accessible(self.user, visible_only=True))

    def test_group_invite_only_hidden_access_allowed(self):
        """Testing visibility of a hidden joined invite-only group"""
        group = Group.objects.create(name='test-group', visible=False,
                                     invite_only=True)
        group.users.add(self.user)

        self.assertFalse(group.visible)
        self.assertTrue(group.invite_only)
        self.assertTrue(group.is_accessible_by(self.user))
        self.assertTrue(
            group in Group.objects.accessible(self.user, visible_only=False))
        self.assertTrue(
            group in Group.objects.accessible(self.user, visible_only=True))

    def test_group_invite_only_review_request_ownership(self):
        """Testing visibility of review requests assigned to invite-only
        groups by a non-member
        """
        group = Group.objects.create(name='test-group', visible=False,
                                     invite_only=True)

        review_request = self.create_review_request(publish=True,
                                                    submitter=self.user)
        review_request.target_groups.add(group)

        self.assertTrue(review_request.is_accessible_by(self.user))

    @add_fixtures(['test_scmtools'])
    def test_repository_public(self):
        """Testing access to a public repository"""
        tool = Tool.objects.get(name='CVS')
        repo = Repository.objects.create(name='Test1', path='path1', tool=tool)

        self.assertTrue(repo.public)
        self.assertTrue(repo.is_accessible_by(self.user))
        self.assertTrue(repo.is_accessible_by(self.anonymous))

    @add_fixtures(['test_scmtools'])
    def test_repository_private_access_denied(self):
        """Testing no access to a private repository"""
        tool = Tool.objects.get(name='CVS')
        repo = Repository.objects.create(name='Test1', path='path1', tool=tool,
                                         public=False)

        self.assertFalse(repo.public)
        self.assertFalse(repo.is_accessible_by(self.user))
        self.assertFalse(repo.is_accessible_by(self.anonymous))

    @add_fixtures(['test_scmtools'])
    def test_repository_private_access_allowed_by_user(self):
        """Testing access to a private repository with user added"""
        tool = Tool.objects.get(name='CVS')
        repo = Repository.objects.create(name='Test1', path='path1', tool=tool,
                                         public=False)
        repo.users.add(self.user)

        self.assertFalse(repo.public)
        self.assertTrue(repo.is_accessible_by(self.user))
        self.assertFalse(repo.is_accessible_by(self.anonymous))

    @add_fixtures(['test_scmtools'])
    def test_repository_private_access_allowed_by_review_group(self):
        """Testing access to a private repository with joined review group
        added
        """
        group = Group.objects.create(name='test-group', invite_only=True)
        group.users.add(self.user)

        tool = Tool.objects.get(name='CVS')
        repo = Repository.objects.create(name='Test1', path='path1', tool=tool,
                                         public=False)
        repo.review_groups.add(group)

        self.assertFalse(repo.public)
        self.assertTrue(repo.is_accessible_by(self.user))
        self.assertFalse(repo.is_accessible_by(self.anonymous))

    def test_review_request_public(self):
        """Testing access to a public review request"""
        review_request = self.create_review_request(publish=True)

        self.assertTrue(review_request.is_accessible_by(self.user))
        self.assertTrue(review_request.is_accessible_by(self.anonymous))

    def test_review_request_with_invite_only_group(self):
        """Testing no access to a review request with only an unjoined
        invite-only group
        """
        group = Group(name='test-group', invite_only=True)
        group.save()

        review_request = self.create_review_request(publish=True)
        review_request.target_groups.add(group)

        self.assertFalse(review_request.is_accessible_by(self.user))
        self.assertFalse(review_request.is_accessible_by(self.anonymous))

    def test_review_request_with_invite_only_group_and_target_user(self):
        """Testing access to a review request with specific target user and
        invite-only group
        """
        group = Group(name='test-group', invite_only=True)
        group.save()

        review_request = self.create_review_request(publish=True)
        review_request.target_groups.add(group)
        review_request.target_people.add(self.user)

        self.assertTrue(review_request.is_accessible_by(self.user))
        self.assertFalse(review_request.is_accessible_by(self.anonymous))

    @add_fixtures(['test_scmtools'])
    def test_review_request_with_private_repository(self):
        """Testing no access to a review request with a private repository"""
        Group.objects.create(name='test-group', invite_only=True)

        review_request = self.create_review_request(create_repository=True,
                                                    publish=True)
        review_request.repository.public = False
        review_request.repository.save()

        self.assertFalse(review_request.is_accessible_by(self.user))
        self.assertFalse(review_request.is_accessible_by(self.anonymous))

    @add_fixtures(['test_scmtools'])
    def test_review_request_with_private_repository_allowed_by_user(self):
        """Testing access to a review request with a private repository with
        user added
        """
        Group.objects.create(name='test-group', invite_only=True)

        review_request = self.create_review_request(create_repository=True,
                                                    publish=True)
        review_request.repository.public = False
        review_request.repository.users.add(self.user)
        review_request.repository.save()

        self.assertTrue(review_request.is_accessible_by(self.user))
        self.assertFalse(review_request.is_accessible_by(self.anonymous))

    @add_fixtures(['test_scmtools'])
    def test_review_request_with_private_repository_allowed_by_review_group(
            self):
        """Testing access to a review request with a private repository with
        review group added
        """
        group = Group.objects.create(name='test-group', invite_only=True)
        group.users.add(self.user)

        review_request = self.create_review_request(create_repository=True,
                                                    publish=True)
        review_request.repository.public = False
        review_request.repository.review_groups.add(group)
        review_request.repository.save()

        self.assertTrue(review_request.is_accessible_by(self.user))
        self.assertFalse(review_request.is_accessible_by(self.anonymous))


class UserInfoboxTests(TestCase):
    def test_unicode(self):
        """Testing user_infobox with a user with non-ascii characters"""
        user = User.objects.create_user('test', 'test@example.com')
        user.first_name = 'Test\u21b9'
        user.last_name = 'User\u2729'
        user.save()

        self.client.get(local_site_reverse('user-infobox', args=['test']))


class MarkdownUtilsTests(TestCase):
    UNESCAPED_TEXT = r'\`*_{}[]()#+-.!'
    ESCAPED_TEXT = r'\\\`\*\_\{\}\[\]\(\)#+-.\!'

    def test_get_markdown_element_tree(self):
        """Testing get_markdown_element_tree"""
        node = get_markdown_element_tree(render_markdown('**Test**\nHi.'))

        self.assertEqual(node[0].toxml(),
                         '<p><strong>Test</strong><br/>\n'
                         'Hi.</p>')

    def test_get_markdown_element_tree_with_illegal_chars(self):
        """Testing get_markdown_element_tree with illegal characters"""
        node = get_markdown_element_tree(render_markdown('(**Test**\x0C)'))

        self.assertEqual(node[0].toxml(), '<p>(<strong>Test</strong>)</p>')

    def test_markdown_escape(self):
        """Testing markdown_escape"""
        self.assertEqual(markdown_escape(self.UNESCAPED_TEXT),
                         self.ESCAPED_TEXT)

    def test_markdown_escape_periods(self):
        """Testing markdown_escape with '.' placement"""
        self.assertEqual(
            markdown_escape('Line. 1.\n'
                            '1. Line. 2.\n'
                            '1.2. Line. 3.\n'
                            '  1. Line. 4.'),
            ('Line. 1.\n'
             '1\\. Line. 2.\n'
             '1.2. Line. 3.\n'
             '  1\\. Line. 4.'))

    def test_markdown_escape_atx_headers(self):
        """Testing markdown_escape with '#' placement"""
        self.assertEqual(
            markdown_escape('### Header\n'
                            '  ## Header ##\n'
                            'Not # a header'),
            ('\\#\\#\\# Header\n'
             '  \\#\\# Header ##\n'
             'Not # a header'))

    def test_markdown_escape_hyphens(self):
        """Testing markdown_escape with '-' placement"""
        self.assertEqual(
            markdown_escape('Header\n'
                            '------\n'
                            '\n'
                            '- List item\n'
                            '  - List item\n'
                            'Just hyp-henated'),
            ('Header\n'
             '\\-\\-\\-\\-\\-\\-\n'
             '\n'
             '\\- List item\n'
             '  \\- List item\n'
             'Just hyp-henated'))

    def test_markdown_escape_plusses(self):
        """Testing markdown_escape with '+' placement"""
        self.assertEqual(
            markdown_escape('+ List item\n'
                            'a + b'),
            ('\\+ List item\n'
             'a + b'))

    def test_markdown_escape_underscores(self):
        """Testing markdown_escape with '_' placement"""
        self.assertEqual(markdown_escape('_foo_'), r'\_foo\_')
        self.assertEqual(markdown_escape('__foo__'), r'\_\_foo\_\_')
        self.assertEqual(markdown_escape(' _foo_ '), r' \_foo\_ ')
        self.assertEqual(markdown_escape('f_o_o'), r'f_o_o')
        self.assertEqual(markdown_escape('_f_o_o'), r'\_f_o_o')
        self.assertEqual(markdown_escape('f_o_o_'), r'f_o_o\_')
        self.assertEqual(markdown_escape('foo_ _bar'), r'foo\_ \_bar')
        self.assertEqual(markdown_escape('foo__bar'), r'foo__bar')
        self.assertEqual(markdown_escape('foo\n_bar'), 'foo\n\\_bar')
        self.assertEqual(markdown_escape('(_foo_)'), r'(\_foo\_)')

    def test_markdown_escape_asterisks(self):
        """Testing markdown_escape with '*' placement"""
        self.assertEqual(markdown_escape('*foo*'), r'\*foo\*')
        self.assertEqual(markdown_escape('**foo**'), r'\*\*foo\*\*')
        self.assertEqual(markdown_escape(' *foo* '), r' \*foo\* ')
        self.assertEqual(markdown_escape('f*o*o'), r'f*o*o')
        self.assertEqual(markdown_escape('f*o*o*'), r'f*o*o\*')
        self.assertEqual(markdown_escape('foo* *bar'), r'foo\* \*bar')
        self.assertEqual(markdown_escape('foo**bar'), r'foo**bar')
        self.assertEqual(markdown_escape('foo\n*bar'), 'foo\n\\*bar')

    def test_markdown_escape_parens(self):
        """Testing markdown_escape with '(' and ')' placement"""
        self.assertEqual(markdown_escape('[name](link)'), r'\[name\]\(link\)')
        self.assertEqual(markdown_escape('(link)'), r'(link)')
        self.assertEqual(markdown_escape('](link)'), r'\](link)')
        self.assertEqual(markdown_escape('[foo] ](link)'),
                         r'\[foo\] \](link)')

    def test_markdown_escape_gt_text(self):
        """Testing markdown_escape with '>' for standard text"""
        self.assertEqual(markdown_escape('<foo>'), r'<foo>')

    def test_markdown_escape_gt_blockquotes(self):
        """Testing markdown_escape with '>' for blockquotes"""
        self.assertEqual(markdown_escape('>'), r'\>')
        self.assertEqual(markdown_escape('> foo'), r'\> foo')
        self.assertEqual(markdown_escape('  > foo'), r'  \> foo')
        self.assertEqual(markdown_escape('> > foo'), r'\> \> foo')
        self.assertEqual(markdown_escape('  > > foo'), r'  \> \> foo')

    def test_markdown_escape_gt_autolinks(self):
        """Testing markdown_escape with '>' for autolinks"""
        self.assertEqual(markdown_escape('<http://www.example.com>'),
                         r'<http://www.example.com\>')

    def test_markdown_escape_gt_autoemail(self):
        """Testing markdown_escape with '>' for autoemails"""
        self.assertEqual(markdown_escape('<user@example.com>'),
                         r'<user@example.com\>')

    def test_markdown_unescape(self):
        """Testing markdown_unescape"""
        self.assertEqual(markdown_unescape(self.ESCAPED_TEXT),
                         self.UNESCAPED_TEXT)

        self.assertEqual(
            markdown_unescape('&nbsp;   code\n'
                              '&nbsp;   code'),
            ('    code\n'
             '    code'))
        self.assertEqual(
            markdown_unescape('&nbsp;\tcode\n'
                              '&nbsp;\tcode'),
            ('\tcode\n'
             '\tcode'))

    def test_normalize_text_for_edit_rich_text_default_rich_text(self):
        """Testing normalize_text_for_edit with rich text and
        user defaults to rich text
        """
        user = User.objects.create_user('test', 'test@example.com')
        Profile.objects.create(user=user, default_use_rich_text=True)

        text = normalize_text_for_edit(user, text='&lt; "test" **foo**',
                                       rich_text=True)
        self.assertEqual(text, '&amp;lt; &quot;test&quot; **foo**')
        self.assertTrue(isinstance(text, SafeText))

    def test_normalize_text_for_edit_plain_text_default_rich_text(self):
        """Testing normalize_text_for_edit with plain text and
        user defaults to rich text
        """
        user = User.objects.create_user('test', 'test@example.com')
        Profile.objects.create(user=user, default_use_rich_text=True)

        text = normalize_text_for_edit(user, text='&lt; "test" **foo**',
                                       rich_text=False)
        self.assertEqual(text, r'&amp;lt; &quot;test&quot; \*\*foo\*\*')
        self.assertTrue(isinstance(text, SafeText))

    def test_normalize_text_for_edit_rich_text_default_plain_text(self):
        """Testing normalize_text_for_edit with rich text and
        user defaults to plain text
        """
        user = User.objects.create_user('test', 'test@example.com')
        Profile.objects.create(user=user, default_use_rich_text=False)

        text = normalize_text_for_edit(user, text='&lt; "test" **foo**',
                                       rich_text=True)
        self.assertEqual(text, '&amp;lt; &quot;test&quot; **foo**')
        self.assertTrue(isinstance(text, SafeText))

    def test_normalize_text_for_edit_plain_text_default_plain_text(self):
        """Testing normalize_text_for_edit with plain text and
        user defaults to plain text
        """
        user = User.objects.create_user('test', 'test@example.com')
        Profile.objects.create(user=user, default_use_rich_text=False)

        text = normalize_text_for_edit(user, text='&lt; "test" **foo**',
                                       rich_text=True)
        self.assertEqual(text, '&amp;lt; &quot;test&quot; **foo**')
        self.assertTrue(isinstance(text, SafeText))

    def test_normalize_text_for_edit_rich_text_no_escape(self):
        """Testing normalize_text_for_edit with rich text and not
        escaping to HTML
        """
        user = User.objects.create_user('test', 'test@example.com')
        Profile.objects.create(user=user, default_use_rich_text=False)

        text = normalize_text_for_edit(user, text='&lt; "test" **foo**',
                                       rich_text=True, escape_html=False)
        self.assertEqual(text, '&lt; "test" **foo**')
        self.assertFalse(isinstance(text, SafeText))

    def test_normalize_text_for_edit_plain_text_no_escape(self):
        """Testing normalize_text_for_edit with plain text and not
        escaping to HTML
        """
        user = User.objects.create_user('test', 'test@example.com')
        Profile.objects.create(user=user, default_use_rich_text=False)

        text = normalize_text_for_edit(user, text='&lt; "test" **foo**',
                                       rich_text=True, escape_html=False)
        self.assertEqual(text, '&lt; "test" **foo**')
        self.assertFalse(isinstance(text, SafeText))


class MarkdownRenderTests(TestCase):
    """Unit tests for Markdown rendering."""
    def test_code_1_blank_line(self):
        """Testing Markdown rendering with code block and 1 surrounding blank
        line
        """
        self.assertEqual(
            render_markdown(
                'begin:\n'
                '\n'
                '    if (1) {}\n'
                '\n'
                'done.'),
            ('<p>begin:</p>\n'
             '<div class="codehilite"><pre>if (1) {}\n'
             '</pre></div>\n'
             '<p>done.</p>'))

    def test_code_2_blank_lines(self):
        """Testing Markdown rendering with code block and 2 surrounding blank
        lines
        """
        self.assertEqual(
            render_markdown(
                'begin:\n'
                '\n'
                '\n'
                '    if (1) {}\n'
                '\n'
                '\n'
                'done.'),
            ('<p>begin:</p>\n'
             '<p></p>\n'
             '<div class="codehilite"><pre>if (1) {}\n'
             '</pre></div>\n'
             '<p></p>\n'
             '<p>done.</p>'))

    def test_code_3_blank_lines(self):
        """Testing Markdown rendering with code block and 3 surrounding blank
        lines
        """
        self.assertEqual(
            render_markdown(
                'begin:\n'
                '\n'
                '\n'
                '\n'
                '    if (1) {}\n'
                '\n'
                '\n'
                '\n'
                'done.'),
            ('<p>begin:</p>\n'
             '<p></p>\n'
             '<p></p>\n'
             '<div class="codehilite"><pre>if (1) {}\n'
             '</pre></div>\n'
             '<p></p>\n'
             '<p></p>\n'
             '<p>done.</p>'))

    def test_code_4_blank_lines(self):
        """Testing Markdown rendering with code block and 4 surrounding blank
        lines
        """
        self.assertEqual(
            render_markdown(
                'begin:\n'
                '\n'
                '\n'
                '\n'
                '\n'
                '    if (1) {}\n'
                '\n'
                '\n'
                '\n'
                '\n'
                'done.'),
            ('<p>begin:</p>\n'
             '<p></p>\n'
             '<p></p>\n'
             '<p></p>\n'
             '<div class="codehilite"><pre>if (1) {}\n'
             '</pre></div>\n'
             '<p></p>\n'
             '<p></p>\n'
             '<p></p>\n'
             '<p>done.</p>'))

    def test_lists_1_blank_line(self):
        """Testing Markdown rendering with 1 blank lines between lists"""
        # This really just results in a single list. This is Python Markdown
        # behavior.
        self.assertEqual(
            render_markdown(
                '1. item\n'
                '\n'
                '1. item'),
            ('<ol>\n'
             '<li>\n'
             '<p>item</p>\n'
             '</li>\n'
             '<li>\n'
             '<p>item</p>\n'
             '</li>\n'
             '</ol>'))

    def test_lists_2_blank_line(self):
        """Testing Markdown rendering with 2 blank lines between lists"""
        self.assertEqual(
            render_markdown(
                '1. item\n'
                '\n'
                '\n'
                '1. item'),
            ('<ol>\n'
             '<li>item</li>\n'
             '</ol>\n'
             '<p></p>\n'
             '<ol>\n'
             '<li>item</li>\n'
             '</ol>'))

    def test_lists_3_blank_line(self):
        """Testing Markdown rendering with 3 blank lines between lists"""
        self.assertEqual(
            render_markdown(
                '1. item\n'
                '\n'
                '\n'
                '\n'
                '1. item'),
            ('<ol>\n'
             '<li>item</li>\n'
             '</ol>\n'
             '<p></p>\n'
             '<p></p>\n'
             '<ol>\n'
             '<li>item</li>\n'
             '</ol>'))

    def test_ol(self):
        """Testing Markdown rendering with ordered lists"""
        self.assertEqual(
            render_markdown(
                '1. Foo\n'
                '2. Bar'),
            ('<ol>\n'
             '<li>Foo</li>\n'
             '<li>Bar</li>\n'
             '</ol>'))

    def test_ol_start(self):
        """Testing Markdown rendering with ordered lists using start="""
        self.assertEqual(
            render_markdown(
                '5. Foo\n'
                '6. Bar'),
            ('<ol start="5" style="counter-reset: li 4">\n'
             '<li>Foo</li>\n'
             '<li>Bar</li>\n'
             '</ol>'))

    def test_text_0_blank_lines(self):
        """Testing Markdown rendering with 0 blank lines between text"""
        self.assertEqual(
            render_markdown(
                'begin:\n'
                'done.'),
            ('<p>begin:<br />\n'
             'done.</p>'))

    def test_text_1_blank_line(self):
        """Testing Markdown rendering with 1 blank line between text"""
        self.assertEqual(
            render_markdown(
                'begin:\n'
                '\n'
                'done.'),
            ('<p>begin:</p>\n'
             '<p>done.</p>'))

    def test_text_2_blank_lines(self):
        """Testing Markdown rendering with 2 blank lines between text"""
        self.assertEqual(
            render_markdown(
                'begin:\n'
                '\n'
                '\n'
                'done.'),
            ('<p>begin:</p>\n'
             '<p></p>\n'
             '<p>done.</p>'))

    def test_text_3_blank_lines(self):
        """Testing Markdown rendering with 3 blank lines between text"""
        self.assertEqual(
            render_markdown(
                'begin:\n'
                '\n'
                '\n'
                '\n'
                'done.'),
            ('<p>begin:</p>\n'
             '<p></p>\n'
             '<p></p>\n'
             '<p>done.</p>'))

    def test_trailing_p_trimmed(self):
        """Testing Markdown rendering trims trailing paragraphs"""
        self.assertEqual(
            render_markdown(
                'begin:\n'
                '\n'
                '\n'),
            '<p>begin:</p>')


class MarkdownTemplateTagsTests(TestCase):
    """Unit tests for Markdown-related template tags."""
    def setUp(self):
        super(MarkdownTemplateTagsTests, self).setUp()

        self.user = User.objects.create_user('test', 'test@example.com')
        Profile.objects.create(user=self.user, default_use_rich_text=False)

        request_factory = RequestFactory()
        request = request_factory.get('/')

        request.user = self.user
        self.context = Context({
            'request': request,
        })

    def test_normalize_text_for_edit_escape_html(self):
        """Testing {% normalize_text_for_edit %} escaping for HTML"""
        t = Template(
            "{% load reviewtags %}"
            "{% normalize_text_for_edit '&lt;foo **bar**' True %}")

        self.assertEqual(t.render(self.context), '&amp;lt;foo **bar**')

    def test_normalize_text_for_edit_escaping_js(self):
        """Testing {% normalize_text_for_edit %} escaping for JavaScript"""
        t = Template(
            "{% load reviewtags %}"
            "{% normalize_text_for_edit '&lt;foo **bar**' True True %}")

        self.assertEqual(t.render(self.context),
                         '\\u0026lt\\u003Bfoo **bar**')

    def test_sanitize_illegal_chars(self):
        """Testing sanitize_illegal_chars_for_xml"""
        s = '<a>\u2018\u2019\u201c\u201d\u201c\u201d</a>'

        # This used to cause a UnicodeDecodeError
        nodes = get_markdown_element_tree(s)

        self.assertEqual(len(nodes), 1)
        self.assertEqual(nodes[0].toxml(),
                         '<a>\u2018\u2019\u201c\u201d\u201c\u201d</a>')


class InitReviewUI(FileAttachmentReviewUI):
    supported_mimetypes = ['image/jpg']

    def __init__(self, review_request, obj):
        raise Exception


class SandboxReviewUI(FileAttachmentReviewUI):
    supported_mimetypes = ['image/png']

    def is_enabled_for(self, user=None, review_request=None,
                       file_attachment=None, **kwargs):
        raise Exception

    def get_comment_thumbnail(self, comment):
        raise Exception

    def get_comment_link_url(self, comment):
        raise Exception

    def get_comment_link_text(self, comment):
        raise Exception

    def get_extra_context(self, request):
        raise Exception

    def get_js_view_data(self):
        raise Exception

    def serialize_comments(self, comments):
        raise Exception


class ConflictFreeReviewUI(FileAttachmentReviewUI):
    supported_mimetypes = ['image/gif']

    def serialize_comment(self, comment):
        raise Exception

    def get_js_model_data(self):
        raise Exception


class SandboxTests(SpyAgency, TestCase):
    """Testing sandboxing extensions."""
    fixtures = ['test_users']

    def setUp(self):
        super(SandboxTests, self).setUp()

        register_ui(InitReviewUI)
        register_ui(SandboxReviewUI)
        register_ui(ConflictFreeReviewUI)

        self.factory = RequestFactory()

        filename = os.path.join(settings.STATIC_ROOT,
                                'rb', 'images', 'trophy.png')

        with open(filename, 'r') as f:
            self.file = SimpleUploadedFile(f.name, f.read(),
                                           content_type='image/png')

        self.user = User.objects.get(username='doc')
        self.review_request = ReviewRequest.objects.create(self.user, None)
        self.file_attachment1 = FileAttachment.objects.create(
            mimetype='image/jpg',
            file=self.file)
        self.file_attachment2 = FileAttachment.objects.create(
            mimetype='image/png',
            file=self.file)
        self.file_attachment3 = FileAttachment.objects.create(
            mimetype='image/gif',
            file=self.file)
        self.review_request.file_attachments.add(self.file_attachment1)
        self.review_request.file_attachments.add(self.file_attachment2)
        self.review_request.file_attachments.add(self.file_attachment3)
        self.draft = ReviewRequestDraft.create(self.review_request)

    def tearDown(self):
        super(SandboxTests, self).tearDown()

        unregister_ui(InitReviewUI)
        unregister_ui(SandboxReviewUI)
        unregister_ui(ConflictFreeReviewUI)

    def test_init_review_ui(self):
        """Testing FileAttachmentReviewUI sandboxes for __init__"""
        self.spy_on(InitReviewUI.__init__)

        self.file_attachment1.review_ui

        self.assertTrue(InitReviewUI.__init__.called)

    def test_is_enabled_for(self):
        """Testing FileAttachmentReviewUI sandboxes for
<<<<<<< HEAD
        is_enabled_for"""
=======
        is_enabled_for
        """
>>>>>>> 064566d8
        comment = "Comment"

        self.spy_on(SandboxReviewUI.is_enabled_for)

        review = Review.objects.create(review_request=self.review_request,
                                       user=self.user)
        review.file_attachment_comments.create(
            file_attachment=self.file_attachment2,
            text=comment)

        self.client.login(username='doc', password='doc')
        response = self.client.get('/r/%d/' % self.review_request.pk)
        self.assertEqual(response.status_code, 200)

        self.assertTrue(SandboxReviewUI.is_enabled_for.called)

    def test_get_comment_thumbnail(self):
        """Testing FileAttachmentReviewUI sandboxes for
<<<<<<< HEAD
        get_comment_thumbnail"""
=======
        get_comment_thumbnail
        """
>>>>>>> 064566d8
        comment = "Comment"

        review_ui = self.file_attachment2.review_ui

        self.spy_on(review_ui.get_comment_thumbnail)

        review = Review.objects.create(review_request=self.review_request,
                                       user=self.user)
        file_attachment_comments = review.file_attachment_comments.create(
            file_attachment=self.file_attachment2,
            text=comment)

        file_attachment_comments.thumbnail

        self.assertTrue(review_ui.get_comment_thumbnail.called)

    def test_get_comment_link_url(self):
        """Testing FileAttachmentReviewUI sandboxes for get_comment_link_url"""
        comment = "Comment"

        review_ui = self.file_attachment2.review_ui

        self.spy_on(review_ui.get_comment_link_url)

        review = Review.objects.create(review_request=self.review_request,
                                       user=self.user)
        file_attachment_comments = review.file_attachment_comments.create(
            file_attachment=self.file_attachment2,
            text=comment)

        file_attachment_comments.get_absolute_url()

        self.assertTrue(review_ui.get_comment_link_url.called)

    def test_get_comment_link_text(self):
        """Testing FileAttachmentReviewUI sandboxes for
<<<<<<< HEAD
        get_comment_link_text"""
=======
        get_comment_link_text
        """
>>>>>>> 064566d8
        comment = "Comment"

        review_ui = self.file_attachment2.review_ui

        self.spy_on(review_ui.get_comment_link_text)

        review = Review.objects.create(review_request=self.review_request,
                                       user=self.user)
        file_attachment_comments = review.file_attachment_comments.create(
            file_attachment=self.file_attachment2,
            text=comment)

        file_attachment_comments.get_link_text()

        self.assertTrue(review_ui.get_comment_link_text.called)

    def test_get_extra_context(self):
        """Testing FileAttachmentReviewUI sandboxes for
<<<<<<< HEAD
        get_extra_context"""

=======
        get_extra_context
        """
>>>>>>> 064566d8
        review_ui = self.file_attachment2.review_ui
        request = self.factory.get('test')
        request.user = self.user

        self.spy_on(review_ui.get_extra_context)

        review_ui.render_to_string(request=request)

        self.assertTrue(review_ui.get_extra_context.called)

    def test_get_js_model_data(self):
        """Testing FileAttachmentReviewUI sandboxes for
<<<<<<< HEAD
        get_js_model_data"""
=======
        get_js_model_data
        """
>>>>>>> 064566d8
        review_ui = self.file_attachment3.review_ui
        request = self.factory.get('test')
        request.user = self.user

        self.spy_on(review_ui.get_js_model_data)

        review_ui.render_to_response(request=request)

        self.assertTrue(review_ui.get_js_model_data.called)

    def test_get_js_view_data(self):
        """Testing FileAttachmentReviewUI sandboxes for
<<<<<<< HEAD
        get_js_view_data"""
=======
        get_js_view_data
        """
>>>>>>> 064566d8
        review_ui = self.file_attachment2.review_ui
        request = self.factory.get('test')
        request.user = self.user

        self.spy_on(review_ui.get_js_view_data)

        review_ui.render_to_response(request=request)

        self.assertTrue(review_ui.get_js_view_data.called)

    def test_serialize_comments(self):
        """Testing FileAttachmentReviewUI sandboxes for
<<<<<<< HEAD
        serialize_comments"""

=======
        serialize_comments
        """
>>>>>>> 064566d8
        review_ui = self.file_attachment2.review_ui

        self.spy_on(review_ui.serialize_comments)

        review_ui.get_comments_json()

        self.assertTrue(review_ui.serialize_comments.called)

    def test_serialize_comment(self):
        """Testing FileAttachmentReviewUI sandboxes for
<<<<<<< HEAD
        serialize_comment"""
=======
        serialize_comment
        """
>>>>>>> 064566d8
        comment = 'comment'

        review_ui = self.file_attachment3.review_ui
        request = self.factory.get('test')
        request.user = self.user
        review_ui.request = request

        review = Review.objects.create(review_request=self.review_request,
                                       user=self.user, public=True)
        file_attachment_comments = review.file_attachment_comments.create(
            file_attachment=self.file_attachment3,
            text=comment)

        self.spy_on(review_ui.serialize_comment)

        serial_comments = review_ui.serialize_comments(
            comments=[file_attachment_comments])
        self.assertRaises(StopIteration, next, serial_comments)

        self.assertTrue(review_ui.serialize_comment.called)<|MERGE_RESOLUTION|>--- conflicted
+++ resolved
@@ -3279,12 +3279,8 @@
 
     def test_is_enabled_for(self):
         """Testing FileAttachmentReviewUI sandboxes for
-<<<<<<< HEAD
-        is_enabled_for"""
-=======
         is_enabled_for
         """
->>>>>>> 064566d8
         comment = "Comment"
 
         self.spy_on(SandboxReviewUI.is_enabled_for)
@@ -3303,12 +3299,8 @@
 
     def test_get_comment_thumbnail(self):
         """Testing FileAttachmentReviewUI sandboxes for
-<<<<<<< HEAD
-        get_comment_thumbnail"""
-=======
         get_comment_thumbnail
         """
->>>>>>> 064566d8
         comment = "Comment"
 
         review_ui = self.file_attachment2.review_ui
@@ -3345,12 +3337,8 @@
 
     def test_get_comment_link_text(self):
         """Testing FileAttachmentReviewUI sandboxes for
-<<<<<<< HEAD
-        get_comment_link_text"""
-=======
         get_comment_link_text
         """
->>>>>>> 064566d8
         comment = "Comment"
 
         review_ui = self.file_attachment2.review_ui
@@ -3369,13 +3357,8 @@
 
     def test_get_extra_context(self):
         """Testing FileAttachmentReviewUI sandboxes for
-<<<<<<< HEAD
-        get_extra_context"""
-
-=======
         get_extra_context
         """
->>>>>>> 064566d8
         review_ui = self.file_attachment2.review_ui
         request = self.factory.get('test')
         request.user = self.user
@@ -3388,12 +3371,8 @@
 
     def test_get_js_model_data(self):
         """Testing FileAttachmentReviewUI sandboxes for
-<<<<<<< HEAD
-        get_js_model_data"""
-=======
         get_js_model_data
         """
->>>>>>> 064566d8
         review_ui = self.file_attachment3.review_ui
         request = self.factory.get('test')
         request.user = self.user
@@ -3406,12 +3385,8 @@
 
     def test_get_js_view_data(self):
         """Testing FileAttachmentReviewUI sandboxes for
-<<<<<<< HEAD
-        get_js_view_data"""
-=======
         get_js_view_data
         """
->>>>>>> 064566d8
         review_ui = self.file_attachment2.review_ui
         request = self.factory.get('test')
         request.user = self.user
@@ -3424,13 +3399,8 @@
 
     def test_serialize_comments(self):
         """Testing FileAttachmentReviewUI sandboxes for
-<<<<<<< HEAD
-        serialize_comments"""
-
-=======
         serialize_comments
         """
->>>>>>> 064566d8
         review_ui = self.file_attachment2.review_ui
 
         self.spy_on(review_ui.serialize_comments)
@@ -3441,12 +3411,8 @@
 
     def test_serialize_comment(self):
         """Testing FileAttachmentReviewUI sandboxes for
-<<<<<<< HEAD
-        serialize_comment"""
-=======
         serialize_comment
         """
->>>>>>> 064566d8
         comment = 'comment'
 
         review_ui = self.file_attachment3.review_ui
