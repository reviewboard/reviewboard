from datetime import timedelta
import logging
import os

from django.conf import settings
from django.contrib.auth.models import AnonymousUser, User
from django.core.files.uploadedfile import SimpleUploadedFile
from django.core.urlresolvers import reverse
from django.template import Context, Template
<<<<<<< HEAD
=======

>>>>>>> 3b04f49e
from djblets.siteconfig.models import SiteConfiguration
from djblets.testing.decorators import add_fixtures

from reviewboard.accounts.models import Profile, LocalSiteProfile
from reviewboard.attachments.models import FileAttachment
from reviewboard.reviews.forms import DefaultReviewerForm, GroupForm
from reviewboard.reviews.models import Comment, \
                                       DefaultReviewer, \
                                       Group, \
                                       ReviewRequest, \
                                       ReviewRequestDraft, \
                                       Review, \
                                       Screenshot
from reviewboard.scmtools.models import Repository, Tool
from reviewboard.site.models import LocalSite
from reviewboard.site.urlresolvers import local_site_reverse
from reviewboard.testing.testcase import TestCase


class ReviewRequestManagerTests(TestCase):
    """Tests ReviewRequestManager functions."""
    fixtures = ['test_users', 'test_reviewrequests', 'test_scmtools',
                'test_site']

    def test_public(self):
        """Testing ReviewRequest.objects.public"""
        self.assertValidSummaries(
            ReviewRequest.objects.public(
                user=User.objects.get(username="doc")), [
            "Comments Improvements",
            "Update for cleaned_data changes",
            "Add permission checking for JSON API",
            "Made e-mail improvements",
            "Error dialog",
            "Interdiff Revision Test",
        ])

        self.assertValidSummaries(
            ReviewRequest.objects.public(status=None), [
            "Update for cleaned_data changes",
            "Add permission checking for JSON API",
            "Made e-mail improvements",
            "Error dialog",
            "Improved login form",
            "Interdiff Revision Test",
        ])

        self.assertValidSummaries(
            ReviewRequest.objects.public(
                user=User.objects.get(username="doc"), status=None), [
            "Comments Improvements",
            "Update for cleaned_data changes",
            "Add permission checking for JSON API",
            "Made e-mail improvements",
            "Error dialog",
            "Improved login form",
            "Interdiff Revision Test",
        ])

<<<<<<< HEAD
    @add_fixtures(['test_scmtools'])
=======
>>>>>>> 3b04f49e
    def test_public_without_private_repo_access(self):
        """Testing ReviewRequest.objects.public without access to private
        repositories
        """
        ReviewRequest.objects.all().delete()

        user = User.objects.get(username='grumpy')

        repository = self.create_repository(public=False)
        review_request = self.create_review_request(repository=repository,
                                                    publish=True)
        self.assertFalse(review_request.is_accessible_by(user))

        review_requests = ReviewRequest.objects.public(user=user)
        self.assertEqual(review_requests.count(), 0)

<<<<<<< HEAD
    @add_fixtures(['test_scmtools'])
=======
>>>>>>> 3b04f49e
    def test_public_with_private_repo_access(self):
        """Testing ReviewRequest.objects.public with access to private
        repositories
        """
        ReviewRequest.objects.all().delete()

        user = User.objects.get(username='grumpy')

        repository = self.create_repository(public=False)
        repository.users.add(user)
        review_request = self.create_review_request(repository=repository,
                                                    publish=True)
        self.assertTrue(review_request.is_accessible_by(user))

        review_requests = ReviewRequest.objects.public(user=user)
        self.assertEqual(review_requests.count(), 1)

<<<<<<< HEAD
    @add_fixtures(['test_scmtools'])
=======
>>>>>>> 3b04f49e
    def test_public_with_private_repo_access_through_group(self):
        """Testing ReviewRequest.objects.public with access to private
        repositories
        """
        ReviewRequest.objects.all().delete()

        user = User.objects.get(username='grumpy')
        group = self.create_review_group(invite_only=True)
        group.users.add(user)

        repository = self.create_repository(public=False)
        repository.review_groups.add(group)
        review_request = self.create_review_request(repository=repository,
                                                    publish=True)
        self.assertTrue(review_request.is_accessible_by(user))

        review_requests = ReviewRequest.objects.public(user=user)
        self.assertEqual(review_requests.count(), 1)

    def test_public_without_private_group_access(self):
        """Testing ReviewRequest.objects.public without access to private
        group
        """
        ReviewRequest.objects.all().delete()

        user = User.objects.get(username='grumpy')
        group = self.create_review_group(invite_only=True)

        review_request = self.create_review_request(publish=True)
        review_request.target_groups.add(group)
        self.assertFalse(review_request.is_accessible_by(user))

        review_requests = ReviewRequest.objects.public(user=user)
        self.assertEqual(review_requests.count(), 0)

    def test_public_with_private_group_access(self):
        """Testing ReviewRequest.objects.public with access to private
        group
        """
        ReviewRequest.objects.all().delete()

        user = User.objects.get(username='grumpy')
        group = self.create_review_group(invite_only=True)
        group.users.add(user)

        review_request = self.create_review_request(publish=True)
        review_request.target_groups.add(group)
        self.assertTrue(review_request.is_accessible_by(user))

        review_requests = ReviewRequest.objects.public(user=user)
        self.assertEqual(review_requests.count(), 1)

<<<<<<< HEAD
    @add_fixtures(['test_scmtools'])
=======
>>>>>>> 3b04f49e
    def test_public_with_private_repo_and_public_group(self):
        """Testing ReviewRequest.objects.public without access to private
        repositories and with access to private group
        """
        ReviewRequest.objects.all().delete()

        user = User.objects.get(username='grumpy')
        group = self.create_review_group()

        repository = self.create_repository(public=False)
        review_request = self.create_review_request(repository=repository,
                                                    publish=True)
        review_request.target_groups.add(group)
        self.assertFalse(review_request.is_accessible_by(user))

        review_requests = ReviewRequest.objects.public(user=user)
        self.assertEqual(review_requests.count(), 0)

<<<<<<< HEAD
    @add_fixtures(['test_scmtools'])
=======
>>>>>>> 3b04f49e
    def test_public_with_private_group_and_public_repo(self):
        """Testing ReviewRequest.objects.public with access to private
        group and without access to private group
        """
        ReviewRequest.objects.all().delete()

        user = User.objects.get(username='grumpy')
        group = self.create_review_group(invite_only=True)

        repository = self.create_repository(public=False)
        repository.users.add(user)
        review_request = self.create_review_request(repository=repository,
                                                    publish=True)
        review_request.target_groups.add(group)
        self.assertFalse(review_request.is_accessible_by(user))

        review_requests = ReviewRequest.objects.public(user=user)
        self.assertEqual(review_requests.count(), 0)

<<<<<<< HEAD
    @add_fixtures(['test_scmtools'])
    def test_public_with_private_repo_and_owner(self):
        """Testing ReviewRequest.objects.public without access to private
        repository and as the submitter
        """
        ReviewRequest.objects.all().delete()

        user = User.objects.get(username='grumpy')

        repository = self.create_repository(public=False)
        review_request = self.create_review_request(repository=repository,
                                                    submitter=user,
                                                    publish=True)
        self.assertTrue(review_request.is_accessible_by(user))

        review_requests = ReviewRequest.objects.public(user=user)
        self.assertEqual(review_requests.count(), 1)

    def test_public_with_private_group_and_owner(self):
        """Testing ReviewRequest.objects.public without access to private
        group and as the submitter
        """
        ReviewRequest.objects.all().delete()

        user = User.objects.get(username='grumpy')
        group = self.create_review_group(invite_only=True)

        review_request = self.create_review_request(submitter=user,
                                                    publish=True)
        review_request.target_groups.add(group)
        self.assertTrue(review_request.is_accessible_by(user))

        review_requests = ReviewRequest.objects.public(user=user)
        self.assertEqual(review_requests.count(), 1)

    @add_fixtures(['test_scmtools'])
=======
>>>>>>> 3b04f49e
    def test_public_with_private_repo_and_target_people(self):
        """Testing ReviewRequest.objects.public without access to private
        repository and user in target_people
        """
        ReviewRequest.objects.all().delete()

        user = User.objects.get(username='grumpy')

        repository = self.create_repository(public=False)
        review_request = self.create_review_request(repository=repository,
                                                    publish=True)
        review_request.target_people.add(user)
        self.assertFalse(review_request.is_accessible_by(user))

        review_requests = ReviewRequest.objects.public(user=user)
        self.assertEqual(review_requests.count(), 0)

    def test_public_with_private_group_and_target_people(self):
        """Testing ReviewRequest.objects.public without access to private
        group and user in target_people
        """
        ReviewRequest.objects.all().delete()

        user = User.objects.get(username='grumpy')
        group = self.create_review_group(invite_only=True)

        review_request = self.create_review_request(publish=True)
        review_request.target_groups.add(group)
        review_request.target_people.add(user)
        self.assertTrue(review_request.is_accessible_by(user))

        review_requests = ReviewRequest.objects.public(user=user)
        self.assertEqual(review_requests.count(), 1)

    def test_to_group(self):
        """Testing ReviewRequest.objects.to_group"""
        self.assertValidSummaries(
            ReviewRequest.objects.to_group("privgroup", None),
            ["Add permission checking for JSON API"])

        self.assertValidSummaries(
            ReviewRequest.objects.to_group("privgroup", None, status=None),
            ["Add permission checking for JSON API"])

    def test_to_user_group(self):
        """Testing ReviewRequest.objects.to_user_groups"""
        self.assertValidSummaries(
            ReviewRequest.objects.to_user_groups("doc", local_site=None),
            ["Update for cleaned_data changes",
             "Add permission checking for JSON API"])

        self.assertValidSummaries(
            ReviewRequest.objects.to_user_groups("doc", status=None,
                local_site=None),
            ["Update for cleaned_data changes",
             "Add permission checking for JSON API"])

        self.assertValidSummaries(
            ReviewRequest.objects.to_user_groups("doc",
                User.objects.get(username="doc"), local_site=None),
            ["Comments Improvements",
             "Update for cleaned_data changes",
             "Add permission checking for JSON API"])

    def test_to_user_directly(self):
        """Testing ReviewRequest.objects.to_user_directly"""
        self.assertValidSummaries(
            ReviewRequest.objects.to_user_directly("doc", local_site=None),
            ["Add permission checking for JSON API",
             "Made e-mail improvements"])

        self.assertValidSummaries(
            ReviewRequest.objects.to_user_directly("doc", status=None),
            ["Add permission checking for JSON API",
             "Made e-mail improvements",
             "Improved login form"])

        self.assertValidSummaries(
            ReviewRequest.objects.to_user_directly("doc",
                User.objects.get(username="doc"), status=None, local_site=None),
            ["Add permission checking for JSON API",
             "Made e-mail improvements",
             "Improved login form"])

    def test_from_user(self):
        """Testing ReviewRequest.objects.from_user"""
        self.assertValidSummaries(
            ReviewRequest.objects.from_user("doc", local_site=None), [])

        self.assertValidSummaries(
            ReviewRequest.objects.from_user("doc", status=None, local_site=None),
            ["Improved login form"])

        self.assertValidSummaries(
            ReviewRequest.objects.from_user("doc",
                user=User.objects.get(username="doc"), status=None,
                local_site=None),
            ["Comments Improvements",
             "Improved login form"])

    def to_user(self):
        """Testing ReviewRequest.objects.to_user"""
        self.assertValidSummaries(
            ReviewRequest.objects.to_user("doc", local_site=None), [
            "Update for cleaned_data changes",
            "Add permission checking for JSON API",
            "Made e-mail improvements"
        ])

        self.assertValidSummaries(
            ReviewRequest.objects.to_user("doc", status=None, local_site=None), [

            "Update for cleaned_data changes",
            "Add permission checking for JSON API",
            "Made e-mail improvements",
            "Improved login form"
        ])

        self.assertValidSummaries(
            ReviewRequest.objects.to_user("doc",
                User.objects.get(username="doc"), status=None, local_site=None), [
            "Comments Improvements",
            "Update for cleaned_data changes",
            "Add permission checking for JSON API",
            "Made e-mail improvements",
            "Improved login form"
        ])

    def assertValidSummaries(self, review_requests, summaries):
        print review_requests
        r_summaries = [r.summary for r in review_requests]

        for summary in r_summaries:
            self.assert_(summary in summaries,
                         u'summary "%s" not found in summary list' % summary)

        for summary in summaries:
            self.assert_(summary in r_summaries,
                         u'summary "%s" not found in review request list' %
                         summary)


class ViewTests(TestCase):
    """Tests for views in reviewboard.reviews.views"""
    fixtures = ['test_users', 'test_reviewrequests', 'test_scmtools',
                'test_site']

    def setUp(self):
        self.siteconfig = SiteConfiguration.objects.get_current()
        self.siteconfig.set("auth_require_sitewide_login", False)
        self.siteconfig.save()

    def getContextVar(self, response, varname):
        for context in response.context:
            if varname in context:
                return context[varname]

        return None

    def testReviewDetail0(self):
        """Testing review_detail redirect"""
        response = self.client.get('/r/1')
        self.assertEqual(response.status_code, 301)

    def testReviewDetail1(self):
        """Testing review_detail view (1)"""
        review_request = ReviewRequest.objects.public()[0]

        response = self.client.get('/r/%d/' % review_request.id)
        self.assertEqual(response.status_code, 200)

        request = self.getContextVar(response, 'review_request')
        self.assertEqual(request.pk, review_request.pk)

    def testReviewDetail2(self):
        """Testing review_detail view (3)"""
        # Make sure this request is made while logged in, to catch the
        # login-only pieces of the review_detail view.
        self.client.login(username='admin', password='admin')

        response = self.client.get('/r/3/')
        self.assertEqual(response.status_code, 200)

        request = self.getContextVar(response, 'review_request')
        self.assertEqual(request.submitter.username, 'admin')
        self.assertEqual(request.summary, 'Add permission checking for JSON API')
        self.assertEqual(request.description,
                         'Added some user permissions checking for JSON API functions.')
        self.assertEqual(request.testing_done, 'Tested some functions.')

        self.assertEqual(request.target_people.count(), 2)
        self.assertEqual(request.target_people.all()[0].username, 'doc')
        self.assertEqual(request.target_people.all()[1].username, 'dopey')

        self.assertEqual(request.target_groups.count(), 1)
        self.assertEqual(request.target_groups.all()[0].name, 'privgroup')

        self.assertEqual(request.bugs_closed, '1234, 5678, 8765, 4321')
        self.assertEqual(request.status, 'P')

        # TODO - diff
        # TODO - reviews

        self.client.logout()

    def test_review_detail_diff_comment_ordering(self):
        """Testing order of diff comments on a review."""
        comment_text_1 = "Comment text 1"
        comment_text_2 = "Comment text 2"
        comment_text_3 = "Comment text 3"

        review_request = ReviewRequest.objects.get(
            summary="Add permission checking for JSON API")
        filediff = \
            review_request.diffset_history.diffsets.latest().files.all()[0]

        # Remove all the reviews on this.
        review_request.reviews.all().delete()

        # Create the users who will be commenting.
        user1 = User.objects.get(username='doc')
        user2 = User.objects.get(username='dopey')

        # Create the master review.
        main_review = Review.objects.create(review_request=review_request,
                                            user=user1)
        main_comment = main_review.comments.create(filediff=filediff,
                                                   first_line=1,
                                                   num_lines=1,
                                                   text=comment_text_1)
        main_review.publish()

        # First reply
        reply1 = Review.objects.create(review_request=review_request,
                                       user=user1,
                                       base_reply_to=main_review,
                                       timestamp=main_review.timestamp +
                                                 timedelta(days=1))
        reply1.comments.create(filediff=filediff,
                               first_line=1,
                               num_lines=1,
                               text=comment_text_2,
                               reply_to=main_comment)

        # Second reply
        reply2 = Review.objects.create(review_request=review_request,
                                       user=user2,
                                       base_reply_to=main_review,
                                       timestamp=main_review.timestamp +
                                                 timedelta(days=2))
        reply2.comments.create(filediff=filediff,
                               first_line=1,
                               num_lines=1,
                               text=comment_text_3,
                               reply_to=main_comment)

        # Publish them out of order.
        reply2.publish()
        reply1.publish()

        # Make sure they published in the order expected.
        self.assertTrue(reply1.timestamp > reply2.timestamp)

        # Make sure they're looked up in the order expected.
        comments = list(Comment.objects.filter(
            review__review_request=review_request))
        self.assertEqual(len(comments), 3)
        self.assertEqual(comments[0].text, comment_text_1)
        self.assertEqual(comments[1].text, comment_text_3)
        self.assertEqual(comments[2].text, comment_text_2)

        # Now figure out the order on the page.
        response = self.client.get('/r/%d/' % review_request.pk)
        self.assertEqual(response.status_code, 200)

        entries = response.context['entries']
        self.assertEqual(len(entries), 1)
        entry = entries[0]
        comments = entry['comments']['diff_comments']
        self.assertEqual(len(comments), 1)
        self.assertEqual(comments[0].text, comment_text_1)

        replies = comments[0].public_replies()
        self.assertEqual(len(replies), 2)
        self.assertEqual(replies[0].text, comment_text_3)
        self.assertEqual(replies[1].text, comment_text_2)

    def test_review_detail_file_attachment_visibility(self):
        """Testing visibility of file attachments on review requests."""
        caption_1 = 'File Attachment 1'
        caption_2 = 'File Attachment 2'
        caption_3 = 'File Attachment 3'
        comment_text_1 = "Comment text 1"
        comment_text_2 = "Comment text 2"

        user1 = User.objects.get(username='doc')
        review_request = ReviewRequest.objects.create(user1, None)

        # Add two file attachments. One active, one inactive.
        filename = os.path.join(settings.STATIC_ROOT,
                                'rb', 'images', 'trophy.png')
        f = open(filename, 'r')
        file = SimpleUploadedFile(f.name, f.read(), content_type='image/png')
        f.close()

        file1 = FileAttachment.objects.create(caption=caption_1,
                                              file=file,
                                              mimetype='image/png')
        file2 = FileAttachment.objects.create(caption=caption_2,
                                              file=file,
                                              mimetype='image/png')
        review_request.file_attachments.add(file1)
        review_request.inactive_file_attachments.add(file2)
        review_request.publish(user1)

        # Create one on a draft with a new file attachment.
        draft = ReviewRequestDraft.create(review_request)
        file3 = FileAttachment.objects.create(caption=caption_3,
                                              file=file,
                                              mimetype='image/png')
        draft.file_attachments.add(file3)

        # Create the review with comments for each screenshot.
        review = Review.objects.create(review_request=review_request,
                                       user=user1)
        review.file_attachment_comments.create(file_attachment=file1,
                                               text=comment_text_1)
        review.file_attachment_comments.create(file_attachment=file2,
                                               text=comment_text_2)
        review.publish()

        # Check that we can find all the objects we expect on the page.
        self.client.login(username='doc', password='doc')
        response = self.client.get('/r/%d/' % review_request.pk)
        self.assertEqual(response.status_code, 200)

        file_attachments = response.context['file_attachments']
        self.assertEqual(len(file_attachments), 2)
        self.assertEqual(file_attachments[0].caption, caption_1)
        self.assertEqual(file_attachments[1].caption, caption_3)

        # Make sure that other users won't see the draft one.
        self.client.logout()
        response = self.client.get('/r/%d/' % review_request.pk)
        self.assertEqual(response.status_code, 200)

        file_attachments = response.context['file_attachments']
        self.assertEqual(len(file_attachments), 1)
        self.assertEqual(file_attachments[0].caption, caption_1)

        # Make sure we loaded the reviews and all data correctly.
        entries = response.context['entries']
        self.assertEqual(len(entries), 1)
        entry = entries[0]

        comments = entry['comments']['file_attachment_comments']
        self.assertEqual(len(comments), 2)
        self.assertEqual(comments[0].text, comment_text_1)
        self.assertEqual(comments[1].text, comment_text_2)

    def test_review_detail_screenshot_visibility(self):
        """Testing visibility of screenshots on review requests."""
        caption_1 = 'Screenshot 1'
        caption_2 = 'Screenshot 2'
        caption_3 = 'Screenshot 3'
        comment_text_1 = "Comment text 1"
        comment_text_2 = "Comment text 2"

        user1 = User.objects.get(username='doc')
        review_request = ReviewRequest.objects.create(user1, None)

        # Add two screenshots. One active, one inactive.
        screenshot1 = Screenshot.objects.create(caption=caption_1,
                                                image='')
        screenshot2 = Screenshot.objects.create(caption=caption_2,
                                                image='')
        review_request.screenshots.add(screenshot1)
        review_request.inactive_screenshots.add(screenshot2)
        review_request.publish(user1)

        # Create one on a draft with a new screenshot.
        draft = ReviewRequestDraft.create(review_request)
        screenshot3 = Screenshot.objects.create(caption=caption_3,
                                                image='')
        draft.screenshots.add(screenshot3)

        # Create the review with comments for each screenshot.
        user1 = User.objects.get(username='doc')
        review = Review.objects.create(review_request=review_request,
                                       user=user1)
        review.screenshot_comments.create(screenshot=screenshot1,
                                          text=comment_text_1,
                                          x=10,
                                          y=10,
                                          w=20,
                                          h=20)
        review.screenshot_comments.create(screenshot=screenshot2,
                                          text=comment_text_2,
                                          x=0,
                                          y=0,
                                          w=10,
                                          h=10)
        review.publish()

        # Check that we can find all the objects we expect on the page.
        self.client.login(username='doc', password='doc')
        response = self.client.get('/r/%d/' % review_request.pk)
        self.assertEqual(response.status_code, 200)

        screenshots = response.context['screenshots']
        self.assertEqual(len(screenshots), 2)
        self.assertEqual(screenshots[0].caption, caption_1)
        self.assertEqual(screenshots[1].caption, caption_3)

        # Make sure that other users won't see the draft one.
        self.client.logout()
        response = self.client.get('/r/%d/' % review_request.pk)
        self.assertEqual(response.status_code, 200)

        screenshots = response.context['screenshots']
        self.assertEqual(len(screenshots), 1)
        self.assertEqual(screenshots[0].caption, caption_1)

        entries = response.context['entries']
        self.assertEqual(len(entries), 1)
        entry = entries[0]

        # Make sure we loaded the reviews and all data correctly.
        comments = entry['comments']['screenshot_comments']
        self.assertEqual(len(comments), 2)
        self.assertEqual(comments[0].text, comment_text_1)
        self.assertEqual(comments[1].text, comment_text_2)

    def testReviewDetailSitewideLogin(self):
        """Testing review_detail view with site-wide login enabled"""
        self.siteconfig.set("auth_require_sitewide_login", True)
        self.siteconfig.save()
        response = self.client.get('/r/1/')
        self.assertEqual(response.status_code, 302)

    def testNewReviewRequest0(self):
        """Testing new_review_request view (basic responses)"""
        response = self.client.get('/r/new')
        self.assertEqual(response.status_code, 301)

        response = self.client.get('/r/new/')
        self.assertEqual(response.status_code, 302)

        self.client.login(username='grumpy', password='grumpy')

        response = self.client.get('/r/new/')
        self.assertEqual(response.status_code, 200)

        self.client.logout()

    def testNewReviewRequest1(self):
        """Testing new_review_request view (uploading diffs)"""
        self.client.login(username='grumpy', password='grumpy')

        response = self.client.get('/r/new/')
        self.assertEqual(response.status_code, 200)

        testdata_dir = os.path.join(
            os.path.dirname(os.path.dirname(__file__)),
            'scmtools', 'testdata')
        svn_repo_path = os.path.join(testdata_dir, 'svn_repo')

        repository = Repository(name='Subversion SVN',
                                path='file://' + svn_repo_path,
                                tool=Tool.objects.get(name='Subversion'))
        repository.save()

        diff_filename = os.path.join(testdata_dir, 'svn_makefile.diff')

        f = open(diff_filename, 'r')

        response = self.client.post('/r/new/', {
            'repository': repository.id,
            'diff_path': f,
            'basedir': '/trunk',
        })

        f.close()

        self.assertEqual(response.status_code, 302)

        r = ReviewRequest.objects.order_by('-time_added')[0]
        self.assertEqual(response['Location'],
                         'http://testserver%s' % r.get_absolute_url())

    def testReviewList(self):
        """Testing all_review_requests view"""
        self.client.login(username='grumpy', password='grumpy')

        response = self.client.get('/r/')
        self.assertEqual(response.status_code, 200)

        datagrid = self.getContextVar(response, 'datagrid')
        self.assert_(datagrid)
        self.assertEqual(len(datagrid.rows), 6)
        self.assertEqual(datagrid.rows[0]['object'].summary,
                         'Interdiff Revision Test')
        self.assertEqual(datagrid.rows[1]['object'].summary,
                         'Made e-mail improvements')
        self.assertEqual(datagrid.rows[2]['object'].summary,
                         'Improved login form')
        self.assertEqual(datagrid.rows[3]['object'].summary,
                         'Error dialog')
        self.assertEqual(datagrid.rows[4]['object'].summary,
                         'Update for cleaned_data changes')
        self.assertEqual(datagrid.rows[5]['object'].summary,
                         'Add permission checking for JSON API')

        self.client.logout()

    def testReviewListSitewideLogin(self):
        """Testing all_review_requests view with site-wide login enabled"""
        self.siteconfig.set("auth_require_sitewide_login", True)
        self.siteconfig.save()
        response = self.client.get('/r/')
        self.assertEqual(response.status_code, 302)

<<<<<<< HEAD
    @add_fixtures(['test_scmtools'])
=======
>>>>>>> 3b04f49e
    def test_all_review_requests_with_private_review_requests(self):
        """Testing all_review_requests view with private review requests"""
        ReviewRequest.objects.all().delete()

        user = User.objects.get(username='grumpy')

        # These are public
        self.create_review_request(summary='Test 1', publish=True)
        self.create_review_request(summary='Test 2', publish=True)

        repository1 = self.create_repository(public=False)
        repository1.users.add(user)
        self.create_review_request(summary='Test 3',
                                   repository=repository1,
                                   publish=True)

        group1 = self.create_review_group(invite_only=True)
        group1.users.add(user)
        review_request = self.create_review_request(summary='Test 4',
                                                    publish=True)
        review_request.target_groups.add(group1)

        # These are private
        repository2 = self.create_repository(public=False)
        self.create_review_request(summary='Test 5',
                                   repository=repository2,
                                   publish=True)

        group2 = self.create_review_group(invite_only=True)
        review_request = self.create_review_request(summary='Test 6',
                                                    publish=True)
        review_request.target_groups.add(group2)

        # Log in and check what we get.
        self.client.login(username='grumpy', password='grumpy')

        response = self.client.get('/r/')
        self.assertEqual(response.status_code, 200)

        datagrid = self.getContextVar(response, 'datagrid')
        self.assertTrue(datagrid)
        self.assertEqual(len(datagrid.rows), 4)
        self.assertEqual(datagrid.rows[0]['object'].summary, 'Test 4')
        self.assertEqual(datagrid.rows[1]['object'].summary, 'Test 3')
        self.assertEqual(datagrid.rows[2]['object'].summary, 'Test 2')
        self.assertEqual(datagrid.rows[3]['object'].summary, 'Test 1')

    def testSubmitterList(self):
        """Testing submitter_list view"""
        response = self.client.get('/users/')
        self.assertEqual(response.status_code, 200)

        datagrid = self.getContextVar(response, 'datagrid')
        self.assert_(datagrid)
        self.assertEqual(len(datagrid.rows), 4)
        self.assertEqual(datagrid.rows[0]['object'].username, 'admin')
        self.assertEqual(datagrid.rows[1]['object'].username, 'doc')
        self.assertEqual(datagrid.rows[2]['object'].username, 'dopey')
        self.assertEqual(datagrid.rows[3]['object'].username, 'grumpy')

    def testSubmitterListSitewideLogin(self):
        """Testing submitter_list view with site-wide login enabled"""
        self.siteconfig.set("auth_require_sitewide_login", True)
        self.siteconfig.save()
        response = self.client.get('/users/')
        self.assertEqual(response.status_code, 302)

    def testSubmitterListChars(self):
        """Testing the submitter list with various characters in the username"""
        # Test if this throws an exception. Bug #1250
        reverse('user', args=['user@example.com'])

    def test_submitter_review_requests_with_private(self):
        """Testing submitter page view with private review requests"""
        ReviewRequest.objects.all().delete()

        user = User.objects.get(username='grumpy')
        user.review_groups.clear()

        group1 = Group.objects.create(name='test-group-1')
        group1.users.add(user)

        group2 = Group.objects.create(name='test-group-2', invite_only=True)
        group2.users.add(user)

        self.create_review_request(summary='Summary 1', submitter=user,
                                   publish=True)

        review_request = self.create_review_request(summary='Summary 2',
                                                    submitter=user,
                                                    publish=True)
        review_request.target_groups.add(group2)

        response = self.client.get('/users/grumpy/')
        self.assertEqual(response.status_code, 200)

        datagrid = self.getContextVar(response, 'datagrid')
        self.assertIsNotNone(datagrid)
        self.assertEqual(len(datagrid.rows), 1)
        self.assertEqual(datagrid.rows[0]['object'].summary, 'Summary 1')

        groups = self.getContextVar(response, 'groups')
        self.assertEqual(len(groups), 1)
        self.assertEqual(groups[0], group1)

    def testGroupList(self):
        """Testing group_list view"""
        response = self.client.get('/groups/')
        self.assertEqual(response.status_code, 200)

        datagrid = self.getContextVar(response, 'datagrid')
        self.assert_(datagrid)
        self.assertEqual(len(datagrid.rows), 4)
        self.assertEqual(datagrid.rows[0]['object'].name, 'devgroup')
        self.assertEqual(datagrid.rows[1]['object'].name, 'emptygroup')
        self.assertEqual(datagrid.rows[2]['object'].name, 'newgroup')
        self.assertEqual(datagrid.rows[3]['object'].name, 'privgroup')

    def testGroupListSitewideLogin(self):
        """Testing group_list view with site-wide login enabled"""
        self.siteconfig.set("auth_require_sitewide_login", True)
        self.siteconfig.save()
        response = self.client.get('/groups/')
        self.assertEqual(response.status_code, 302)

    def testDashboard1(self):
        """Testing dashboard view (incoming)"""
        self.client.login(username='doc', password='doc')

        response = self.client.get('/dashboard/', {'view': 'incoming'})
        self.assertEqual(response.status_code, 200)

        datagrid = self.getContextVar(response, 'datagrid')
        self.assert_(datagrid)
        self.assertEqual(len(datagrid.rows), 4)
        self.assertEqual(datagrid.rows[0]['object'].summary,
                         'Made e-mail improvements')
        self.assertEqual(datagrid.rows[1]['object'].summary,
                         'Update for cleaned_data changes')
        self.assertEqual(datagrid.rows[2]['object'].summary,
                         'Comments Improvements')
        self.assertEqual(datagrid.rows[3]['object'].summary,
                         'Add permission checking for JSON API')

        self.client.logout()

    def testDashboard2(self):
        """Testing dashboard view (outgoing)"""
        self.client.login(username='admin', password='admin')

        response = self.client.get('/dashboard/', {'view': 'outgoing'})
        self.assertEqual(response.status_code, 200)

        datagrid = self.getContextVar(response, 'datagrid')
        self.assert_(datagrid)
        self.assertEqual(len(datagrid.rows), 2)
        self.assertEqual(datagrid.rows[0]['object'].summary,
                         'Interdiff Revision Test')
        self.assertEqual(datagrid.rows[1]['object'].summary,
                         'Add permission checking for JSON API')

        self.client.logout()

    def testDashboard3(self):
        """Testing dashboard view (to-me)"""
        self.client.login(username='doc', password='doc')

        response = self.client.get('/dashboard/', {'view': 'to-me'})
        self.assertEqual(response.status_code, 200)

        datagrid = self.getContextVar(response, 'datagrid')
        self.assert_(datagrid)
        self.assertEqual(len(datagrid.rows), 2)
        self.assertEqual(datagrid.rows[0]['object'].summary,
                         'Made e-mail improvements')
        self.assertEqual(datagrid.rows[1]['object'].summary,
                         'Add permission checking for JSON API')

        self.client.logout()

    def test_dashboard_to_group_with_joined_groups(self):
        """Testing dashboard view with to-group and joined groups"""
        self.client.login(username='doc', password='doc')

        group = Group.objects.get(name='devgroup')
        group.users.add(User.objects.get(username='doc'))

        response = self.client.get('/dashboard/',
                                   {'view': 'to-group',
                                    'group': 'devgroup'})
        self.assertEqual(response.status_code, 200)

        datagrid = self.getContextVar(response, 'datagrid')
        self.assert_(datagrid)
        self.assertEqual(len(datagrid.rows), 2)
        self.assertEqual(datagrid.rows[0]['object'].summary,
                         'Update for cleaned_data changes')
        self.assertEqual(datagrid.rows[1]['object'].summary,
                         'Comments Improvements')

        self.client.logout()

    def test_dashboard_to_group_with_unjoined_group(self):
        """Testing dashboard view with to-group and unjoined group"""
        self.client.login(username='doc', password='doc')

        group = self.create_review_group(name='new-group')

        review_request = self.create_review_request(summary='Test 1',
                                                    publish=True)
        review_request.target_groups.add(group)

        response = self.client.get('/dashboard/',
                                   {'view': 'to-group',
                                    'group': 'new-group'})
        self.assertEqual(response.status_code, 404)

    def testDashboardSidebar(self):
        """Testing dashboard view (to-group devgroup)"""
        self.client.login(username='doc', password='doc')
        user = User.objects.get(username='doc')
        profile = user.get_profile()
        local_site = None

        response = self.client.get('/dashboard/')
        self.assertEqual(response.status_code, 200)

        counts = self.getContextVar(response, 'sidebar_counts')
        self.assertEqual(
            counts['outgoing'],
            ReviewRequest.objects.from_user(
                user, user, local_site=local_site).count())
        self.assertEqual(
            counts['incoming'],
            ReviewRequest.objects.to_user(user, local_site=local_site).count())
        self.assertEqual(
            counts['to-me'],
            ReviewRequest.objects.to_user_directly(
                user, local_site=local_site).count())
        self.assertEqual(
            counts['starred'],
            profile.starred_review_requests.public(
                user, local_site=local_site).count())
        self.assertEqual(counts['mine'],
            ReviewRequest.objects.from_user(
                user, user, None, local_site=local_site).count())
        self.assertEqual(counts['groups']['devgroup'],
            ReviewRequest.objects.to_group(
                'devgroup', local_site=local_site).count())
        self.assertEqual(counts['groups']['privgroup'],
            ReviewRequest.objects.to_group(
                'privgroup', local_site=local_site).count())

        self.client.logout()

    # Bug 892
    def testInterdiff(self):
        """Testing the diff viewer with interdiffs"""
        response = self.client.get('/r/8/diff/1-2/')

        # Useful for debugging any actual errors here.
        if response.status_code != 200:
            print "Error: %s" % self.getContextVar(response, 'error')
            print self.getContextVar(response, 'trace')

        self.assertEqual(response.status_code, 200)

        self.assertEqual(self.getContextVar(response, 'num_diffs'), 3)

        files = self.getContextVar(response, 'files')
        self.assert_(files)
        self.assertEqual(len(files), 2)

        self.assertEqual(files[0]['depot_filename'],
                         '/trunk/reviewboard/TESTING')
        self.assert_('fragment' in files[0])
        self.assert_('interfilediff' in files[0])

        self.assertEqual(files[1]['depot_filename'],
                         '/trunk/reviewboard/settings_local.py.tmpl')
        self.assert_('fragment' not in files[1])
        self.assert_('interfilediff' in files[1])

    # Bug 847
    def testInterdiffNewFile(self):
        """Testing the diff viewer with interdiffs containing new files"""
        response = self.client.get('/r/8/diff/2-3/')

        # Useful for debugging any actual errors here.
        if response.status_code != 200:
            print "Error: %s" % self.getContextVar(response, 'error')
            print self.getContextVar(response, 'trace')

        self.assertEqual(response.status_code, 200)

        self.assertEqual(self.getContextVar(response, 'num_diffs'), 3)

        files = self.getContextVar(response, 'files')
        self.assert_(files)
        self.assertEqual(len(files), 1)

        self.assertEqual(files[0]['depot_filename'],
                         '/trunk/reviewboard/NEW_FILE')
        self.assert_('fragment' in files[0])
        self.assert_('interfilediff' in files[0])

    def testDashboard5(self):
        """Testing dashboard view (mine)"""
        self.client.login(username='doc', password='doc')

        response = self.client.get('/dashboard/', {'view': 'mine'})
        self.assertEqual(response.status_code, 200)

        datagrid = self.getContextVar(response, 'datagrid')
        self.assert_(datagrid)
        self.assertEqual(len(datagrid.rows), 2)
        self.assertEqual(datagrid.rows[0]['object'].summary,
                         'Improved login form')
        self.assertEqual(datagrid.rows[1]['object'].summary,
                         'Comments Improvements')

        self.client.logout()

    def test_review_request_etag_with_issues(self):
        """Testing review request ETags with issue status toggling"""
        self.client.login(username='doc', password='doc')

        # Some objects we need.
        user = User.objects.get(username="doc")

        review_request = ReviewRequest.objects.get(
            summary="Add permission checking for JSON API")
        filediff = \
            review_request.diffset_history.diffsets.latest().files.all()[0]

        # Create a review.
        review = Review(review_request=review_request, user=user)
        review.save()

        comment = review.comments.create(filediff=filediff, first_line=1)
        comment.text = 'This is a test'
        comment.issue_opened = True
        comment.issue_status = Comment.OPEN
        comment.num_lines = 1
        comment.save()

        review.publish()

        # Get the etag
        response = self.client.get(review_request.get_absolute_url())
        self.assertEqual(response.status_code, 200)
        etag1 = response['ETag']
        self.assertNotEqual(etag1, '')

        # Change the issue status
        comment.issue_status = Comment.RESOLVED
        comment.save()

        # Check the etag again
        response = self.client.get(review_request.get_absolute_url())
        self.assertEqual(response.status_code, 200)
        etag2 = response['ETag']
        self.assertNotEqual(etag2, '')

        # Make sure they're not equal
        self.assertNotEqual(etag1, etag2)


class DraftTests(TestCase):
    fixtures = ['test_users', 'test_reviewrequests', 'test_scmtools']

    def testDraftChanges(self):
        """Testing recording of draft changes."""
        draft = self.getDraft()
        review_request = draft.review_request

        old_summary = review_request.summary
        old_description = review_request.description
        old_testing_done = review_request.testing_done
        old_branch = review_request.branch
        old_bugs = review_request.get_bug_list()

        draft.summary = "New summary"
        draft.description = "New description"
        draft.testing_done = "New testing done"
        draft.branch = "New branch"
        draft.bugs_closed = "12, 34, 56"

        new_bugs = draft.get_bug_list()

        changes = draft.publish()
        fields = changes.fields_changed

        self.assert_("summary" in fields)
        self.assert_("description" in fields)
        self.assert_("testing_done" in fields)
        self.assert_("branch" in fields)
        self.assert_("bugs_closed" in fields)

        old_bugs_norm = set([(bug,) for bug in old_bugs])
        new_bugs_norm = set([(bug,) for bug in new_bugs])

        self.assertEqual(fields["summary"]["old"][0], old_summary)
        self.assertEqual(fields["summary"]["new"][0], draft.summary)
        self.assertEqual(fields["description"]["old"][0], old_description)
        self.assertEqual(fields["description"]["new"][0], draft.description)
        self.assertEqual(fields["testing_done"]["old"][0], old_testing_done)
        self.assertEqual(fields["testing_done"]["new"][0], draft.testing_done)
        self.assertEqual(fields["branch"]["old"][0], old_branch)
        self.assertEqual(fields["branch"]["new"][0], draft.branch)
        self.assertEqual(set(fields["bugs_closed"]["old"]), old_bugs_norm)
        self.assertEqual(set(fields["bugs_closed"]["new"]), new_bugs_norm)
        self.assertEqual(set(fields["bugs_closed"]["removed"]), old_bugs_norm)
        self.assertEqual(set(fields["bugs_closed"]["added"]), new_bugs_norm)

    def getDraft(self):
        """Convenience function for getting a new draft to work with."""
        return ReviewRequestDraft.create(ReviewRequest.objects.get(
            summary="Add permission checking for JSON API"))


class FieldTests(TestCase):
    # Bug #1352
    def testLongBugNumbers(self):
        """Testing review requests with very long bug numbers"""
        review_request = ReviewRequest()
        review_request.bugs_closed = \
            '12006153200030304432010,4432009'
        self.assertEqual(review_request.get_bug_list(),
                         ['4432009', '12006153200030304432010'])

    # Our _("(no summary)") string was failing in the admin UI, as
    # django.template.defaultfilters.stringfilter would fail on a
    # ugettext_lazy proxy object. We can use any stringfilter for this.
    #
    # Bug #1346
    def testNoSummary(self):
        """Testing review requests with no summary"""
        from django.template.defaultfilters import lower
        review_request = ReviewRequest()
        lower(unicode(review_request))


class ConcurrencyTests(TestCase):
    fixtures = ['test_users', 'test_reviewrequests', 'test_scmtools']

    def testDuplicateReviews(self):
        """Testing consolidation of duplicate reviews"""

        body_top = "This is the body_top."
        body_bottom = "This is the body_bottom."
        comment_text_1 = "Comment text 1"
        comment_text_2 = "Comment text 2"
        comment_text_3 = "Comment text 3"

        # Some objects we need.
        user = User.objects.get(username="doc")

        review_request = ReviewRequest.objects.get(
            summary="Add permission checking for JSON API")
        filediff = \
            review_request.diffset_history.diffsets.latest().files.all()[0]

        # Create the first review.
        review = Review(review_request=review_request, user=user)
        review.body_top = body_top
        review.save()
        master_review = review

        comment = review.comments.create(filediff=filediff, first_line=1)
        comment.text = comment_text_1
        comment.num_lines = 1
        comment.save()

        # Create the second review.
        review = Review(review_request=review_request, user=user)
        review.save()

        comment = review.comments.create(filediff=filediff, first_line=1)
        comment.text = comment_text_2
        comment.num_lines = 1
        comment.save()

        # Create the third review.
        review = Review(review_request=review_request, user=user)
        review.body_bottom = body_bottom
        review.save()

        comment = review.comments.create(filediff=filediff, first_line=1)
        comment.text = comment_text_3
        comment.num_lines = 1
        comment.save()

        # Now that we've made a mess, see if we get a single review back.
        logging.disable(logging.WARNING)
        review = review_request.get_pending_review(user)
        self.assert_(review)
        self.assertEqual(review.id, master_review.id)
        self.assertEqual(review.body_top, body_top)
        self.assertEqual(review.body_bottom, body_bottom)

        comments = list(review.comments.all())
        self.assertEqual(len(comments), 3)
        self.assertEqual(comments[0].text, comment_text_1)
        self.assertEqual(comments[1].text, comment_text_2)
        self.assertEqual(comments[2].text, comment_text_3)


class DefaultReviewerTests(TestCase):
    fixtures = ['test_scmtools']

    def test_for_repository(self):
        """Testing DefaultReviewer.objects.for_repository"""
        tool = Tool.objects.get(name='CVS')

        default_reviewer1 = DefaultReviewer(name="Test", file_regex=".*")
        default_reviewer1.save()

        default_reviewer2 = DefaultReviewer(name="Bar", file_regex=".*")
        default_reviewer2.save()

        repo1 = Repository(name='Test1', path='path1', tool=tool)
        repo1.save()
        default_reviewer1.repository.add(repo1)

        repo2 = Repository(name='Test2', path='path2', tool=tool)
        repo2.save()

        default_reviewers = DefaultReviewer.objects.for_repository(repo1, None)
        self.assert_(len(default_reviewers) == 2)
        self.assert_(default_reviewer1 in default_reviewers)
        self.assert_(default_reviewer2 in default_reviewers)

        default_reviewers = DefaultReviewer.objects.for_repository(repo2, None)
        self.assert_(len(default_reviewers) == 1)
        self.assert_(default_reviewer2 in default_reviewers)

    def test_for_repository_with_localsite(self):
        """Testing DefaultReviewer.objects.for_repository with a LocalSite."""
        test_site = LocalSite.objects.create(name='test')

        default_reviewer1 = DefaultReviewer(name='Test 1', file_regex='.*',
                                            local_site=test_site)
        default_reviewer1.save()

        default_reviewer2 = DefaultReviewer(name='Test 2', file_regex='.*')
        default_reviewer2.save()

        default_reviewers = DefaultReviewer.objects.for_repository(None, test_site)
        self.assert_(len(default_reviewers) == 1)
        self.assert_(default_reviewer1 in default_reviewers)

        default_reviewers = DefaultReviewer.objects.for_repository(None, None)
        self.assert_(len(default_reviewers) == 1)
        self.assert_(default_reviewer2 in default_reviewers)

    def test_form_with_localsite(self):
        """Testing DefaultReviewerForm with a LocalSite."""
        test_site = LocalSite.objects.create(name='test')

        tool = Tool.objects.get(name='CVS')
        repo = Repository.objects.create(name='Test', path='path', tool=tool,
                                         local_site=test_site)
        user = User.objects.create(username='testuser', password='')
        test_site.users.add(user)

        group = Group.objects.create(name='test', display_name='Test',
                                     local_site=test_site)

        form = DefaultReviewerForm({
            'name': 'Test',
            'file_regex': '.*',
            'local_site': test_site.pk,
            'repository': [repo.pk],
            'people': [user.pk],
            'groups': [group.pk],
        })
        self.assertTrue(form.is_valid())
        default_reviewer = form.save()

        self.assertEquals(default_reviewer.local_site, test_site)
        self.assertEquals(default_reviewer.repository.get(), repo)
        self.assertEquals(default_reviewer.people.get(), user)
        self.assertEquals(default_reviewer.groups.get(), group)

    def test_form_with_localsite_and_bad_user(self):
        """Testing DefaultReviewerForm with a User not on the same LocalSite."""
        test_site = LocalSite.objects.create(name='test')
        user = User.objects.create(username='testuser', password='')

        form = DefaultReviewerForm({
            'name': 'Test',
            'file_regex': '.*',
            'local_site': test_site.pk,
            'people': [user.pk],
        })
        self.assertFalse(form.is_valid())

    def test_form_with_localsite_and_bad_group(self):
        """Testing DefaultReviewerForm with a Group not on the same LocalSite."""
        test_site = LocalSite.objects.create(name='test')
        group = Group.objects.create(name='test', display_name='Test')

        form = DefaultReviewerForm({
            'name': 'Test',
            'file_regex': '.*',
            'local_site': test_site.pk,
            'groups': [group.pk],
        })
        self.assertFalse(form.is_valid())

        group.local_site = test_site
        group.save()

        form = DefaultReviewerForm({
            'name': 'Test',
            'file_regex': '.*',
            'groups': [group.pk],
        })
        self.assertFalse(form.is_valid())

    def test_form_with_localsite_and_bad_repository(self):
        """Testing DefaultReviewerForm with a Repository not on the same LocalSite."""
        test_site = LocalSite.objects.create(name='test')
        tool = Tool.objects.get(name='CVS')
        repo = Repository.objects.create(name='Test', path='path', tool=tool)

        form = DefaultReviewerForm({
            'name': 'Test',
            'file_regex': '.*',
            'local_site': test_site.pk,
            'repository': [repo.pk],
        })
        self.assertFalse(form.is_valid())

        repo.local_site = test_site
        repo.save()

        form = DefaultReviewerForm({
            'name': 'Test',
            'file_regex': '.*',
            'repository': [repo.pk],
        })
        self.assertFalse(form.is_valid())


class GroupTests(TestCase):
    def test_form_with_localsite(self):
        """Tests GroupForm with a LocalSite."""
        test_site = LocalSite.objects.create(name='test')

        user = User.objects.create(username='testuser', password='')
        test_site.users.add(user)

        form = GroupForm({
            'name': 'test',
            'display_name': 'Test',
            'local_site': test_site.pk,
            'users': [user.pk],
        })
        self.assertTrue(form.is_valid())
        group = form.save()

        self.assertEquals(group.local_site, test_site)
        self.assertEquals(group.users.get(), user)

    def test_form_with_localsite_and_bad_user(self):
        """Tests GroupForm with a User not on the same LocalSite."""
        test_site = LocalSite.objects.create(name='test')

        user = User.objects.create(username='testuser', password='')

        form = GroupForm({
            'name': 'test',
            'display_name': 'Test',
            'local_site': test_site.pk,
            'users': [user.pk],
        })
        self.assertFalse(form.is_valid())


class IfNeatNumberTagTests(TestCase):
    def testMilestones(self):
        """Testing the ifneatnumber tag with milestone numbers"""
        self.assertNeatNumberResult(100, "")
        self.assertNeatNumberResult(1000, "milestone")
        self.assertNeatNumberResult(10000, "milestone")
        self.assertNeatNumberResult(20000, "milestone")
        self.assertNeatNumberResult(20001, "")

    def testPalindrome(self):
        """Testing the ifneatnumber tag with palindrome numbers"""
        self.assertNeatNumberResult(101, "")
        self.assertNeatNumberResult(1001, "palindrome")
        self.assertNeatNumberResult(12321, "palindrome")
        self.assertNeatNumberResult(20902, "palindrome")
        self.assertNeatNumberResult(912219, "palindrome")
        self.assertNeatNumberResult(912218, "")

    def assertNeatNumberResult(self, rid, expected):
        t = Template(
            "{% load reviewtags %}"
            "{% ifneatnumber " + str(rid) + " %}"
            "{%  if milestone %}milestone{% else %}"
            "{%  if palindrome %}palindrome{% endif %}{% endif %}"
            "{% endifneatnumber %}")

        self.assertEqual(t.render(Context({})), expected)


class CounterTests(TestCase):
    fixtures = ['test_scmtools']

    def setUp(self):
        tool = Tool.objects.get(name='Subversion')
        repository = Repository.objects.create(name='Test1', path='path1',
                                               tool=tool)

        self.user = User.objects.create(username='testuser', password='')
        self.profile, is_new = Profile.objects.get_or_create(user=self.user)
        self.profile.save()

        self.test_site = LocalSite.objects.create(name='test')
        self.site_profile2 = \
            LocalSiteProfile.objects.create(user=self.user,
                                            profile=self.profile,
                                            local_site=self.test_site)

        self.review_request = ReviewRequest.objects.create(self.user,
                                                           repository)
        self.profile.star_review_request(self.review_request)

        self.site_profile = self.profile.site_profiles.get(local_site=None)
        self.assertEqual(self.site_profile.total_outgoing_request_count, 1)
        self.assertEqual(self.site_profile.pending_outgoing_request_count, 1)
        self.assertEqual(self.site_profile.starred_public_request_count, 0)

        self.group = Group.objects.create(name='test-group')
        self.group.users.add(self.user)

        self._reload_objects()
        self.assertEqual(self.site_profile2.total_outgoing_request_count, 0)
        self.assertEqual(self.site_profile2.pending_outgoing_request_count, 0)
        self.assertEqual(self.site_profile2.starred_public_request_count, 0)

    def test_new_site_profile(self):
        """Testing counters on a new LocalSiteProfile"""
        self.site_profile.delete()
        self.site_profile = \
            LocalSiteProfile.objects.create(user=self.user,
                                            profile=self.profile)
        self.assertEqual(self.site_profile.total_outgoing_request_count, 1)
        self.assertEqual(self.site_profile.pending_outgoing_request_count, 1)
        self.assertEqual(self.site_profile.starred_public_request_count, 0)

        self.review_request.publish(self.user)

        self._reload_objects()
        self.assertEqual(self.site_profile.total_outgoing_request_count, 1)
        self.assertEqual(self.site_profile.pending_outgoing_request_count, 1)
        self.assertEqual(self.site_profile.starred_public_request_count, 1)

    def test_outgoing_requests(self):
        """Testing counters with creating outgoing review requests"""
        # The review request was already created
        self._reload_objects()
        self.assertEqual(self.site_profile.total_outgoing_request_count, 1)
        self.assertEqual(self.site_profile.pending_outgoing_request_count, 1)
        self.assertEqual(self.site_profile2.total_outgoing_request_count, 0)
        self.assertEqual(self.site_profile2.pending_outgoing_request_count, 0)

        ReviewRequestDraft.create(self.review_request)
        self.review_request.publish(self.user)

        self._reload_objects()
        self.assertEqual(self.site_profile.total_outgoing_request_count, 1)
        self.assertEqual(self.site_profile.pending_outgoing_request_count, 1)
        self.assertEqual(self.site_profile2.total_outgoing_request_count, 0)
        self.assertEqual(self.site_profile2.pending_outgoing_request_count, 0)

    def test_closing_requests(self, close_type=ReviewRequest.DISCARDED):
        """Testing counters with closing outgoing review requests"""
        # The review request was already created
        self._reload_objects()
        self.assertEqual(self.site_profile.total_outgoing_request_count, 1)
        self.assertEqual(self.site_profile.pending_outgoing_request_count, 1)
        self.assertEqual(self.site_profile.starred_public_request_count, 0)
        self.assertEqual(self.site_profile2.total_outgoing_request_count, 0)
        self.assertEqual(self.site_profile2.pending_outgoing_request_count, 0)
        self.assertEqual(self.site_profile2.starred_public_request_count, 0)

        draft = ReviewRequestDraft.create(self.review_request)
        draft.target_groups.add(self.group)
        draft.target_people.add(self.user)
        self.review_request.publish(self.user)

        self._reload_objects()
        self.assertEqual(self.site_profile.direct_incoming_request_count, 1)
        self.assertEqual(self.site_profile.total_incoming_request_count, 1)
        self.assertEqual(self.site_profile.starred_public_request_count, 1)
        self.assertEqual(self.site_profile2.direct_incoming_request_count, 0)
        self.assertEqual(self.site_profile2.total_incoming_request_count, 0)
        self.assertEqual(self.site_profile2.starred_public_request_count, 0)
        self.assertEqual(self.group.incoming_request_count, 1)

        self.assertTrue(self.review_request.public)
        self.assertEqual(self.review_request.status,
                         ReviewRequest.PENDING_REVIEW)
        self.review_request.close(close_type)

        self._reload_objects()
        self.assertEqual(self.site_profile.total_outgoing_request_count, 1)
        self.assertEqual(self.site_profile.pending_outgoing_request_count, 0)
        self.assertEqual(self.site_profile.direct_incoming_request_count, 0)
        self.assertEqual(self.site_profile.total_incoming_request_count, 0)
        self.assertEqual(self.site_profile.starred_public_request_count, 0)
        self.assertEqual(self.site_profile2.total_outgoing_request_count, 0)
        self.assertEqual(self.site_profile2.pending_outgoing_request_count, 0)
        self.assertEqual(self.site_profile2.direct_incoming_request_count, 0)
        self.assertEqual(self.site_profile2.total_incoming_request_count, 0)
        self.assertEqual(self.site_profile2.starred_public_request_count, 0)
        self.assertEqual(self.group.incoming_request_count, 0)

    def test_closing_draft_requests(self, close_type=ReviewRequest.DISCARDED):
        """Testing counters with closing draft review requests"""
        # The review request was already created
        self._reload_objects()
        self.assertEqual(self.site_profile.total_outgoing_request_count, 1)
        self.assertEqual(self.site_profile.pending_outgoing_request_count, 1)
        self.assertEqual(self.site_profile.starred_public_request_count, 0)
        self.assertEqual(self.site_profile2.total_outgoing_request_count, 0)
        self.assertEqual(self.site_profile2.pending_outgoing_request_count, 0)
        self.assertEqual(self.site_profile2.starred_public_request_count, 0)

        self.assertFalse(self.review_request.public)
        self.assertEqual(self.review_request.status,
                         ReviewRequest.PENDING_REVIEW)
        self.review_request.close(close_type)

        self._reload_objects()
        self.assertEqual(self.site_profile.total_outgoing_request_count, 1)
        self.assertEqual(self.site_profile.pending_outgoing_request_count, 0)
        self.assertEqual(self.site_profile.direct_incoming_request_count, 0)
        self.assertEqual(self.site_profile.total_incoming_request_count, 0)
        self.assertEqual(self.site_profile.starred_public_request_count, 0)
        self.assertEqual(self.site_profile2.total_outgoing_request_count, 0)
        self.assertEqual(self.site_profile2.pending_outgoing_request_count, 0)
        self.assertEqual(self.site_profile2.direct_incoming_request_count, 0)
        self.assertEqual(self.site_profile2.total_incoming_request_count, 0)
        self.assertEqual(self.site_profile2.starred_public_request_count, 0)
        self.assertEqual(self.group.incoming_request_count, 0)

    def test_closing_draft_requests_with_site(self):
        """Testing counters with closing draft review requests"""
        self.review_request.delete()
        self._reload_objects()
        self.assertEqual(self.site_profile2.total_outgoing_request_count, 0)
        self.assertEqual(self.site_profile2.pending_outgoing_request_count, 0)
        self.assertEqual(self.site_profile2.starred_public_request_count, 0)

        tool = Tool.objects.get(name='Subversion')
        repository = Repository.objects.create(name='Test1', path='path1',
                                               tool=tool,
                                               local_site=self.test_site)
        self.review_request = ReviewRequest.objects.create(
            self.user,
            repository,
            local_site=self.test_site)

        self._reload_objects()
        self.assertEqual(self.site_profile2.total_outgoing_request_count, 1)
        self.assertEqual(self.site_profile2.pending_outgoing_request_count, 1)
        self.assertEqual(self.site_profile2.starred_public_request_count, 0)

        self.assertFalse(self.review_request.public)
        self.assertEqual(self.review_request.status,
                         ReviewRequest.PENDING_REVIEW)
        self.review_request.close(ReviewRequest.DISCARDED)

        self._reload_objects()
        self.assertEqual(self.site_profile2.total_outgoing_request_count, 1)
        self.assertEqual(self.site_profile2.pending_outgoing_request_count, 0)
        self.assertEqual(self.site_profile2.direct_incoming_request_count, 0)

    def test_deleting_requests(self):
        """Testing counters with deleting outgoing review requests"""
        # The review request was already created
        self._reload_objects()
        self.assertEqual(self.site_profile.total_outgoing_request_count, 1)
        self.assertEqual(self.site_profile.pending_outgoing_request_count, 1)
        self.assertEqual(self.site_profile.starred_public_request_count, 0)
        self.assertEqual(self.site_profile2.total_outgoing_request_count, 0)
        self.assertEqual(self.site_profile2.pending_outgoing_request_count, 0)
        self.assertEqual(self.site_profile2.starred_public_request_count, 0)

        draft = ReviewRequestDraft.create(self.review_request)
        draft.target_groups.add(self.group)
        draft.target_people.add(self.user)
        self.review_request.publish(self.user)

        self._reload_objects()
        self.assertEqual(self.site_profile.direct_incoming_request_count, 1)
        self.assertEqual(self.site_profile.total_incoming_request_count, 1)
        self.assertEqual(self.site_profile.starred_public_request_count, 1)
        self.assertEqual(self.site_profile2.direct_incoming_request_count, 0)
        self.assertEqual(self.site_profile2.total_incoming_request_count, 0)
        self.assertEqual(self.site_profile2.starred_public_request_count, 0)
        self.assertEqual(self.group.incoming_request_count, 1)

        self.review_request.delete()

        self._reload_objects()
        self.assertEqual(self.site_profile.total_outgoing_request_count, 0)
        self.assertEqual(self.site_profile.pending_outgoing_request_count, 0)
        self.assertEqual(self.site_profile.direct_incoming_request_count, 0)
        self.assertEqual(self.site_profile.total_incoming_request_count, 0)
        self.assertEqual(self.site_profile.starred_public_request_count, 0)
        self.assertEqual(self.site_profile2.total_outgoing_request_count, 0)
        self.assertEqual(self.site_profile2.pending_outgoing_request_count, 0)
        self.assertEqual(self.site_profile2.direct_incoming_request_count, 0)
        self.assertEqual(self.site_profile2.total_incoming_request_count, 0)
        self.assertEqual(self.site_profile2.starred_public_request_count, 0)
        self.assertEqual(self.group.incoming_request_count, 0)

    def test_deleting_draft_requests(self):
        """Testing counters with deleting draft review requests"""
        # The review request was already created
        self._reload_objects()
        self.assertEqual(self.site_profile.total_outgoing_request_count, 1)
        self.assertEqual(self.site_profile.pending_outgoing_request_count, 1)
        self.assertEqual(self.site_profile.starred_public_request_count, 0)
        self.assertEqual(self.site_profile2.total_outgoing_request_count, 0)
        self.assertEqual(self.site_profile2.pending_outgoing_request_count, 0)
        self.assertEqual(self.site_profile2.starred_public_request_count, 0)

        self.review_request.delete()

        self._reload_objects()
        self.assertEqual(self.site_profile.total_outgoing_request_count, 0)
        self.assertEqual(self.site_profile.pending_outgoing_request_count, 0)
        self.assertEqual(self.site_profile.direct_incoming_request_count, 0)
        self.assertEqual(self.site_profile.total_incoming_request_count, 0)
        self.assertEqual(self.site_profile.starred_public_request_count, 0)
        self.assertEqual(self.site_profile2.total_outgoing_request_count, 0)
        self.assertEqual(self.site_profile2.pending_outgoing_request_count, 0)
        self.assertEqual(self.site_profile2.direct_incoming_request_count, 0)
        self.assertEqual(self.site_profile2.total_incoming_request_count, 0)
        self.assertEqual(self.site_profile2.starred_public_request_count, 0)
        self.assertEqual(self.group.incoming_request_count, 0)

    def test_reopen_discarded_requests(self):
        """Testing counters with reopening discarded outgoing review requests"""
        self.test_closing_requests(ReviewRequest.DISCARDED)

        self.review_request.reopen()
        self.assertFalse(self.review_request.public)
        self.assertTrue(self.review_request.status,
                        ReviewRequest.PENDING_REVIEW)

        self._reload_objects()
        self.assertEqual(self.site_profile.total_outgoing_request_count, 1)
        self.assertEqual(self.site_profile.pending_outgoing_request_count, 1)
        self.assertEqual(self.site_profile.direct_incoming_request_count, 0)
        self.assertEqual(self.site_profile.total_incoming_request_count, 0)
        self.assertEqual(self.site_profile.starred_public_request_count, 0)
        self.assertEqual(self.site_profile2.total_outgoing_request_count, 0)
        self.assertEqual(self.site_profile2.pending_outgoing_request_count, 0)
        self.assertEqual(self.site_profile2.direct_incoming_request_count, 0)
        self.assertEqual(self.site_profile2.total_incoming_request_count, 0)
        self.assertEqual(self.site_profile2.starred_public_request_count, 0)
        self.assertEqual(self.group.incoming_request_count, 0)

        self.review_request.publish(self.user)

        self._reload_objects()
        self.assertEqual(self.site_profile.total_outgoing_request_count, 1)
        self.assertEqual(self.site_profile.pending_outgoing_request_count, 1)
        self.assertEqual(self.site_profile.direct_incoming_request_count, 1)
        self.assertEqual(self.site_profile.total_incoming_request_count, 1)
        self.assertEqual(self.site_profile.starred_public_request_count, 1)
        self.assertEqual(self.site_profile2.total_outgoing_request_count, 0)
        self.assertEqual(self.site_profile2.pending_outgoing_request_count, 0)
        self.assertEqual(self.site_profile2.direct_incoming_request_count, 0)
        self.assertEqual(self.site_profile2.total_incoming_request_count, 0)
        self.assertEqual(self.site_profile2.starred_public_request_count, 0)
        self.assertEqual(self.group.incoming_request_count, 1)

    def test_reopen_submitted_requests(self):
        """Testing counters with reopening submitted outgoing review requests"""
        self.test_closing_requests(ReviewRequest.SUBMITTED)

        self.review_request.reopen()
        self.assertTrue(self.review_request.public)
        self.assertTrue(self.review_request.status,
                        ReviewRequest.PENDING_REVIEW)

        self._reload_objects()
        self.assertEqual(self.site_profile.total_outgoing_request_count, 1)
        self.assertEqual(self.site_profile.pending_outgoing_request_count, 1)
        self.assertEqual(self.site_profile.direct_incoming_request_count, 1)
        self.assertEqual(self.site_profile.total_incoming_request_count, 1)
        self.assertEqual(self.site_profile.starred_public_request_count, 1)
        self.assertEqual(self.site_profile2.total_outgoing_request_count, 0)
        self.assertEqual(self.site_profile2.pending_outgoing_request_count, 0)
        self.assertEqual(self.site_profile2.direct_incoming_request_count, 0)
        self.assertEqual(self.site_profile2.total_incoming_request_count, 0)
        self.assertEqual(self.site_profile2.starred_public_request_count, 0)
        self.assertEqual(self.group.incoming_request_count, 1)

        self.review_request.publish(self.user)

        self._reload_objects()
        self.assertEqual(self.site_profile.total_outgoing_request_count, 1)
        self.assertEqual(self.site_profile.pending_outgoing_request_count, 1)
        self.assertEqual(self.site_profile.direct_incoming_request_count, 1)
        self.assertEqual(self.site_profile.total_incoming_request_count, 1)
        self.assertEqual(self.site_profile.starred_public_request_count, 1)
        self.assertEqual(self.site_profile2.total_outgoing_request_count, 0)
        self.assertEqual(self.site_profile2.pending_outgoing_request_count, 0)
        self.assertEqual(self.site_profile2.direct_incoming_request_count, 0)
        self.assertEqual(self.site_profile2.total_incoming_request_count, 0)
        self.assertEqual(self.site_profile2.starred_public_request_count, 0)
        self.assertEqual(self.group.incoming_request_count, 1)

    def test_reopen_discarded_draft_requests(self):
        """Testing counters with reopening discarded draft review requests"""
        self.assertFalse(self.review_request.public)

        self.test_closing_draft_requests(ReviewRequest.DISCARDED)

        self.review_request.reopen()
        self.assertFalse(self.review_request.public)
        self.assertTrue(self.review_request.status,
                        ReviewRequest.PENDING_REVIEW)

        self._reload_objects()
        self.assertEqual(self.site_profile.total_outgoing_request_count, 1)
        self.assertEqual(self.site_profile.pending_outgoing_request_count, 1)
        self.assertEqual(self.site_profile.direct_incoming_request_count, 0)
        self.assertEqual(self.site_profile.total_incoming_request_count, 0)
        self.assertEqual(self.site_profile.starred_public_request_count, 0)
        self.assertEqual(self.site_profile2.total_outgoing_request_count, 0)
        self.assertEqual(self.site_profile2.pending_outgoing_request_count, 0)
        self.assertEqual(self.site_profile2.direct_incoming_request_count, 0)
        self.assertEqual(self.site_profile2.total_incoming_request_count, 0)
        self.assertEqual(self.site_profile2.starred_public_request_count, 0)
        self.assertEqual(self.group.incoming_request_count, 0)

    def test_reopen_submitted_draft_requests(self):
        """Testing counters with reopening submitted draft review requests"""
        self.test_closing_draft_requests(ReviewRequest.SUBMITTED)

        self.review_request.reopen()
        self.assertFalse(self.review_request.public)
        self.assertTrue(self.review_request.status,
                        ReviewRequest.PENDING_REVIEW)

        self._reload_objects()
        self.assertEqual(self.site_profile.total_outgoing_request_count, 1)
        self.assertEqual(self.site_profile.pending_outgoing_request_count, 1)
        self.assertEqual(self.site_profile.direct_incoming_request_count, 0)
        self.assertEqual(self.site_profile.total_incoming_request_count, 0)
        self.assertEqual(self.site_profile.starred_public_request_count, 0)
        self.assertEqual(self.site_profile2.total_outgoing_request_count, 0)
        self.assertEqual(self.site_profile2.pending_outgoing_request_count, 0)
        self.assertEqual(self.site_profile2.direct_incoming_request_count, 0)
        self.assertEqual(self.site_profile2.total_incoming_request_count, 0)
        self.assertEqual(self.site_profile2.starred_public_request_count, 0)
        self.assertEqual(self.group.incoming_request_count, 0)

    def test_add_group(self):
        """Testing counters when adding a group reviewer"""
        draft = ReviewRequestDraft.create(self.review_request)
        draft.target_groups.add(self.group)

        self.assertEqual(self.site_profile.total_incoming_request_count, 0)
        self.assertEqual(self.site_profile2.total_incoming_request_count, 0)
        self.assertEqual(self.group.incoming_request_count, 0)

        self.review_request.publish(self.user)

        self._reload_objects()
        self.assertEqual(self.site_profile.direct_incoming_request_count, 0)
        self.assertEqual(self.site_profile.total_incoming_request_count, 1)
        self.assertEqual(self.site_profile2.direct_incoming_request_count, 0)
        self.assertEqual(self.site_profile2.total_incoming_request_count, 0)
        self.assertEqual(self.group.incoming_request_count, 1)

    def test_remove_group(self):
        """Testing counters when removing a group reviewer"""
        self.test_add_group()

        draft = ReviewRequestDraft.create(self.review_request)
        draft.target_groups.remove(self.group)

        self.assertEqual(self.site_profile.total_incoming_request_count, 1)
        self.assertEqual(self.site_profile2.total_incoming_request_count, 0)
        self.assertEqual(self.group.incoming_request_count, 1)

        self.review_request.publish(self.user)

        self._reload_objects()
        self.assertEqual(self.site_profile.direct_incoming_request_count, 0)
        self.assertEqual(self.site_profile.total_incoming_request_count, 0)
        self.assertEqual(self.site_profile2.direct_incoming_request_count, 0)
        self.assertEqual(self.site_profile2.total_incoming_request_count, 0)
        self.assertEqual(self.group.incoming_request_count, 0)

    def test_add_person(self):
        """Testing counters when adding a person reviewer"""
        draft = ReviewRequestDraft.create(self.review_request)
        draft.target_people.add(self.user)

        self.assertEqual(self.site_profile.direct_incoming_request_count, 0)
        self.assertEqual(self.site_profile2.direct_incoming_request_count, 0)

        self.review_request.publish(self.user)

        self._reload_objects()
        self.assertEqual(self.site_profile.direct_incoming_request_count, 1)
        self.assertEqual(self.site_profile.total_incoming_request_count, 1)
        self.assertEqual(self.site_profile2.direct_incoming_request_count, 0)
        self.assertEqual(self.site_profile2.total_incoming_request_count, 0)

    def test_remove_person(self):
        """Testing counters when removing a person reviewer"""
        self.test_add_person()

        draft = ReviewRequestDraft.create(self.review_request)
        draft.target_people.remove(self.user)

        self.assertEqual(self.site_profile.direct_incoming_request_count, 1)
        self.assertEqual(self.site_profile.total_incoming_request_count, 1)
        self.assertEqual(self.site_profile2.direct_incoming_request_count, 0)
        self.assertEqual(self.site_profile2.total_incoming_request_count, 0)

        self.review_request.publish(self.user)

        self._reload_objects()
        self.assertEqual(self.site_profile.direct_incoming_request_count, 0)
        self.assertEqual(self.site_profile.total_incoming_request_count, 0)
        self.assertEqual(self.site_profile2.direct_incoming_request_count, 0)
        self.assertEqual(self.site_profile2.total_incoming_request_count, 0)

    def test_populate_counters(self):
        """Testing counters when populated from a fresh upgrade or clear"""
        # The review request was already created
        draft = ReviewRequestDraft.create(self.review_request)
        draft.target_groups.add(self.group)
        draft.target_people.add(self.user)
        self.review_request.publish(self.user)

        self._reload_objects()
        self.assertEqual(self.site_profile.direct_incoming_request_count, 1)
        self.assertEqual(self.site_profile.total_incoming_request_count, 1)
        self.assertEqual(self.site_profile.starred_public_request_count, 1)
        self.assertEqual(self.site_profile2.direct_incoming_request_count, 0)
        self.assertEqual(self.site_profile2.total_incoming_request_count, 0)
        self.assertEqual(self.site_profile2.starred_public_request_count, 0)
        self.assertEqual(self.group.incoming_request_count, 1)

        LocalSiteProfile.objects.update(
            direct_incoming_request_count=None,
            total_incoming_request_count=None,
            pending_outgoing_request_count=None,
            total_outgoing_request_count=None,
            starred_public_request_count=None)
        Group.objects.update(incoming_request_count=None)

        self._reload_objects()
        self.assertEqual(self.site_profile.direct_incoming_request_count, 1)
        self.assertEqual(self.site_profile.total_incoming_request_count, 1)
        self.assertEqual(self.site_profile.starred_public_request_count, 1)
        self.assertEqual(self.site_profile2.direct_incoming_request_count, 0)
        self.assertEqual(self.site_profile2.total_incoming_request_count, 0)
        self.assertEqual(self.site_profile2.starred_public_request_count, 0)
        self.assertEqual(self.group.incoming_request_count, 1)

    def test_populate_counters_after_change(self):
        """Testing counter inc/dec on uninitialized counter fields"""
        # The review request was already created
        draft = ReviewRequestDraft.create(self.review_request)
        draft.target_groups.add(self.group)
        draft.target_people.add(self.user)

        LocalSiteProfile.objects.update(
            direct_incoming_request_count=None,
            total_incoming_request_count=None,
            pending_outgoing_request_count=None,
            total_outgoing_request_count=None,
            starred_public_request_count=None)
        Group.objects.update(incoming_request_count=None)

        profile_fields = [
            'direct_incoming_request_count',
            'total_incoming_request_count',
            'pending_outgoing_request_count',
            'total_outgoing_request_count',
            'starred_public_request_count',
        ]

        # Lock the fields so we don't re-initialize them on publish.
        locks = {
            self.site_profile: 1,
            self.site_profile2: 1,
        }

        for field in profile_fields:
            getattr(LocalSiteProfile, field)._locks = locks

        Group.incoming_request_count._locks = locks

        # Publish the review request. This will normally try to
        # increment/decrement the counts, which it should ignore now.
        self.review_request.publish(self.user)

        # Unlock the profiles so we can query/re-initialize them again.
        for field in profile_fields:
            getattr(LocalSiteProfile, field)._locks = {}

        Group.incoming_request_count._locks = {}

        self._reload_objects()
        self.assertEqual(self.site_profile.direct_incoming_request_count, 1)
        self.assertEqual(self.site_profile.total_incoming_request_count, 1)
        self.assertEqual(self.site_profile.starred_public_request_count, 1)
        self.assertEqual(self.site_profile2.direct_incoming_request_count, 0)
        self.assertEqual(self.site_profile2.total_incoming_request_count, 0)
        self.assertEqual(self.site_profile2.starred_public_request_count, 0)
        self.assertEqual(self.group.incoming_request_count, 1)

    def _reload_objects(self):
        self.test_site = LocalSite.objects.get(pk=self.test_site.pk)
        self.site_profile = \
            LocalSiteProfile.objects.get(pk=self.site_profile.pk)
        self.site_profile2 = \
            LocalSiteProfile.objects.get(pk=self.site_profile2.pk)
        self.group = Group.objects.get(pk=self.group.pk)


class PolicyTests(TestCase):
    fixtures = ['test_users', 'test_reviewrequests', 'test_scmtools',
                'test_site']

    def setUp(self):
        self.user = User.objects.create(username='testuser', password='')
        self.anonymous = AnonymousUser()

    def test_group_public(self):
        """Testing access to a public review group"""
        group = Group.objects.create(name='test-group')

        self.assertFalse(group.invite_only)
        self.assertTrue(group.is_accessible_by(self.user))
        self.assertTrue(group.is_accessible_by(self.anonymous))

        self.assertTrue(group in Group.objects.accessible(self.user))
        self.assertTrue(group in Group.objects.accessible(self.anonymous))

    def test_group_invite_only_access_denied(self):
        """Testing no access to unjoined invite-only group"""
        group = Group.objects.create(name='test-group', invite_only=True)

        self.assertTrue(group.invite_only)
        self.assertFalse(group.is_accessible_by(self.user))
        self.assertFalse(group.is_accessible_by(self.anonymous))

        self.assertFalse(group in Group.objects.accessible(self.user))
        self.assertFalse(group in Group.objects.accessible(self.anonymous))

    def test_group_invite_only_access_allowed(self):
        """Testing access to joined invite-only group"""
        group = Group.objects.create(name='test-group', invite_only=True)
        group.users.add(self.user)

        self.assertTrue(group.invite_only)
        self.assertTrue(group.is_accessible_by(self.user))
        self.assertFalse(group.is_accessible_by(self.anonymous))

        self.assertTrue(group in Group.objects.accessible(self.user))
        self.assertFalse(group in Group.objects.accessible(self.anonymous))

    def test_group_public_hidden(self):
        """Testing visibility of a hidden public group"""
        group = Group.objects.create(name='test-group', visible=False)

        self.assertFalse(group.visible)
        self.assertTrue(group.is_accessible_by(self.user))
        self.assertTrue(
            group in Group.objects.accessible(self.user, visible_only=False))
        self.assertFalse(
            group in Group.objects.accessible(self.user, visible_only=True))

    def test_group_invite_only_hidden_access_denied(self):
        """Testing visibility of a hidden unjoined invite-only group"""
        group = Group.objects.create(name='test-group', visible=False,
                                     invite_only=True)

        self.assertFalse(group.visible)
        self.assertTrue(group.invite_only)
        self.assertFalse(group.is_accessible_by(self.user))
        self.assertFalse(
            group in Group.objects.accessible(self.user, visible_only=False))
        self.assertFalse(
            group in Group.objects.accessible(self.user, visible_only=True))

    def test_group_invite_only_hidden_access_allowed(self):
        """Testing visibility of a hidden joined invite-only group"""
        group = Group.objects.create(name='test-group', visible=False,
                                     invite_only=True)
        group.users.add(self.user)

        self.assertFalse(group.visible)
        self.assertTrue(group.invite_only)
        self.assertTrue(group.is_accessible_by(self.user))
        self.assertTrue(
            group in Group.objects.accessible(self.user, visible_only=False))
        self.assertTrue(
            group in Group.objects.accessible(self.user, visible_only=True))

    def test_group_invite_only_review_request_ownership(self):
        """Testing visibility of review requests assigned to invite-only groups by a non-member"""
        group = Group.objects.create(name='test-group', visible=False,
                                     invite_only=True)

        review_request = self._get_review_request()
        review_request.submitter = self.user
        review_request.target_groups.add(group)
        review_request.save()

        self.assertTrue(review_request.is_accessible_by(self.user))

    def test_repository_public(self):
        """Testing access to a public repository"""
        tool = Tool.objects.get(name='CVS')
        repo = Repository.objects.create(name='Test1', path='path1', tool=tool)

        self.assertTrue(repo.public)
        self.assertTrue(repo.is_accessible_by(self.user))
        self.assertTrue(repo.is_accessible_by(self.anonymous))

    def test_repository_private_access_denied(self):
        """Testing no access to a private repository"""
        tool = Tool.objects.get(name='CVS')
        repo = Repository.objects.create(name='Test1', path='path1', tool=tool,
                                         public=False)

        self.assertFalse(repo.public)
        self.assertFalse(repo.is_accessible_by(self.user))
        self.assertFalse(repo.is_accessible_by(self.anonymous))

    def test_repository_private_access_allowed_by_user(self):
        """Testing access to a private repository with user added"""
        tool = Tool.objects.get(name='CVS')
        repo = Repository.objects.create(name='Test1', path='path1', tool=tool,
                                         public=False)
        repo.users.add(self.user)

        self.assertFalse(repo.public)
        self.assertTrue(repo.is_accessible_by(self.user))
        self.assertFalse(repo.is_accessible_by(self.anonymous))

    def test_repository_private_access_allowed_by_review_group(self):
        """Testing access to a private repository with joined review group added"""
        group = Group.objects.create(name='test-group', invite_only=True)
        group.users.add(self.user)

        tool = Tool.objects.get(name='CVS')
        repo = Repository.objects.create(name='Test1', path='path1', tool=tool,
                                         public=False)
        repo.review_groups.add(group)

        self.assertFalse(repo.public)
        self.assertTrue(repo.is_accessible_by(self.user))
        self.assertFalse(repo.is_accessible_by(self.anonymous))

    def test_review_request_public(self):
        """Testing access to a public review request"""
        review_request = self._get_review_request()

        self.assertTrue(review_request.is_accessible_by(self.user))
        self.assertTrue(review_request.is_accessible_by(self.anonymous))

    def test_review_request_with_invite_only_group(self):
        """Testing no access to a review request with only an unjoined invite-only group"""
        group = Group(name='test-group', invite_only=True)
        group.save()

        review_request = self._get_review_request()
        review_request.target_groups.add(group)

        self.assertFalse(review_request.is_accessible_by(self.user))
        self.assertFalse(review_request.is_accessible_by(self.anonymous))

    def test_review_request_with_invite_only_group_and_target_user(self):
        """Testing access to a review request with specific target user and invite-only group"""
        group = Group(name='test-group', invite_only=True)
        group.save()

        review_request = self._get_review_request()
        review_request.target_groups.add(group)
        review_request.target_people.add(self.user)

        self.assertTrue(review_request.is_accessible_by(self.user))
        self.assertFalse(review_request.is_accessible_by(self.anonymous))

    def test_review_request_with_private_repository(self):
        """Testing no access to a review request with a private repository"""
        Group.objects.create(name='test-group', invite_only=True)

        review_request = self._get_review_request()
        review_request.save()

        review_request.repository.public = False
        review_request.repository.save()

        self.assertFalse(review_request.is_accessible_by(self.user))
        self.assertFalse(review_request.is_accessible_by(self.anonymous))

    def test_review_request_with_private_repository_allowed_by_user(self):
        """Testing access to a review request with a private repository with user added"""
        Group.objects.create(name='test-group', invite_only=True)

        review_request = self._get_review_request()
        review_request.save()

        review_request.repository.public = False
        review_request.repository.users.add(self.user)
        review_request.repository.save()

        self.assertTrue(review_request.is_accessible_by(self.user))
        self.assertFalse(review_request.is_accessible_by(self.anonymous))

    def test_review_request_with_private_repository_allowed_by_review_group(self):
        """Testing access to a review request with a private repository with review group added"""
        group = Group.objects.create(name='test-group', invite_only=True)
        group.users.add(self.user)

        review_request = self._get_review_request()
        review_request.save()

        review_request.repository.public = False
        review_request.repository.review_groups.add(group)
        review_request.repository.save()

        self.assertTrue(review_request.is_accessible_by(self.user))
        self.assertFalse(review_request.is_accessible_by(self.anonymous))

    def _get_review_request(self, local_site=None):
        # Get a review request and clear out the reviewers.
        review_request = ReviewRequest.objects.public(local_site=local_site)[0]
        review_request.target_people.clear()
        review_request.target_groups.clear()
        return review_request


class UserInfoboxTests(TestCase):
    def testUnicode(self):
        """Testing user_infobox with a user with non-ascii characters"""
        user = User.objects.create_user('test', 'test@example.com')
        user.first_name = u'Test\u21b9'
        user.last_name = u'User\u2729'
        user.save()

        self.client.get(local_site_reverse('user-infobox', args=['test']))<|MERGE_RESOLUTION|>--- conflicted
+++ resolved
@@ -7,10 +7,6 @@
 from django.core.files.uploadedfile import SimpleUploadedFile
 from django.core.urlresolvers import reverse
 from django.template import Context, Template
-<<<<<<< HEAD
-=======
-
->>>>>>> 3b04f49e
 from djblets.siteconfig.models import SiteConfiguration
 from djblets.testing.decorators import add_fixtures
 
@@ -70,10 +66,7 @@
             "Interdiff Revision Test",
         ])
 
-<<<<<<< HEAD
     @add_fixtures(['test_scmtools'])
-=======
->>>>>>> 3b04f49e
     def test_public_without_private_repo_access(self):
         """Testing ReviewRequest.objects.public without access to private
         repositories
@@ -90,10 +83,7 @@
         review_requests = ReviewRequest.objects.public(user=user)
         self.assertEqual(review_requests.count(), 0)
 
-<<<<<<< HEAD
     @add_fixtures(['test_scmtools'])
-=======
->>>>>>> 3b04f49e
     def test_public_with_private_repo_access(self):
         """Testing ReviewRequest.objects.public with access to private
         repositories
@@ -111,10 +101,7 @@
         review_requests = ReviewRequest.objects.public(user=user)
         self.assertEqual(review_requests.count(), 1)
 
-<<<<<<< HEAD
     @add_fixtures(['test_scmtools'])
-=======
->>>>>>> 3b04f49e
     def test_public_with_private_repo_access_through_group(self):
         """Testing ReviewRequest.objects.public with access to private
         repositories
@@ -167,10 +154,7 @@
         review_requests = ReviewRequest.objects.public(user=user)
         self.assertEqual(review_requests.count(), 1)
 
-<<<<<<< HEAD
     @add_fixtures(['test_scmtools'])
-=======
->>>>>>> 3b04f49e
     def test_public_with_private_repo_and_public_group(self):
         """Testing ReviewRequest.objects.public without access to private
         repositories and with access to private group
@@ -189,10 +173,7 @@
         review_requests = ReviewRequest.objects.public(user=user)
         self.assertEqual(review_requests.count(), 0)
 
-<<<<<<< HEAD
     @add_fixtures(['test_scmtools'])
-=======
->>>>>>> 3b04f49e
     def test_public_with_private_group_and_public_repo(self):
         """Testing ReviewRequest.objects.public with access to private
         group and without access to private group
@@ -212,7 +193,6 @@
         review_requests = ReviewRequest.objects.public(user=user)
         self.assertEqual(review_requests.count(), 0)
 
-<<<<<<< HEAD
     @add_fixtures(['test_scmtools'])
     def test_public_with_private_repo_and_owner(self):
         """Testing ReviewRequest.objects.public without access to private
@@ -249,8 +229,6 @@
         self.assertEqual(review_requests.count(), 1)
 
     @add_fixtures(['test_scmtools'])
-=======
->>>>>>> 3b04f49e
     def test_public_with_private_repo_and_target_people(self):
         """Testing ReviewRequest.objects.public without access to private
         repository and user in target_people
@@ -773,10 +751,7 @@
         response = self.client.get('/r/')
         self.assertEqual(response.status_code, 302)
 
-<<<<<<< HEAD
     @add_fixtures(['test_scmtools'])
-=======
->>>>>>> 3b04f49e
     def test_all_review_requests_with_private_review_requests(self):
         """Testing all_review_requests view with private review requests"""
         ReviewRequest.objects.all().delete()
