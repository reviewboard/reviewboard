from __future__ import print_function, unicode_literals

from datetime import timedelta
import logging
import os

from django.contrib.auth.models import AnonymousUser, User
from django.core.urlresolvers import reverse
from django.template import Context, Template
from django.test.client import RequestFactory
from django.utils import six
from django.utils.safestring import SafeText
from djblets.auth.signals import user_registered
from djblets.siteconfig.models import SiteConfiguration
from djblets.testing.decorators import add_fixtures
from kgb import SpyAgency
from mock import Mock

from reviewboard.accounts.models import (Profile,
                                         LocalSiteProfile,
                                         _add_default_groups)
from reviewboard.changedescs.models import ChangeDescription
<<<<<<< HEAD
from reviewboard.reviews.actions import (BaseReviewRequestAction,
                                         BaseReviewRequestMenuAction,
                                         clear_all_actions,
                                         MAX_DEPTH_LIMIT,
                                         register_actions,
                                         unregister_actions)
from reviewboard.reviews.errors import (DepthLimitExceededError,
                                        NotModifiedError,
                                        PublishError)
=======
from reviewboard.reviews.errors import NotModifiedError, PublishError
from reviewboard.reviews.fields import (BaseEditableField,
                                        BaseTextAreaField,
                                        get_review_request_fieldset)
>>>>>>> e223298c
from reviewboard.reviews.forms import DefaultReviewerForm, GroupForm
from reviewboard.reviews.markdown_utils import (markdown_render_conditional,
                                                normalize_text_for_edit)
from reviewboard.reviews.models import (Comment,
                                        DefaultReviewer,
                                        GeneralComment,
                                        Group,
                                        ReviewRequest,
                                        ReviewRequestDraft,
                                        Review)
from reviewboard.scmtools.core import ChangeSet, Commit
from reviewboard.scmtools.errors import ChangeNumberInUseError
from reviewboard.scmtools.models import Repository, Tool
from reviewboard.site.models import LocalSite
from reviewboard.site.urlresolvers import local_site_reverse
from reviewboard.testing import TestCase


class ReviewRequestManagerTests(TestCase):
    """Tests ReviewRequestManager functions."""
    fixtures = ['test_users']

    @add_fixtures(['test_scmtools'])
    def test_create_with_site(self):
        """Testing ReviewRequest.objects.create with LocalSite"""
        user = User.objects.get(username='doc')
        local_site = LocalSite.objects.create(name='test')
        repository = self.create_repository()

        review_request = ReviewRequest.objects.create(
            user, repository, local_site=local_site)
        self.assertEqual(review_request.repository, repository)
        self.assertEqual(review_request.local_site, local_site)
        self.assertEqual(review_request.local_id, 1)

    @add_fixtures(['test_scmtools'])
    def test_create_with_site_and_commit_id(self):
        """Testing ReviewRequest.objects.create with LocalSite and commit ID"""
        user = User.objects.get(username='doc')
        local_site = LocalSite.objects.create(name='test')
        repository = self.create_repository()

        review_request = ReviewRequest.objects.create(
            user, repository,
            commit_id='123',
            local_site=local_site)
        self.assertEqual(review_request.repository, repository)
        self.assertEqual(review_request.commit_id, '123')
        self.assertEqual(review_request.local_site, local_site)
        self.assertEqual(review_request.local_id, 1)

    @add_fixtures(['test_scmtools'])
    def test_create_with_site_and_commit_id_conflicts_review_request(self):
        """Testing ReviewRequest.objects.create with LocalSite and
        commit ID that conflicts with a review request
        """
        user = User.objects.get(username='doc')
        local_site = LocalSite.objects.create(name='test')
        repository = self.create_repository()

        # This one should be fine.
        ReviewRequest.objects.create(user, repository, commit_id='123',
                                     local_site=local_site)
        self.assertEqual(local_site.review_requests.count(), 1)

        # This one will yell.
        self.assertRaises(
            ChangeNumberInUseError,
            lambda: ReviewRequest.objects.create(
                user, repository,
                commit_id='123',
                local_site=local_site))

        # Make sure that entry doesn't exist in the database.
        self.assertEqual(local_site.review_requests.count(), 1)

    @add_fixtures(['test_scmtools'])
    def test_create_with_site_and_commit_id_conflicts_draft(self):
        """Testing ReviewRequest.objects.create with LocalSite and
        commit ID that conflicts with a draft
        """
        user = User.objects.get(username='doc')
        local_site = LocalSite.objects.create(name='test')
        repository = self.create_repository()

        # This one should be fine.
        existing_review_request = ReviewRequest.objects.create(
            user, repository, local_site=local_site)
        existing_draft = ReviewRequestDraft.create(existing_review_request)
        existing_draft.commit_id = '123'
        existing_draft.save()

        self.assertEqual(local_site.review_requests.count(), 1)

        # This one will yell.
        self.assertRaises(
            ChangeNumberInUseError,
            lambda: ReviewRequest.objects.create(
                user, repository,
                commit_id='123',
                local_site=local_site))

        # Make sure that entry doesn't exist in the database.
        self.assertEqual(local_site.review_requests.count(), 1)

    @add_fixtures(['test_scmtools'])
    def test_create_with_site_and_commit_id_and_fetch_problem(self):
        """Testing ReviewRequest.objects.create with LocalSite and
        commit ID with problem fetching commit details
        """
        user = User.objects.get(username='doc')
        local_site = LocalSite.objects.create(name='test')
        repository = self.create_repository()

        self.assertEqual(local_site.review_requests.count(), 0)

        ReviewRequest.objects.create(
            user, repository,
            commit_id='123',
            local_site=local_site,
            create_from_commit_id=True)

        # Make sure that entry doesn't exist in the database.
        self.assertEqual(local_site.review_requests.count(), 1)
        review_request = local_site.review_requests.get()
        self.assertEqual(review_request.local_id, 1)
        self.assertEqual(review_request.commit_id, '123')

    def test_public(self):
        """Testing ReviewRequest.objects.public"""
        user1 = User.objects.get(username='doc')
        user2 = User.objects.get(username='grumpy')

        self.create_review_request(summary='Test 1',
                                   publish=True,
                                   submitter=user1)
        self.create_review_request(summary='Test 2',
                                   submitter=user2)
        self.create_review_request(summary='Test 3',
                                   status='S',
                                   public=True,
                                   submitter=user1)
        self.create_review_request(summary='Test 4',
                                   status='S',
                                   public=True,
                                   submitter=user2)
        self.create_review_request(summary='Test 5',
                                   status='D',
                                   public=True,
                                   submitter=user1)
        self.create_review_request(summary='Test 6',
                                   status='D',
                                   submitter=user2)

        self.assertValidSummaries(
            ReviewRequest.objects.public(user=user1),
            [
                'Test 1',
            ])

        self.assertValidSummaries(
            ReviewRequest.objects.public(status=None),
            [
                'Test 5',
                'Test 4',
                'Test 3',
                'Test 1',
            ])

        self.assertValidSummaries(
            ReviewRequest.objects.public(user=user2, status=None),
            [
                'Test 6',
                'Test 5',
                'Test 4',
                'Test 3',
                'Test 2',
                'Test 1',
            ])
        self.assertValidSummaries(
            ReviewRequest.objects.public(status=None,
                                         show_all_unpublished=True),
            [
                'Test 6',
                'Test 5',
                'Test 4',
                'Test 3',
                'Test 2',
                'Test 1',
            ])

    @add_fixtures(['test_scmtools'])
    def test_public_with_repository_on_local_site(self):
        """Testing ReviewRequest.objects.public with repository on a
        Local Site
        """
        local_site = LocalSite.objects.create(name='test')
        user = User.objects.get(username='grumpy')
        local_site.users.add(user)

        repository = self.create_repository(local_site=local_site)
        review_request = self.create_review_request(repository=repository,
                                                    local_site=local_site,
                                                    publish=True)
        self.assertTrue(review_request.is_accessible_by(user))

        review_requests = ReviewRequest.objects.public(user=user,
                                                       local_site=local_site)
        self.assertEqual(review_requests.count(), 1)

    @add_fixtures(['test_scmtools'])
    def test_public_without_private_repo_access(self):
        """Testing ReviewRequest.objects.public without access to private
        repositories
        """
        user = User.objects.get(username='grumpy')

        repository = self.create_repository(public=False)
        review_request = self.create_review_request(repository=repository,
                                                    publish=True)
        self.assertFalse(review_request.is_accessible_by(user))

        review_requests = ReviewRequest.objects.public(user=user)
        self.assertEqual(review_requests.count(), 0)

    @add_fixtures(['test_scmtools'])
    def test_public_without_private_repo_access_on_local_site(self):
        """Testing ReviewRequest.objects.public without access to private
        repositories on a Local Site
        """
        local_site = LocalSite.objects.create(name='test')
        user = User.objects.get(username='grumpy')
        local_site.users.add(user)

        repository = self.create_repository(public=False,
                                            local_site=local_site)
        review_request = self.create_review_request(repository=repository,
                                                    local_site=local_site,
                                                    publish=True)
        self.assertFalse(review_request.is_accessible_by(user))

        review_requests = ReviewRequest.objects.public(user=user,
                                                       local_site=local_site)
        self.assertEqual(review_requests.count(), 0)

    @add_fixtures(['test_scmtools'])
    def test_public_with_private_repo_access(self):
        """Testing ReviewRequest.objects.public with access to private
        repositories
        """
        user = User.objects.get(username='grumpy')

        repository = self.create_repository(public=False)
        repository.users.add(user)
        review_request = self.create_review_request(repository=repository,
                                                    publish=True)
        self.assertTrue(review_request.is_accessible_by(user))

        review_requests = ReviewRequest.objects.public(user=user)
        self.assertEqual(review_requests.count(), 1)

    @add_fixtures(['test_scmtools'])
    def test_public_with_private_repo_access_on_local_site(self):
        """Testing ReviewRequest.objects.public with access to private
        repositories on a Local Site
        """
        local_site = LocalSite.objects.create(name='test')
        user = User.objects.get(username='grumpy')
        local_site.users.add(user)

        repository = self.create_repository(public=False,
                                            local_site=local_site)
        repository.users.add(user)
        review_request = self.create_review_request(repository=repository,
                                                    publish=True,
                                                    local_site=local_site)
        self.assertTrue(review_request.is_accessible_by(user))

        review_requests = ReviewRequest.objects.public(user=user,
                                                       local_site=local_site)
        self.assertEqual(review_requests.count(), 1)

    @add_fixtures(['test_scmtools'])
    def test_public_with_private_repo_access_through_group(self):
        """Testing ReviewRequest.objects.public with access to private
        repositories
        """
        user = User.objects.get(username='grumpy')
        group = self.create_review_group(invite_only=True)
        group.users.add(user)

        repository = self.create_repository(public=False)
        repository.review_groups.add(group)
        review_request = self.create_review_request(repository=repository,
                                                    publish=True)
        self.assertTrue(review_request.is_accessible_by(user))

        review_requests = ReviewRequest.objects.public(user=user)
        self.assertEqual(review_requests.count(), 1)

    @add_fixtures(['test_scmtools'])
    def test_public_with_private_repo_access_through_group_on_local_site(self):
        """Testing ReviewRequest.objects.public with access to private
        repositories on a Local Site
        """
        local_site = LocalSite.objects.create(name='test')
        user = User.objects.get(username='grumpy')
        local_site.users.add(user)

        group = self.create_review_group(invite_only=True)
        group.users.add(user)

        repository = self.create_repository(public=False,
                                            local_site=local_site)
        repository.review_groups.add(group)
        review_request = self.create_review_request(repository=repository,
                                                    local_site=local_site,
                                                    publish=True)
        self.assertTrue(review_request.is_accessible_by(user))

        review_requests = ReviewRequest.objects.public(user=user,
                                                       local_site=local_site)
        self.assertEqual(review_requests.count(), 1)

    def test_public_without_private_group_access(self):
        """Testing ReviewRequest.objects.public without access to private
        group
        """
        user = User.objects.get(username='grumpy')
        group = self.create_review_group(invite_only=True)

        review_request = self.create_review_request(publish=True)
        review_request.target_groups.add(group)
        self.assertFalse(review_request.is_accessible_by(user))

        review_requests = ReviewRequest.objects.public(user=user)
        self.assertEqual(review_requests.count(), 0)

    def test_public_with_private_group_access(self):
        """Testing ReviewRequest.objects.public with access to private
        group
        """
        user = User.objects.get(username='grumpy')
        group = self.create_review_group(invite_only=True)
        group.users.add(user)

        review_request = self.create_review_request(publish=True)
        review_request.target_groups.add(group)
        self.assertTrue(review_request.is_accessible_by(user))

        review_requests = ReviewRequest.objects.public(user=user)
        self.assertEqual(review_requests.count(), 1)

    def test_public_with_private_group_access_on_local_site(self):
        """Testing ReviewRequest.objects.public with access to private
        group on a Local Site
        """
        local_site = LocalSite.objects.create(name='test')
        user = User.objects.get(username='grumpy')
        local_site.users.add(user)

        group = self.create_review_group(invite_only=True,
                                         local_site=local_site)
        group.users.add(user)

        review_request = self.create_review_request(publish=True,
                                                    local_site=local_site)
        review_request.target_groups.add(group)
        self.assertTrue(review_request.is_accessible_by(user))

        review_requests = ReviewRequest.objects.public(user=user,
                                                       local_site=local_site)
        self.assertEqual(review_requests.count(), 1)

    @add_fixtures(['test_scmtools'])
    def test_public_with_private_repo_and_public_group(self):
        """Testing ReviewRequest.objects.public without access to private
        repositories and with access to private group
        """
        user = User.objects.get(username='grumpy')
        group = self.create_review_group()

        repository = self.create_repository(public=False)
        review_request = self.create_review_request(repository=repository,
                                                    publish=True)
        review_request.target_groups.add(group)
        self.assertFalse(review_request.is_accessible_by(user))

        review_requests = ReviewRequest.objects.public(user=user)
        self.assertEqual(review_requests.count(), 0)

    @add_fixtures(['test_scmtools'])
    def test_public_with_private_group_and_public_repo(self):
        """Testing ReviewRequest.objects.public with access to private
        group and without access to private group
        """
        user = User.objects.get(username='grumpy')
        group = self.create_review_group(invite_only=True)

        repository = self.create_repository(public=False)
        repository.users.add(user)
        review_request = self.create_review_request(repository=repository,
                                                    publish=True)
        review_request.target_groups.add(group)
        self.assertFalse(review_request.is_accessible_by(user))

        review_requests = ReviewRequest.objects.public(user=user)
        self.assertEqual(review_requests.count(), 0)

    @add_fixtures(['test_scmtools'])
    def test_public_with_private_repo_and_owner(self):
        """Testing ReviewRequest.objects.public without access to private
        repository and as the submitter
        """
        user = User.objects.get(username='grumpy')

        repository = self.create_repository(public=False)
        review_request = self.create_review_request(repository=repository,
                                                    submitter=user,
                                                    publish=True)
        self.assertTrue(review_request.is_accessible_by(user))

        review_requests = ReviewRequest.objects.public(user=user)
        self.assertEqual(review_requests.count(), 1)

    @add_fixtures(['test_scmtools'])
    def test_public_with_private_repo_and_owner_on_local_site(self):
        """Testing ReviewRequest.objects.public without access to private
        repository and as the submitter on a Local Site
        """
        local_site = LocalSite.objects.create(name='test')
        user = User.objects.get(username='grumpy')
        local_site.users.add(user)

        repository = self.create_repository(public=False,
                                            local_site=local_site)
        review_request = self.create_review_request(repository=repository,
                                                    submitter=user,
                                                    local_site=local_site,
                                                    publish=True)
        self.assertTrue(review_request.is_accessible_by(user))

        review_requests = ReviewRequest.objects.public(user=user,
                                                       local_site=local_site)
        self.assertEqual(review_requests.count(), 1)

    def test_public_with_private_group_and_owner(self):
        """Testing ReviewRequest.objects.public without access to private
        group and as the submitter
        """
        user = User.objects.get(username='grumpy')
        group = self.create_review_group(invite_only=True)

        review_request = self.create_review_request(submitter=user,
                                                    publish=True)
        review_request.target_groups.add(group)
        self.assertTrue(review_request.is_accessible_by(user))

        review_requests = ReviewRequest.objects.public(user=user)
        self.assertEqual(review_requests.count(), 1)

    def test_public_with_private_group_and_owner_on_local_site(self):
        """Testing ReviewRequest.objects.public without access to private
        group and as the submitter on a Local Site
        """
        local_site = LocalSite.objects.create(name='test')
        user = User.objects.get(username='grumpy')
        local_site.users.add(user)

        group = self.create_review_group(invite_only=True,
                                         local_site=local_site)

        review_request = self.create_review_request(submitter=user,
                                                    local_site=local_site,
                                                    publish=True)
        review_request.target_groups.add(group)
        self.assertTrue(review_request.is_accessible_by(user))

        review_requests = ReviewRequest.objects.public(user=user,
                                                       local_site=local_site)
        self.assertEqual(review_requests.count(), 1)

    @add_fixtures(['test_scmtools'])
    def test_public_with_private_repo_and_target_people(self):
        """Testing ReviewRequest.objects.public without access to private
        repository and user in target_people
        """
        user = User.objects.get(username='grumpy')

        repository = self.create_repository(public=False)
        review_request = self.create_review_request(repository=repository,
                                                    publish=True)
        review_request.target_people.add(user)
        self.assertFalse(review_request.is_accessible_by(user))

        review_requests = ReviewRequest.objects.public(user=user)
        self.assertEqual(review_requests.count(), 0)

    def test_public_with_private_group_and_target_people(self):
        """Testing ReviewRequest.objects.public without access to private
        group and user in target_people
        """
        user = User.objects.get(username='grumpy')
        group = self.create_review_group(invite_only=True)

        review_request = self.create_review_request(publish=True)
        review_request.target_groups.add(group)
        review_request.target_people.add(user)
        self.assertTrue(review_request.is_accessible_by(user))

        review_requests = ReviewRequest.objects.public(user=user)
        self.assertEqual(review_requests.count(), 1)

    def test_public_with_private_group_and_target_people_on_local_site(self):
        """Testing ReviewRequest.objects.public without access to private
        group and user in target_people on a Local Site
        """
        local_site = LocalSite.objects.create(name='test')
        user = User.objects.get(username='grumpy')
        local_site.users.add(user)

        group = self.create_review_group(invite_only=True,
                                         local_site=local_site)

        review_request = self.create_review_request(publish=True,
                                                    local_site=local_site)
        review_request.target_groups.add(group)
        review_request.target_people.add(user)
        self.assertTrue(review_request.is_accessible_by(user))

        review_requests = ReviewRequest.objects.public(user=user,
                                                       local_site=local_site)
        self.assertEqual(review_requests.count(), 1)

    def test_to_group(self):
        """Testing ReviewRequest.objects.to_group"""
        user1 = User.objects.get(username='doc')

        group1 = self.create_review_group(name='privgroup')
        group1.users.add(user1)

        review_request = self.create_review_request(summary='Test 1',
                                                    public=True,
                                                    submitter=user1)
        review_request.target_groups.add(group1)

        review_request = self.create_review_request(summary='Test 2',
                                                    public=False,
                                                    submitter=user1)
        review_request.target_groups.add(group1)

        review_request = self.create_review_request(summary='Test 3',
                                                    public=True,
                                                    status='S',
                                                    submitter=user1)
        review_request.target_groups.add(group1)

        self.assertValidSummaries(
            ReviewRequest.objects.to_group("privgroup", None),
            [
                'Test 1',
            ])

        self.assertValidSummaries(
            ReviewRequest.objects.to_group("privgroup", None, status=None),
            [
                'Test 3',
                'Test 1',
            ])

    def test_to_user_group(self):
        """Testing ReviewRequest.objects.to_user_groups"""
        user1 = User.objects.get(username='doc')
        user2 = User.objects.get(username='grumpy')

        group1 = self.create_review_group(name='group1')
        group1.users.add(user1)

        group2 = self.create_review_group(name='group2')
        group2.users.add(user2)

        review_request = self.create_review_request(summary='Test 1',
                                                    public=True,
                                                    submitter=user1)
        review_request.target_groups.add(group1)

        review_request = self.create_review_request(summary='Test 2',
                                                    submitter=user2,
                                                    public=True,
                                                    status='S')
        review_request.target_groups.add(group1)

        review_request = self.create_review_request(summary='Test 3',
                                                    public=True,
                                                    submitter=user2)
        review_request.target_groups.add(group1)
        review_request.target_groups.add(group2)

        self.assertValidSummaries(
            ReviewRequest.objects.to_user_groups("doc", local_site=None),
            [
                'Test 3',
                'Test 1',
            ])

        self.assertValidSummaries(
            ReviewRequest.objects.to_user_groups(
                "doc", status=None, local_site=None),
            [
                'Test 3',
                'Test 2',
                'Test 1',
            ])

        self.assertValidSummaries(
            ReviewRequest.objects.to_user_groups(
                "grumpy", user=user2, local_site=None),
            [
                'Test 3',
            ])

    def test_to_user_directly(self):
        """Testing ReviewRequest.objects.to_user_directly"""
        user1 = User.objects.get(username='doc')
        user2 = User.objects.get(username='grumpy')

        group1 = self.create_review_group(name='group1')
        group1.users.add(user1)

        group2 = self.create_review_group(name='group2')
        group2.users.add(user2)

        review_request = self.create_review_request(summary='Test 1',
                                                    public=True,
                                                    submitter=user1)
        review_request.target_groups.add(group1)
        review_request.target_people.add(user2)

        review_request = self.create_review_request(summary='Test 2',
                                                    submitter=user2,
                                                    status='S')
        review_request.target_groups.add(group1)
        review_request.target_people.add(user2)
        review_request.target_people.add(user1)

        review_request = self.create_review_request(summary='Test 3',
                                                    public=True,
                                                    submitter=user2)
        review_request.target_groups.add(group1)
        review_request.target_groups.add(group2)
        review_request.target_people.add(user1)

        review_request = self.create_review_request(summary='Test 4',
                                                    public=True,
                                                    status='S',
                                                    submitter=user2)
        review_request.target_people.add(user1)

        self.assertValidSummaries(
            ReviewRequest.objects.to_user_directly("doc", local_site=None),
            [
                'Test 3',
            ])

        self.assertValidSummaries(
            ReviewRequest.objects.to_user_directly("doc", status=None),
            [
                'Test 4',
                'Test 3',
            ])

        self.assertValidSummaries(
            ReviewRequest.objects.to_user_directly(
                "doc", user2, status=None, local_site=None),
            [
                'Test 4',
                'Test 3',
                'Test 2',
            ])

    def test_from_user(self):
        """Testing ReviewRequest.objects.from_user"""
        user1 = User.objects.get(username='doc')

        self.create_review_request(summary='Test 1',
                                   public=True,
                                   submitter=user1)

        self.create_review_request(summary='Test 2',
                                   public=False,
                                   submitter=user1)

        self.create_review_request(summary='Test 3',
                                   public=True,
                                   status='S',
                                   submitter=user1)

        self.assertValidSummaries(
            ReviewRequest.objects.from_user("doc", local_site=None),
            [
                'Test 1',
            ])

        self.assertValidSummaries(
            ReviewRequest.objects.from_user("doc", status=None,
                                            local_site=None),
            [
                'Test 3',
                'Test 1',
            ])

        self.assertValidSummaries(
            ReviewRequest.objects.from_user(
                "doc", user=user1, status=None, local_site=None),
            [
                'Test 3',
                'Test 2',
                'Test 1',
            ])

    def to_user(self):
        """Testing ReviewRequest.objects.to_user"""
        user1 = User.objects.get(username='doc')
        user2 = User.objects.get(username='grumpy')

        group1 = self.create_review_group(name='group1')
        group1.users.add(user1)

        group2 = self.create_review_group(name='group2')
        group2.users.add(user2)

        review_request = self.create_review_request(summary='Test 1',
                                                    publish=True,
                                                    submitter=user1)
        review_request.target_groups.add(group1)

        review_request = self.create_review_request(summary='Test 2',
                                                    submitter=user2,
                                                    status='S')
        review_request.target_groups.add(group1)
        review_request.target_people.add(user2)
        review_request.target_people.add(user1)

        review_request = self.create_review_request(summary='Test 3',
                                                    publish=True,
                                                    submitter=user2)
        review_request.target_groups.add(group1)
        review_request.target_groups.add(group2)
        review_request.target_people.add(user1)

        review_request = self.create_review_request(summary='Test 4',
                                                    publish=True,
                                                    status='S',
                                                    submitter=user2)
        review_request.target_groups.add(group1)
        review_request.target_groups.add(group2)
        review_request.target_people.add(user1)

        self.assertValidSummaries(
            ReviewRequest.objects.to_user("doc", local_site=None),
            [
                'Test 3',
                'Test 1',
            ])

        self.assertValidSummaries(
            ReviewRequest.objects.to_user("doc", status=None, local_site=None),
            [
                'Test 4',
                'Test 3',
                'Test 1',
            ])

        self.assertValidSummaries(
            ReviewRequest.objects.to_user(
                "doc", user=user2, status=None, local_site=None),
            [
                'Test 4',
                'Test 3',
                'Test 2',
                'Test 1',
            ])

    def assertValidSummaries(self, review_requests, summaries):
        r_summaries = [r.summary for r in review_requests]

        for summary in r_summaries:
            self.assertIn(summary, summaries,
                          'summary "%s" not found in summary list'
                          % summary)

        for summary in summaries:
            self.assertIn(summary, r_summaries,
                          'summary "%s" not found in review request list'
                          % summary)


class ReviewRequestTests(SpyAgency, TestCase):
    """Tests for ReviewRequest."""
    fixtures = ['test_users']

    def test_public_with_discard_reopen_submitted(self):
        """Testing ReviewRequest.public when discarded, reopened, submitted."""
        review_request = self.create_review_request(publish=True)
        self.assertTrue(review_request.public)

        review_request.close(ReviewRequest.DISCARDED)
        self.assertTrue(review_request.public)

        review_request.reopen()
        self.assertFalse(review_request.public)

        review_request.publish(review_request.submitter)

        review_request.close(ReviewRequest.SUBMITTED)
        self.assertTrue(review_request.public)

    def test_close_removes_commit_id(self):
        """Testing ReviewRequest.close with discarded removes commit ID"""
        review_request = self.create_review_request(publish=True,
                                                    commit_id='123')
        self.assertEqual(review_request.commit_id, '123')
        review_request.close(ReviewRequest.DISCARDED)

        self.assertIsNone(review_request.commit_id)

    def test_changenum_against_changenum_and_commit_id(self):
        """Testing create ReviewRequest with changenum against both changenum
         and commit_id"""
        changenum = 123
        review_request = self.create_review_request(publish=True,
                                                    changenum=changenum)
        review_request = ReviewRequest.objects.get(pk=review_request.id)
        self.assertEqual(review_request.changenum, changenum)
        self.assertIsNone(review_request.commit_id)

    @add_fixtures(['test_scmtools'])
    def test_changeset_update_commit_id(self):
        """Testing ReviewRequest.changeset_is_pending update commit ID
        behavior
        """
        current_commit_id = '123'
        new_commit_id = '124'
        review_request = self.create_review_request(
            publish=True,
            commit_id=current_commit_id,
            create_repository=True)
        draft = ReviewRequestDraft.create(review_request)
        self.assertEqual(review_request.commit_id, current_commit_id)
        self.assertEqual(draft.commit_id, current_commit_id)

        def _get_fake_changeset(scmtool, commit_id, allow_empty=True):
            self.assertEqual(commit_id, current_commit_id)

            changeset = ChangeSet()
            changeset.pending = False
            changeset.changenum = int(new_commit_id)
            return changeset

        scmtool = review_request.repository.get_scmtool()
        scmtool.supports_pending_changesets = True
        self.spy_on(scmtool.get_changeset,
                    call_fake=_get_fake_changeset)

        self.spy_on(review_request.repository.get_scmtool,
                    call_fake=lambda x: scmtool)

        is_pending, new_commit_id = \
            review_request.changeset_is_pending(current_commit_id)
        self.assertEqual(is_pending, False)
        self.assertEqual(new_commit_id, new_commit_id)

        review_request = ReviewRequest.objects.get(pk=review_request.pk)
        self.assertEqual(review_request.commit_id, new_commit_id)

        draft = review_request.get_draft()
        self.assertEqual(draft.commit_id, new_commit_id)

    def test_unicode_summary_and_str(self):
        """Testing ReviewRequest.__str__ with unicode summaries."""
        review_request = self.create_review_request(
            summary='\u203e\u203e', publish=True)
        self.assertEqual(six.text_type(review_request), '\u203e\u203e')

    def test_discard_unpublished_private(self):
        """Testing ReviewRequest.close with private requests on discard
        to ensure changes from draft are copied over
        """
        review_request = self.create_review_request(
            publish=False,
            public=False)

        self.assertFalse(review_request.public)
        self.assertNotEqual(review_request.status, ReviewRequest.DISCARDED)

        draft = ReviewRequestDraft.create(review_request)

        summary = 'Test summary'
        description = 'Test description'
        testing_done = 'Test testing done'

        draft.summary = summary
        draft.description = description
        draft.testing_done = testing_done
        draft.save()

        review_request.close(ReviewRequest.DISCARDED)

        self.assertEqual(review_request.summary, summary)
        self.assertEqual(review_request.description, description)
        self.assertEqual(review_request.testing_done, testing_done)

    def test_discard_unpublished_public(self):
        """Testing ReviewRequest.close with public requests on discard
        to ensure changes from draft are not copied over
        """
        review_request = self.create_review_request(
            publish=False,
            public=True)

        self.assertTrue(review_request.public)
        self.assertNotEqual(review_request.status, ReviewRequest.DISCARDED)

        draft = ReviewRequestDraft.create(review_request)

        summary = 'Test summary'
        description = 'Test description'
        testing_done = 'Test testing done'

        draft.summary = summary
        draft.description = description
        draft.testing_done = testing_done
        draft.save()

        review_request.close(ReviewRequest.DISCARDED)

        self.assertNotEqual(review_request.summary, summary)
        self.assertNotEqual(review_request.description, description)
        self.assertNotEqual(review_request.testing_done, testing_done)

    def test_publish_changedesc_none(self):
        """Testing ReviewRequest.publish on a new request to ensure there are
        no change descriptions
        """
        review_request = self.create_review_request(publish=True)

        review_request.publish(review_request.submitter)

        with self.assertRaises(ChangeDescription.DoesNotExist):
            review_request.changedescs.filter(public=True).latest()

    def test_submit_nonpublic(self):
        """ Testing ReviewRequest.close with non-public requests to ensure state
        transitions to SUBMITTED from non-public review request is not allowed
        """
        review_request = self.create_review_request(public=False)

        with self.assertRaises(PublishError):
            review_request.close(ReviewRequest.SUBMITTED)

    def test_submit_public(self):
        """ Testing ReviewRequest.close with public requests to ensure
        public requests can be transferred to SUBMITTED
        """
        review_request = self.create_review_request(public=True)

        review_request.close(ReviewRequest.SUBMITTED)

    def test_determine_user_for_review_request(self):
        """Testing ChangeDescription.get_user for change descriptions for
        review requests
        """
        review_request = self.create_review_request(publish=True)
        doc = review_request.submitter
        grumpy = User.objects.get(username='grumpy')

        change1 = ChangeDescription()
        change1.record_field_change('foo', ['bar'], ['baz'])
        change1.save()
        review_request.changedescs.add(change1)

        change2 = ChangeDescription()
        change2.record_field_change('submitter', doc, grumpy, 'username')
        change2.save()
        review_request.changedescs.add(change2)

        change3 = ChangeDescription()
        change3.record_field_change('foo', ['bar'], ['baz'])
        change3.save()
        review_request.changedescs.add(change3)

        change4 = ChangeDescription()
        change4.record_field_change('submitter', grumpy, doc, 'username')
        change4.save()
        review_request.changedescs.add(change4)

        self.assertIsNone(change1.user)
        self.assertIsNone(change2.user)
        self.assertIsNone(change3.user)
        self.assertIsNone(change4.user)

        self.assertEqual(change1.get_user(review_request), doc)
        self.assertEqual(change2.get_user(review_request), doc)
        self.assertEqual(change3.get_user(review_request), grumpy)
        self.assertEqual(change4.get_user(review_request), grumpy)

        self.assertEqual(change1.user, doc)
        self.assertEqual(change2.user, doc)
        self.assertEqual(change3.user, grumpy)
        self.assertEqual(change4.user, grumpy)


class ActionTests(TestCase):
    """Tests the actions in reviewboard.reviews.actions."""

    fixtures = ['test_users']

    class _FooAction(BaseReviewRequestAction):
        action_id = 'foo-action'
        label = 'Foo Action'

    class _BarAction(BaseReviewRequestAction):
        action_id = 'bar-action'
        label = 'Bar Action'

    class _BazAction(BaseReviewRequestMenuAction):
        def __init__(self, action_id, child_actions=None):
            super(ActionTests._BazAction, self).__init__(child_actions)

            self.action_id = 'baz-' + action_id

    class _TopLevelMenuAction(BaseReviewRequestMenuAction):
        action_id = 'top-level-menu-action'
        label = 'Top Level Menu Action'

    class _PoorlyCodedAction(BaseReviewRequestAction):
        def get_label(self, context):
            raise Exception

    def _get_content(self, user_pk='123', is_authenticated=True,
                     url_name='review-request-detail', local_site_name=None,
                     status=ReviewRequest.PENDING_REVIEW, submitter_id='456',
                     is_public=True, display_id='789', has_diffs=True,
                     can_change_status=True, can_edit_reviewrequest=True,
                     delete_reviewrequest=True):
        request = Mock()
        request.resolver_match = Mock()
        request.resolver_match.url_name = url_name
        request.user = Mock()
        request.user.pk = user_pk
        request.user.is_authenticated.return_value = is_authenticated
        request._local_site_name = local_site_name

        review_request = Mock()
        review_request.status = status
        review_request.submitter_id = submitter_id
        review_request.public = is_public
        review_request.display_id = display_id

        if not has_diffs:
            review_request.get_draft.return_value = None
            review_request.get_diffsets.return_value = None

        context = Context({
            'request': request,
            'review_request': review_request,
            'perms': {
                'reviews': {
                    'can_change_status': can_change_status,
                    'can_edit_reviewrequest': can_edit_reviewrequest,
                    'delete_reviewrequest': delete_reviewrequest,
                },
            },
        })

        template = Template(
            '{% load reviewtags %}'
            '{% review_request_actions %}'
        )

        return template.render(context)

    def _get_long_action_list(self, length):
        actions = [None] * length
        actions[0] = self._BazAction('0')

        for d in range(1, len(actions)):
            actions[d] = self._BazAction(str(d), [actions[d - 1]])

        return actions

    def tearDown(self):
        super(ActionTests, self).tearDown()

        # This prevents registered/unregistered/modified actions from leaking
        # between different unit tests.
        clear_all_actions()

    def test_register_then_unregister(self):
        """Testing register then unregister for actions"""
        foo_action = self._FooAction()
        menu_action = self._TopLevelMenuAction([
            self._BarAction(),
        ])

        self.assertEqual(len(menu_action.child_actions), 1)
        bar_action = menu_action.child_actions[0]

        content = self._get_content()
        self.assertEqual(content.count('id="%s"' % foo_action.action_id), 0)
        self.assertEqual(content.count('>%s<' % foo_action.label), 0)
        self.assertEqual(content.count('id="%s"' % menu_action.action_id), 0)
        self.assertEqual(content.count('>%s &#9662;<' % menu_action.label), 0)
        self.assertEqual(content.count('id="%s"' % bar_action.action_id), 0)
        self.assertEqual(content.count('>%s<' % bar_action.label), 0)

        foo_action.register()

        content = self._get_content()
        self.assertEqual(content.count('id="%s"' % foo_action.action_id), 1)
        self.assertEqual(content.count('>%s<' % foo_action.label), 1)
        self.assertEqual(content.count('id="%s"' % menu_action.action_id), 0)
        self.assertEqual(content.count('>%s &#9662;<' % menu_action.label), 0)
        self.assertEqual(content.count('id="%s"' % bar_action.action_id), 0)
        self.assertEqual(content.count('>%s<' % bar_action.label), 0)

        menu_action.register()

        content = self._get_content()
        self.assertEqual(content.count('id="%s"' % foo_action.action_id), 1)
        self.assertEqual(content.count('>%s<' % foo_action.label), 1)
        self.assertEqual(content.count('id="%s"' % menu_action.action_id), 1)
        self.assertEqual(content.count('>%s &#9662;<' % menu_action.label), 1)
        self.assertEqual(content.count('id="%s"' % bar_action.action_id), 1)
        self.assertEqual(content.count('>%s<' % bar_action.label), 1)

        foo_action.unregister()

        content = self._get_content()
        self.assertEqual(content.count('id="%s"' % foo_action.action_id), 0)
        self.assertEqual(content.count('>%s<' % foo_action.label), 0)
        self.assertEqual(content.count('id="%s"' % menu_action.action_id), 1)
        self.assertEqual(content.count('>%s &#9662;<' % menu_action.label), 1)
        self.assertEqual(content.count('id="%s"' % bar_action.action_id), 1)
        self.assertEqual(content.count('>%s<' % bar_action.label), 1)

        menu_action.unregister()

        content = self._get_content()
        self.assertEqual(content.count('id="%s"' % foo_action.action_id), 0)
        self.assertEqual(content.count('>%s<' % foo_action.label), 0)
        self.assertEqual(content.count('id="%s"' % menu_action.action_id), 0)
        self.assertEqual(content.count('>%s &#9662;<' % menu_action.label), 0)
        self.assertEqual(content.count('id="%s"' % bar_action.action_id), 0)
        self.assertEqual(content.count('>%s<' % bar_action.label), 0)

    def test_unregister_actions_with_register_actions(self):
        """Testing unregister_actions with register_actions"""
        foo_action = self._FooAction()
        unregistered_ids = [
            'discard-review-request-action',
            'update-review-request-action',
            'ship-it-action',
        ]
        removed_ids = unregistered_ids + [
            'upload-diff-action',
            'upload-file-action',
        ]
        added_ids = [
            foo_action.action_id
        ]

        # Test that foo_action really does render as a child of the parent
        # Close menu (and not any other menu).
        new_close_menu_html = '\n'.join([
            '<li class="review-request-action has-menu">',
            ' <a class="menu-title" id="close-review-request-action"',
            '    href="#">Close &#9662;</a>',
            ' <ul class="menu">',
            '<li class="review-request-action">',
            ' <a id="submit-review-request-action" href="#">Submitted</a>',
            '</li>',
            '<li class="review-request-action">',
            (' <a id="delete-review-request-action" href="#">Delete '
             'Permanently</a>'),
            '</li>',
            '<li class="review-request-action">',
            (' <a id="%s" href="%s">%s</a>'
             % (foo_action.action_id, foo_action.url, foo_action.label)),
            '</li>',
        ])

        content = self._get_content()

        for action_id in added_ids:
            self.assertEqual(content.count('id="%s"' % action_id), 0,
                             '%s should not have rendered' % action_id)

        for action_id in removed_ids:
            self.assertEqual(content.count('id="%s"' % action_id), 1,
                             '%s should\'ve rendered exactly once' % action_id)

        unregister_actions(unregistered_ids)
        content = self._get_content()

        for action_id in added_ids + removed_ids:
            self.assertEqual(content.count('id="%s"' % action_id), 0,
                             '%s should not have rendered' % action_id)

        register_actions([foo_action], 'close-review-request-action')
        content = self._get_content()

        for action_id in removed_ids:
            self.assertEqual(content.count('id="%s"' % action_id), 0,
                             '%s should not have rendered' % action_id)

        for action_id in added_ids:
            self.assertEqual(content.count('id="%s"' % action_id), 1,
                             '%s should\'ve rendered exactly once' % action_id)

        self.assertEqual(content.count(new_close_menu_html), 1)

    def test_register_raises_key_error(self):
        """Testing that register raises a KeyError"""
        foo_action = self._FooAction()
        error_message = ('%s already corresponds to a registered review '
                         'request action') % foo_action.action_id

        foo_action.register()

        with self.assertRaisesMessage(KeyError, error_message):
            foo_action.register()

    def test_register_raises_depth_limit_exceeded_error(self):
        """Testing that register raises a DepthLimitExceededError"""
        actions = self._get_long_action_list(MAX_DEPTH_LIMIT + 1)
        invalid_action = self._BazAction(str(len(actions)), [actions[-1]])
        error_message = ('%s exceeds the maximum depth limit of %d'
                         % (invalid_action.action_id, MAX_DEPTH_LIMIT))

        with self.assertRaisesMessage(DepthLimitExceededError, error_message):
            invalid_action.register()

    def test_unregister_raises_key_error(self):
        """Testing that unregister raises a KeyError"""
        foo_action = self._FooAction()
        menu_action = self._TopLevelMenuAction([
            self._BarAction(),
        ])
        foo_message = ('%s does not correspond to a registered review '
                       'request action') % foo_action.action_id
        menu_message = ('%s does not correspond to a registered review '
                        'request action') % menu_action.action_id

        with self.assertRaisesMessage(KeyError, foo_message):
            foo_action.unregister()

        with self.assertRaisesMessage(KeyError, menu_message):
            menu_action.unregister()

    def test_unregister_with_max_depth(self):
        """Testing unregister with max_depth"""
        actions = self._get_long_action_list(MAX_DEPTH_LIMIT + 1)
        actions[0].unregister()
        extra_action = self._BazAction(str(len(actions)), [actions[-1]])

        extra_action.register()
        self.assertEquals(extra_action.max_depth, MAX_DEPTH_LIMIT)

    def test_init_raises_key_error(self):
        """Testing that __init__ raises a KeyError"""
        foo_action = self._FooAction()
        error_message = ('%s already corresponds to a registered review '
                         'request action') % foo_action.action_id

        foo_action.register()

        with self.assertRaisesMessage(KeyError, error_message):
            self._TopLevelMenuAction([
                foo_action,
            ])

    def test_register_actions_raises_key_errors(self):
        """Testing that register_actions raises KeyErrors"""
        foo_action = self._FooAction()
        bar_action = self._BarAction()
        missing_message = ('%s does not correspond to a registered review '
                           'request action') % bar_action.action_id
        second_message = ('%s already corresponds to a registered review '
                          'request action') % foo_action.action_id
        foo_action.register()

        with self.assertRaisesMessage(KeyError, missing_message):
            register_actions([foo_action], bar_action.action_id)

        with self.assertRaisesMessage(KeyError, second_message):
            register_actions([foo_action])

    def test_register_actions_raises_depth_limit_exceeded_error(self):
        """Testing that register_actions raises a DepthLimitExceededError"""
        actions = self._get_long_action_list(MAX_DEPTH_LIMIT + 1)
        invalid_action = self._BazAction(str(len(actions)), [actions[-1]])
        error_message = ('%s exceeds the maximum depth limit of %d'
                         % (invalid_action.action_id, MAX_DEPTH_LIMIT))

        with self.assertRaisesMessage(DepthLimitExceededError, error_message):
            register_actions([invalid_action])

    def test_register_actions_with_max_depth(self):
        """Testing register_actions with max_depth"""
        actions = self._get_long_action_list(MAX_DEPTH_LIMIT)
        extra_action = self._BazAction('extra')
        foo_action = self._FooAction()

        for d, action in enumerate(actions):
            self.assertEquals(action.max_depth, d)

        register_actions([extra_action], actions[0].action_id)
        actions = [extra_action] + actions

        for d, action in enumerate(actions):
            self.assertEquals(action.max_depth, d)

        register_actions([foo_action])
        self.assertEquals(foo_action.max_depth, 0)

    def test_unregister_actions_raises_key_error(self):
        """Testing that unregister_actions raises a KeyError"""
        foo_action = self._FooAction()
        error_message = ('%s does not correspond to a registered review '
                         'request action') % foo_action.action_id

        with self.assertRaisesMessage(KeyError, error_message):
            unregister_actions([foo_action.action_id])

    def test_unregister_actions_with_max_depth(self):
        """Testing unregister_actions with max_depth"""
        actions = self._get_long_action_list(MAX_DEPTH_LIMIT + 1)

        unregister_actions([actions[0].action_id])
        extra_action = self._BazAction(str(len(actions)), [actions[-1]])
        extra_action.register()
        self.assertEquals(extra_action.max_depth, MAX_DEPTH_LIMIT)

    def test_render_pops_context_even_after_error(self):
        """Testing that render pops the context even after an error"""
        context = Context({'comment': 'this is a comment'})
        old_dict_count = len(context.dicts)
        poorly_coded_action = self._PoorlyCodedAction()

        with self.assertRaises(Exception):
            poorly_coded_action.render(context)

        new_dict_count = len(context.dicts)
        self.assertEquals(old_dict_count, new_dict_count)


class DefaultActionTests(SpyAgency, TestCase):
    """Tests for default actions in reviewboard.reviews.default_actions"""

    fixtures = ['test_users']

    def _get_content(self, user_pk='123', is_authenticated=True,
                     url_name='review-request-detail', local_site_name=None,
                     status=ReviewRequest.PENDING_REVIEW, submitter_id='456',
                     is_public=True, display_id='789', has_diffs=True,
                     can_change_status=True, can_edit_reviewrequest=True,
                     delete_reviewrequest=True):
        request = Mock()
        request.resolver_match = Mock()
        request.resolver_match.url_name = url_name
        request.user = Mock()
        request.user.pk = user_pk
        request.user.is_authenticated.return_value = is_authenticated
        request._local_site_name = local_site_name

        review_request = Mock()
        review_request.status = status
        review_request.submitter_id = submitter_id
        review_request.public = is_public
        review_request.display_id = display_id

        if not has_diffs:
            review_request.repository_id = None

        context = Context({
            'request': request,
            'review_request': review_request,
            'perms': {
                'reviews': {
                    'can_change_status': can_change_status,
                    'can_edit_reviewrequest': can_edit_reviewrequest,
                    'delete_reviewrequest': delete_reviewrequest,
                },
            },
        })

        template = Template(
            '{% load reviewtags %}'
            '{% review_request_actions %}'
        )

        return template.render(context)

    def test_should_render_when_user_is_submitter(self):
        """Testing should_render when user is the submitter"""
        same_user = '1234'
        other_user = '5678'
        user_is_submitter_action_ids = [
            'close-review-request-action',
            'submit-review-request-action',
            'discard-review-request-action',
            'delete-review-request-action',
            'update-review-request-action',
            'upload-diff-action',
            'upload-file-action',
        ]

        content = self._get_content(user_pk=same_user, submitter_id=same_user,
                                    can_change_status=False,
                                    can_edit_reviewrequest=False)

        for action_id in user_is_submitter_action_ids:
            self.assertEqual(content.count('id="%s"' % action_id), 1,
                             '%s should\'ve rendered exactly once' % action_id)

        content = self._get_content(user_pk=same_user, submitter_id=other_user,
                                    can_change_status=False,
                                    can_edit_reviewrequest=False)

        for action_id in user_is_submitter_action_ids:
            self.assertEqual(content.count('id="%s"' % action_id), 0,
                             '%s should not have rendered' % action_id)

    def test_should_render_when_user_is_authenticated(self):
        """Testing should_render when user is authenticated"""
        authenticated_only_action_ids = [
            'review-action',
            'ship-it-action',
        ]

        content = self._get_content(is_authenticated=True)

        for action_id in authenticated_only_action_ids:
            self.assertEqual(content.count('id="%s"' % action_id), 1,
                             '%s should\'ve rendered exactly once' % action_id)

        content = self._get_content(is_authenticated=False)

        for action_id in authenticated_only_action_ids:
            self.assertEqual(content.count('id="%s"' % action_id), 0,
                             '%s should not have rendered' % action_id)

    def test_should_render_when_pending_review(self):
        """Testing should_render when the review request is pending review"""
        same_user = '1234'
        pending_review_action_ids = [
            'close-review-request-action',
            'submit-review-request-action',
            'discard-review-request-action',
            'delete-review-request-action',
            'update-review-request-action',
            'upload-diff-action',
            'upload-file-action',
        ]

        content = self._get_content(status=ReviewRequest.PENDING_REVIEW,
                                    user_pk=same_user, submitter_id=same_user)

        for action_id in pending_review_action_ids:
            self.assertEqual(content.count('id="%s"' % action_id), 1,
                             '%s should\'ve rendered exactly once' % action_id)

        content = self._get_content(status=ReviewRequest.SUBMITTED,
                                    user_pk=same_user, submitter_id=same_user)

        for action_id in pending_review_action_ids:
            self.assertEqual(content.count('id="%s"' % action_id), 0,
                             '%s should not have rendered' % action_id)

    def test_should_render_with_public_review_requests(self):
        """Testing should_render with public review requests"""
        same_user = '1234'
        public_only_action_ids = [
            'submit-review-request-action',
        ]
        always_render_action_ids = [
            'close-review-request-action',
            'discard-review-request-action',
            'delete-review-request-action',
        ]

        content = self._get_content(is_public=True, user_pk=same_user,
                                    submitter_id=same_user)

        for action_id in public_only_action_ids + always_render_action_ids:
            self.assertEqual(content.count('id="%s"' % action_id), 1,
                             '%s should\'ve rendered exactly once' % action_id)

        content = self._get_content(is_public=False, user_pk=same_user,
                                    submitter_id=same_user)

        for action_id in public_only_action_ids:
            self.assertEqual(content.count('id="%s"' % action_id), 0,
                             '%s should not have rendered' % action_id)

        for action_id in always_render_action_ids:
            self.assertEqual(content.count('id="%s"' % action_id), 1,
                             '%s should\'ve rendered exactly once' % action_id)

    def test_get_label_and_should_render_when_review_request_has_diffs(self):
        """Testing get_label and should_ render when diffs exist"""
        update_diff_label = 'Update Diff'
        upload_diff_label = 'Upload Diff'
        download_diff_action_id = 'download-diff-action'

        content = self._get_content(has_diffs=True)
        self.assertEqual(content.count('>%s<' % update_diff_label), 1)
        self.assertEqual(content.count('>%s<' % upload_diff_label), 0)
        self.assertEqual(content.count('id="%s"' % download_diff_action_id), 1)

        content = self._get_content(has_diffs=False)
        self.assertEqual(content.count('>%s<' % update_diff_label), 0)
        self.assertEqual(content.count('>%s<' % upload_diff_label), 0)
        self.assertEqual(content.count('id="%s"' % download_diff_action_id), 0)

    def test_get_hidden_when_viewing_interdiff(self):
        """Testing get_hidden when viewing an interdiff"""
        hidden_download_diff = 'style="display: none;">Download Diff<'
        hidden_url_names = [
            'view-interdiff',
        ]
        visible_url_names = [
            'view-diff',
            'file-attachment',
            'review-request-detail',
        ]

        for url_name in hidden_url_names:
            content = self._get_content(url_name=url_name)
            self.assertEqual(content.count(hidden_download_diff), 1,
                             '%s should\'ve been hidden' % url_name)

        for url_name in visible_url_names:
            content = self._get_content(url_name=url_name)
            self.assertEqual(content.count(hidden_download_diff), 0,
                             '%s should\'ve been visible' % url_name)

    def test_should_render_with_can_change_status(self):
        """Testing should_render with reviews.can_change_status"""
        can_change_action_ids = [
            'close-review-request-action',
            'submit-review-request-action',
            'discard-review-request-action',
            'delete-review-request-action',
        ]

        content = self._get_content(can_change_status=True)

        for action_id in can_change_action_ids:
            self.assertEqual(content.count('id="%s"' % action_id), 1,
                             '%s should\'ve rendered exactly once' % action_id)

        content = self._get_content(can_change_status=False)

        for action_id in can_change_action_ids:
            self.assertEqual(content.count('id="%s"' % action_id), 0,
                             '%s should not have rendered' % action_id)

    def test_should_render_with_can_edit_reviewrequest(self):
        """Testing should_render with reviews.can_edit_reviewrequest"""
        can_edit_action_ids = [
            'update-review-request-action',
            'upload-diff-action',
            'upload-file-action',
        ]

        content = self._get_content(can_edit_reviewrequest=True)

        for action_id in can_edit_action_ids:
            self.assertEqual(content.count('id="%s"' % action_id), 1,
                             '%s should\'ve rendered exactly once' % action_id)

        content = self._get_content(can_edit_reviewrequest=False)

        for action_id in can_edit_action_ids:
            self.assertEqual(content.count('id="%s"' % action_id), 0,
                             '%s should not have rendered' % action_id)

    def test_should_render_with_delete_reviewrequest(self):
        """Testing should_render with reviews.delete_reviewrequest"""
        can_delete_action_ids = [
            'delete-review-request-action',
        ]

        content = self._get_content(delete_reviewrequest=True)

        for action_id in can_delete_action_ids:
            self.assertEqual(content.count('id="%s"' % action_id), 1,
                             '%s should\'ve rendered exactly once' % action_id)

        content = self._get_content(delete_reviewrequest=False)

        for action_id in can_delete_action_ids:
            self.assertEqual(content.count('id="%s"' % action_id), 0,
                             '%s should not have rendered' % action_id)


class ViewTests(TestCase):
    """Tests for views in reviewboard.reviews.views"""
    fixtures = ['test_users', 'test_scmtools', 'test_site']

    def setUp(self):
        super(ViewTests, self).setUp()

        self.siteconfig = SiteConfiguration.objects.get_current()
        self.siteconfig.set("auth_require_sitewide_login", False)
        self.siteconfig.save()

    def _get_context_var(self, response, varname):
        for context in response.context:
            if varname in context:
                return context[varname]

        return None

    def test_review_detail_redirect_no_slash(self):
        """Testing review_detail view redirecting with no trailing slash"""
        response = self.client.get('/r/1')
        self.assertEqual(response.status_code, 301)

    def test_review_detail(self):
        """Testing review_detail view"""
        review_request = self.create_review_request(publish=True)

        response = self.client.get('/r/%d/' % review_request.id)
        self.assertEqual(response.status_code, 200)

        request = self._get_context_var(response, 'review_request')
        self.assertEqual(request.pk, review_request.pk)

    def test_review_detail_context(self):
        """Testing review_detail view's context"""
        # Make sure this request is made while logged in, to catch the
        # login-only pieces of the review_detail view.
        self.client.login(username='admin', password='admin')

        username = 'admin'
        summary = 'This is a test summary'
        description = 'This is my description'
        testing_done = 'Some testing'

        review_request = self.create_review_request(
            publish=True,
            submitter=username,
            summary=summary,
            description=description,
            testing_done=testing_done)

        response = self.client.get('/r/%s/' % review_request.pk)
        self.assertEqual(response.status_code, 200)

        request = self._get_context_var(response, 'review_request')
        self.assertEqual(request.submitter.username, username)
        self.assertEqual(request.summary, summary)
        self.assertEqual(request.description, description)
        self.assertEqual(request.testing_done, testing_done)
        self.assertEqual(request.pk, review_request.pk)

    def test_review_detail_diff_comment_ordering(self):
        """Testing review_detail and ordering of diff comments on a review"""
        comment_text_1 = "Comment text 1"
        comment_text_2 = "Comment text 2"
        comment_text_3 = "Comment text 3"

        review_request = self.create_review_request(create_repository=True,
                                                    publish=True)
        diffset = self.create_diffset(review_request)
        filediff = self.create_filediff(diffset)

        # Create the users who will be commenting.
        user1 = User.objects.get(username='doc')
        user2 = User.objects.get(username='dopey')

        # Create the master review.
        main_review = self.create_review(review_request, user=user1)
        main_comment = self.create_diff_comment(main_review, filediff,
                                                text=comment_text_1)
        main_review.publish()

        # First reply
        reply1 = self.create_reply(
            main_review,
            user=user1,
            timestamp=(main_review.timestamp + timedelta(days=1)))
        self.create_diff_comment(reply1, filediff, text=comment_text_2,
                                 reply_to=main_comment)

        # Second reply
        reply2 = self.create_reply(
            main_review,
            user=user2,
            timestamp=(main_review.timestamp + timedelta(days=2)))
        self.create_diff_comment(reply2, filediff, text=comment_text_3,
                                 reply_to=main_comment)

        # Publish them out of order.
        reply2.publish()
        reply1.publish()

        # Make sure they published in the order expected.
        self.assertTrue(reply1.timestamp > reply2.timestamp)

        # Make sure they're looked up in the order expected.
        comments = list(Comment.objects.filter(
            review__review_request=review_request))
        self.assertEqual(len(comments), 3)
        self.assertEqual(comments[0].text, comment_text_1)
        self.assertEqual(comments[1].text, comment_text_3)
        self.assertEqual(comments[2].text, comment_text_2)

        # Now figure out the order on the page.
        response = self.client.get('/r/%d/' % review_request.pk)
        self.assertEqual(response.status_code, 200)

        entries = response.context['entries']
        self.assertEqual(len(entries), 1)
        entry = entries[0]
        comments = entry['comments']['diff_comments']
        self.assertEqual(len(comments), 1)
        self.assertEqual(comments[0].text, comment_text_1)

        replies = comments[0].public_replies()
        self.assertEqual(len(replies), 2)
        self.assertEqual(replies[0].text, comment_text_3)
        self.assertEqual(replies[1].text, comment_text_2)

    def test_review_detail_general_comment_ordering(self):
        """Testing review_detail and ordering of general comments on a
        review
        """
        comment_text_1 = "Comment text 1"
        comment_text_2 = "Comment text 2"
        comment_text_3 = "Comment text 3"
        review_request = self.create_review_request(create_repository=True,
                                                    publish=True)
        # Create the users who will be commenting.
        user1 = User.objects.get(username='doc')
        user2 = User.objects.get(username='dopey')

        # Create the master review.
        main_review = self.create_review(review_request, user=user1)
        main_comment = self.create_general_comment(main_review,
                                                   text=comment_text_1)
        main_review.publish()

        # First reply
        reply1 = self.create_reply(
            main_review,
            user=user1,
            timestamp=(main_review.timestamp + timedelta(days=1)))
        self.create_general_comment(reply1, text=comment_text_2,
                                    reply_to=main_comment)

        # Second reply
        reply2 = self.create_reply(
            main_review,
            user=user2,
            timestamp=(main_review.timestamp + timedelta(days=2)))
        self.create_general_comment(reply2, text=comment_text_3,
                                    reply_to=main_comment)

        # Publish them out of order.
        reply2.publish()
        reply1.publish()

        # Make sure they published in the order expected.
        self.assertTrue(reply1.timestamp > reply2.timestamp)

        # Make sure they're looked up in the order expected.
        comments = list(GeneralComment.objects.filter(
            review__review_request=review_request))
        self.assertEqual(len(comments), 3)
        self.assertEqual(comments[0].text, comment_text_1)
        self.assertEqual(comments[1].text, comment_text_3)
        self.assertEqual(comments[2].text, comment_text_2)

    def test_review_detail_file_attachment_visibility(self):
        """Testing visibility of file attachments on review requests."""
        caption_1 = 'File Attachment 1'
        caption_2 = 'File Attachment 2'
        caption_3 = 'File Attachment 3'
        comment_text_1 = "Comment text 1"
        comment_text_2 = "Comment text 2"

        user1 = User.objects.get(username='doc')
        review_request = self.create_review_request()

        # Add two file attachments. One active, one inactive.
        file1 = self.create_file_attachment(review_request, caption=caption_1)
        file2 = self.create_file_attachment(review_request, caption=caption_2,
                                            active=False)
        review_request.publish(user1)

        # Create a third file attachment on a draft.
        self.create_file_attachment(review_request, caption=caption_3,
                                    draft=True)

        # Create the review with comments for each screenshot.
        review = Review.objects.create(review_request=review_request,
                                       user=user1)
        review.file_attachment_comments.create(file_attachment=file1,
                                               text=comment_text_1)
        review.file_attachment_comments.create(file_attachment=file2,
                                               text=comment_text_2)
        review.publish()

        # Check that we can find all the objects we expect on the page.
        self.client.login(username='doc', password='doc')
        response = self.client.get('/r/%d/' % review_request.pk)
        self.assertEqual(response.status_code, 200)

        file_attachments = response.context['file_attachments']
        self.assertEqual(len(file_attachments), 2)
        self.assertEqual(file_attachments[0].caption, caption_1)
        self.assertEqual(file_attachments[1].caption, caption_3)

        # Make sure that other users won't see the draft one.
        self.client.logout()
        response = self.client.get('/r/%d/' % review_request.pk)
        self.assertEqual(response.status_code, 200)

        file_attachments = response.context['file_attachments']
        self.assertEqual(len(file_attachments), 1)
        self.assertEqual(file_attachments[0].caption, caption_1)

        # Make sure we loaded the reviews and all data correctly.
        entries = response.context['entries']
        self.assertEqual(len(entries), 1)
        entry = entries[0]

        comments = entry['comments']['file_attachment_comments']
        self.assertEqual(len(comments), 2)
        self.assertEqual(comments[0].text, comment_text_1)
        self.assertEqual(comments[1].text, comment_text_2)

    def test_review_detail_screenshot_visibility(self):
        """Testing visibility of screenshots on review requests."""
        caption_1 = 'Screenshot 1'
        caption_2 = 'Screenshot 2'
        caption_3 = 'Screenshot 3'
        comment_text_1 = "Comment text 1"
        comment_text_2 = "Comment text 2"

        user1 = User.objects.get(username='doc')
        review_request = self.create_review_request()

        # Add two screenshots. One active, one inactive.
        screenshot1 = self.create_screenshot(review_request, caption=caption_1)
        screenshot2 = self.create_screenshot(review_request, caption=caption_2,
                                             active=False)
        review_request.publish(user1)

        # Add a third screenshot on a draft.
        self.create_screenshot(review_request, caption=caption_3, draft=True)

        # Create the review with comments for each screenshot.
        user1 = User.objects.get(username='doc')
        review = Review.objects.create(review_request=review_request,
                                       user=user1)
        review.screenshot_comments.create(screenshot=screenshot1,
                                          text=comment_text_1,
                                          x=10,
                                          y=10,
                                          w=20,
                                          h=20)
        review.screenshot_comments.create(screenshot=screenshot2,
                                          text=comment_text_2,
                                          x=0,
                                          y=0,
                                          w=10,
                                          h=10)
        review.publish()

        # Check that we can find all the objects we expect on the page.
        self.client.login(username='doc', password='doc')
        response = self.client.get('/r/%d/' % review_request.pk)
        self.assertEqual(response.status_code, 200)

        screenshots = response.context['screenshots']
        self.assertEqual(len(screenshots), 2)
        self.assertEqual(screenshots[0].caption, caption_1)
        self.assertEqual(screenshots[1].caption, caption_3)

        # Make sure that other users won't see the draft one.
        self.client.logout()
        response = self.client.get('/r/%d/' % review_request.pk)
        self.assertEqual(response.status_code, 200)

        screenshots = response.context['screenshots']
        self.assertEqual(len(screenshots), 1)
        self.assertEqual(screenshots[0].caption, caption_1)

        entries = response.context['entries']
        self.assertEqual(len(entries), 1)
        entry = entries[0]

        # Make sure we loaded the reviews and all data correctly.
        comments = entry['comments']['screenshot_comments']
        self.assertEqual(len(comments), 2)
        self.assertEqual(comments[0].text, comment_text_1)
        self.assertEqual(comments[1].text, comment_text_2)

    def test_review_detail_sitewide_login(self):
        """Testing review_detail view with site-wide login enabled"""
        self.siteconfig.set("auth_require_sitewide_login", True)
        self.siteconfig.save()

        self.create_review_request(publish=True)

        response = self.client.get('/r/1/')
        self.assertEqual(response.status_code, 302)

    def test_new_review_request(self):
        """Testing new_review_request view"""
        response = self.client.get('/r/new')
        self.assertEqual(response.status_code, 301)

        response = self.client.get('/r/new/')
        self.assertEqual(response.status_code, 302)

        self.client.login(username='grumpy', password='grumpy')

        response = self.client.get('/r/new/')
        self.assertEqual(response.status_code, 200)

    # Bug 892
    def test_interdiff(self):
        """Testing the diff viewer with interdiffs"""
        review_request = self.create_review_request(create_repository=True,
                                                    publish=True)
        diffset = self.create_diffset(review_request, revision=1)
        self.create_filediff(
            diffset,
            source_file='/diffutils.py',
            dest_file='/diffutils.py',
            source_revision='6bba278',
            dest_detail='465d217',
            diff=(
                b'diff --git a/diffutils.py b/diffutils.py\n'
                b'index 6bba278..465d217 100644\n'
                b'--- a/diffutils.py\n'
                b'+++ b/diffutils.py\n'
                b'@@ -1,3 +1,4 @@\n'
                b'+# diffutils.py\n'
                b' import fnmatch\n'
                b' import os\n'
                b' import re\n'
            ))
        self.create_filediff(
            diffset,
            source_file='/readme',
            dest_file='/readme',
            source_revision='d6613f5',
            dest_detail='5b50866',
            diff=(
                b'diff --git a/readme b/readme\n'
                b'index d6613f5..5b50866 100644\n'
                b'--- a/readme\n'
                b'+++ b/readme\n'
                b'@@ -1 +1,3 @@\n'
                b' Hello there\n'
                b'+\n'
                b'+Oh hi!\n'
            ))
        self.create_filediff(
            diffset,
            source_file='/newfile',
            dest_file='/newfile',
            source_revision='PRE-CREATION',
            dest_detail='',
            diff=(
                b'diff --git a/new_file b/new_file\n'
                b'new file mode 100644\n'
                b'index 0000000..ac30bd3\n'
                b'--- /dev/null\n'
                b'+++ b/new_file\n'
                b'@@ -0,0 +1 @@\n'
                b'+This is a new file!\n'
            ))

        diffset = self.create_diffset(review_request, revision=2)
        self.create_filediff(
            diffset,
            source_file='/diffutils.py',
            dest_file='/diffutils.py',
            source_revision='6bba278',
            dest_detail='465d217',
            diff=(
                b'diff --git a/diffutils.py b/diffutils.py\n'
                b'index 6bba278..465d217 100644\n'
                b'--- a/diffutils.py\n'
                b'+++ b/diffutils.py\n'
                b'@@ -1,3 +1,4 @@\n'
                b'+# diffutils.py\n'
                b' import fnmatch\n'
                b' import os\n'
                b' import re\n'
            ))
        self.create_filediff(
            diffset,
            source_file='/readme',
            dest_file='/readme',
            source_revision='d6613f5',
            dest_detail='5b50867',
            diff=(
                b'diff --git a/readme b/readme\n'
                b'index d6613f5..5b50867 100644\n'
                b'--- a/readme\n'
                b'+++ b/readme\n'
                b'@@ -1 +1,3 @@\n'
                b' Hello there\n'
                b'+----------\n'
                b'+Oh hi!\n'
            ))
        self.create_filediff(
            diffset,
            source_file='/newfile',
            dest_file='/newfile',
            source_revision='PRE-CREATION',
            dest_detail='',
            diff=(
                b'diff --git a/new_file b/new_file\n'
                b'new file mode 100644\n'
                b'index 0000000..ac30bd4\n'
                b'--- /dev/null\n'
                b'+++ b/new_file\n'
                b'@@ -0,0 +1 @@\n'
                b'+This is a diffent version of this new file!\n'
            ))

        response = self.client.get('/r/1/diff/1-2/')

        # Useful for debugging any actual errors here.
        if response.status_code != 200:
            print("Error: %s" % self._get_context_var(response, 'error'))
            print(self._get_context_var(response, 'trace'))

        self.assertEqual(response.status_code, 200)

        self.assertEqual(
            self._get_context_var(response, 'diff_context')['num_diffs'],
            2)

        files = self._get_context_var(response, 'files')
        self.assertTrue(files)
        self.assertEqual(len(files), 2)

        self.assertEqual(files[0]['depot_filename'], '/newfile')
        self.assertIn('interfilediff', files[0])

        self.assertEqual(files[1]['depot_filename'], '/readme')
        self.assertIn('interfilediff', files[1])

    # Bug 847
    def test_interdiff_new_file(self):
        """Testing the diff viewer with interdiffs containing new files"""
        review_request = self.create_review_request(create_repository=True,
                                                    publish=True)
        diffset = self.create_diffset(review_request, revision=1)
        self.create_filediff(
            diffset,
            source_file='/diffutils.py',
            dest_file='/diffutils.py',
            source_revision='6bba278',
            dest_detail='465d217',
            diff=(
                b'diff --git a/diffutils.py b/diffutils.py\n'
                b'index 6bba278..465d217 100644\n'
                b'--- a/diffutils.py\n'
                b'+++ b/diffutils.py\n'
                b'@@ -1,3 +1,4 @@\n'
                b'+# diffutils.py\n'
                b' import fnmatch\n'
                b' import os\n'
                b' import re\n'
            ))

        diffset = self.create_diffset(review_request, revision=2)
        self.create_filediff(
            diffset,
            source_file='/diffutils.py',
            dest_file='/diffutils.py',
            source_revision='6bba278',
            dest_detail='465d217',
            diff=(
                b'diff --git a/diffutils.py b/diffutils.py\n'
                b'index 6bba278..465d217 100644\n'
                b'--- a/diffutils.py\n'
                b'+++ b/diffutils.py\n'
                b'@@ -1,3 +1,4 @@\n'
                b'+# diffutils.py\n'
                b' import fnmatch\n'
                b' import os\n'
                b' import re\n'
            ))
        self.create_filediff(
            diffset,
            source_file='/newfile',
            dest_file='/newfile',
            source_revision='PRE-CREATION',
            dest_detail='',
            diff=(
                b'diff --git a/new_file b/new_file\n'
                b'new file mode 100644\n'
                b'index 0000000..ac30bd4\n'
                b'--- /dev/null\n'
                b'+++ b/new_file\n'
                b'@@ -0,0 +1 @@\n'
                b'+This is a diffent version of this new file!\n'
            ))

        response = self.client.get('/r/1/diff/1-2/')

        # Useful for debugging any actual errors here.
        if response.status_code != 200:
            print("Error: %s" % self._get_context_var(response, 'error'))
            print(self._get_context_var(response, 'trace'))

        self.assertEqual(response.status_code, 200)

        self.assertEqual(
            self._get_context_var(response, 'diff_context')['num_diffs'],
            2)

        files = self._get_context_var(response, 'files')
        self.assertTrue(files)
        self.assertEqual(len(files), 1)

        self.assertEqual(files[0]['depot_filename'], '/newfile')
        self.assertIn('interfilediff', files[0])

    def test_review_request_etag_with_issues(self):
        """Testing review request ETags with issue status toggling"""
        self.client.login(username='doc', password='doc')

        # Some objects we need.
        user = User.objects.get(username="doc")

        review_request = self.create_review_request(create_repository=True,
                                                    publish=True)
        diffset = self.create_diffset(review_request)
        filediff = self.create_filediff(diffset)

        # Create a review.
        review = self.create_review(review_request, user=user)
        comment = self.create_diff_comment(review, filediff,
                                           issue_opened=True)
        review.publish()

        # Get the etag
        response = self.client.get(review_request.get_absolute_url())
        self.assertEqual(response.status_code, 200)
        etag1 = response['ETag']
        self.assertNotEqual(etag1, '')

        # Change the issue status
        comment.issue_status = Comment.RESOLVED
        comment.save()

        # Check the etag again
        response = self.client.get(review_request.get_absolute_url())
        self.assertEqual(response.status_code, 200)
        etag2 = response['ETag']
        self.assertNotEqual(etag2, '')

        # Make sure they're not equal
        self.assertNotEqual(etag1, etag2)

    # Bug #3384
    def test_diff_raw_content_disposition_attachment(self):
        """Testing /diff/raw/ Content-Disposition: attachment; ..."""
        review_request = self.create_review_request(create_repository=True,
                                                    publish=True)

        self.create_diffset(review_request=review_request)

        response = self.client.get('/r/%d/diff/raw/' % review_request.pk)
        self.assertEqual(response.status_code, 200)
        self.assertEqual(response['Content-Disposition'],
                         'attachment; filename=diffset')

    # Bug #3704
    def test_diff_raw_multiple_content_disposition(self):
        """Testing /diff/raw/ multiple Content-Disposition issue."""
        review_request = self.create_review_request(create_repository=True,
                                                    publish=True)

        # Create a diffset with a comma in its name.
        self.create_diffset(review_request=review_request, name="test, comma")

        response = self.client.get('/r/%d/diff/raw/' % review_request.pk)
        content_disposition = response['Content-Disposition']
        filename = content_disposition[len('attachment; filename='):]
        self.assertFalse(',' in filename)

    # Bug #4080
    def test_bug_url_with_custom_scheme(self):
        """Testing whether bug url with non-HTTP scheme loads correctly"""
        # Create a repository with a bug tracker that uses a non-standard
        # url scheme.
        repository = self.create_repository(public=True,
                                            bug_tracker='scheme://bugid=%s')
        review_request = self.create_review_request(repository=repository,
                                                    publish=True)
        url = reverse('bug_url', args=(review_request.pk, '1'))
        response = self.client.get(url)

        # Test if we redirected to the correct url with correct bugID.
        self.assertEqual(response['Location'], 'scheme://bugid=1')

    def test_preview_review_request_email_access_with_debug(self):
        """Testing preview_review_request_email access with DEBUG=True"""
        review_request = self.create_review_request(publish=True)

        with self.settings(DEBUG=True):
            response = self.client.get(
                local_site_reverse(
                    'preview-review-request-email',
                    kwargs={
                        'review_request_id': review_request.pk,
                        'format': 'text',
                    }))

        self.assertEqual(response.status_code, 200)

    def test_preview_review_request_email_access_without_debug(self):
        """Testing preview_review_request_email access with DEBUG=False"""
        review_request = self.create_review_request(publish=True)

        with self.settings(DEBUG=False):
            response = self.client.get(
                local_site_reverse(
                    'preview-review-request-email',
                    kwargs={
                        'review_request_id': review_request.pk,
                        'format': 'text',
                    }))

        self.assertEqual(response.status_code, 404)

    def test_preview_review_request_email_with_valid_change_id(self):
        """Testing preview_review_request_email access with valid change ID"""
        review_request = self.create_review_request(create_repository=True,
                                                    publish=True)

        self.create_diffset(review_request, draft=True)
        review_request.publish(review_request.submitter)

        with self.settings(DEBUG=True):
            response = self.client.get(
                local_site_reverse(
                    'preview-review-request-email',
                    kwargs={
                        'review_request_id': review_request.pk,
                        'format': 'text',
                        'changedesc_id': review_request.changedescs.get().pk,
                    }))

        self.assertEqual(response.status_code, 200)

    def test_preview_review_request_email_with_invalid_change_id(self):
        """Testing preview_review_request_email access with invalid change ID
        """
        review_request = self.create_review_request(create_repository=True,
                                                    publish=True)

        self.create_diffset(review_request, draft=True)
        review_request.publish(review_request.submitter)

        with self.settings(DEBUG=True):
            response = self.client.get(
                local_site_reverse(
                    'preview-review-request-email',
                    kwargs={
                        'review_request_id': review_request.pk,
                        'format': 'text',
                        'changedesc_id': 100,
                    }))

        self.assertEqual(response.status_code, 404)

    def test_preview_review_email_access_with_debug(self):
        """Testing preview_review_email access with DEBUG=True"""
        review_request = self.create_review_request(publish=True)
        review = self.create_review(review_request, publish=True)

        with self.settings(DEBUG=True):
            response = self.client.get(
                local_site_reverse(
                    'preview-review-email',
                    kwargs={
                        'review_request_id': review_request.pk,
                        'review_id': review.pk,
                        'format': 'text',
                    }))

        self.assertEqual(response.status_code, 200)

    def test_preview_review_email_access_without_debug(self):
        """Testing preview_review_email access with DEBUG=False"""
        review_request = self.create_review_request(publish=True)
        review = self.create_review(review_request, publish=True)

        with self.settings(DEBUG=False):
            response = self.client.get(
                local_site_reverse(
                    'preview-review-email',
                    kwargs={
                        'review_request_id': review_request.pk,
                        'review_id': review.pk,
                        'format': 'text',
                    }))

        self.assertEqual(response.status_code, 404)

    def test_preview_review_reply_email_access_with_debug(self):
        """Testing preview_review_reply_email access with DEBUG=True"""
        review_request = self.create_review_request(publish=True)
        review = self.create_review(review_request, publish=True)
        reply = self.create_reply(review, publish=True)

        with self.settings(DEBUG=True):
            response = self.client.get(
                local_site_reverse(
                    'preview-review-reply-email',
                    kwargs={
                        'review_request_id': review_request.pk,
                        'review_id': review.pk,
                        'reply_id': reply.pk,
                        'format': 'text',
                    }))

        self.assertEqual(response.status_code, 200)

    def test_preview_review_reply_email_access_without_debug(self):
        """Testing preview_review_reply_email access with DEBUG=False"""
        review_request = self.create_review_request(publish=True)
        review = self.create_review(review_request, publish=True)
        reply = self.create_reply(review, publish=True)

        with self.settings(DEBUG=False):
            response = self.client.get(
                local_site_reverse(
                    'preview-review-reply-email',
                    kwargs={
                        'review_request_id': review_request.pk,
                        'review_id': review.pk,
                        'reply_id': reply.pk,
                        'format': 'text',
                    }))

        self.assertEqual(response.status_code, 404)

    def test_view_screenshot_access_with_valid_id(self):
        """Testing view_screenshot access with valid screenshot for review
        request
        """
        review_request = self.create_review_request(publish=True)
        screenshot = self.create_screenshot(review_request)

        response = self.client.get(
            local_site_reverse(
                'screenshot',
                kwargs={
                    'review_request_id': review_request.pk,
                    'screenshot_id': screenshot.pk,
                }))
        self.assertEqual(response.status_code, 200)

    def test_view_screenshot_access_with_valid_id_and_draft(self):
        """Testing view_screenshot access with valid screenshot for review
        request draft
        """
        review_request = self.create_review_request(publish=True)
        screenshot = self.create_screenshot(review_request, draft=True)

        # Log in so that we can check against the draft.
        username = review_request.submitter.username
        self.client.login(username=username, password=username)

        response = self.client.get(
            local_site_reverse(
                'screenshot',
                kwargs={
                    'review_request_id': review_request.pk,
                    'screenshot_id': screenshot.pk,
                }))
        self.assertEqual(response.status_code, 200)

    def test_view_screenshot_access_with_valid_inactive_id(self):
        """Testing view_screenshot access with valid inactive screenshot for
        review request
        """
        review_request = self.create_review_request(publish=True)
        screenshot = self.create_screenshot(review_request, active=False)

        response = self.client.get(
            local_site_reverse(
                'screenshot',
                kwargs={
                    'review_request_id': review_request.pk,
                    'screenshot_id': screenshot.pk,
                }))
        self.assertEqual(response.status_code, 200)

    def test_view_screenshot_access_with_valid_inactive_id_and_draft(self):
        """Testing view_screenshot access with valid inactive screenshot for
        review request draft
        """
        review_request = self.create_review_request(publish=True)
        screenshot = self.create_screenshot(review_request, draft=True,
                                            active=False)

        # Log in so that we can check against the draft.
        username = review_request.submitter.username
        self.client.login(username=username, password=username)

        response = self.client.get(
            local_site_reverse(
                'screenshot',
                kwargs={
                    'review_request_id': review_request.pk,
                    'screenshot_id': screenshot.pk,
                }))
        self.assertEqual(response.status_code, 200)

    def test_view_screenshot_access_with_invalid_id(self):
        """Testing view_screenshot access with invalid screenshot for review
        request
        """
        review_request = self.create_review_request(publish=True)
        screenshot = self.create_screenshot(review_request)

        review_request2 = self.create_review_request(publish=True)

        response = self.client.get(
            local_site_reverse(
                'screenshot',
                kwargs={
                    'review_request_id': review_request2.pk,
                    'screenshot_id': screenshot.pk,
                }))
        self.assertEqual(response.status_code, 404)

    def test_view_screenshot_access_with_invalid_id_and_draft(self):
        """Testing view_screenshot access with invalid screenshot for review
        request draft
        """
        review_request = self.create_review_request(publish=True)
        screenshot = self.create_screenshot(review_request, draft=True)

        review_request2 = self.create_review_request(publish=True)

        # Log in so that we can check against the draft.
        username = review_request.submitter.username
        self.client.login(username=username, password=username)

        response = self.client.get(
            local_site_reverse(
                'screenshot',
                kwargs={
                    'review_request_id': review_request2.pk,
                    'screenshot_id': screenshot.pk,
                }))
        self.assertEqual(response.status_code, 404)

    def test_view_screenshot_access_with_invalid_inactive_id(self):
        """Testing view_screenshot access with invalid inactive screenshot
        for review request
        """
        review_request = self.create_review_request(publish=True)
        screenshot = self.create_screenshot(review_request, active=False)

        review_request2 = self.create_review_request(publish=True)

        response = self.client.get(
            local_site_reverse(
                'screenshot',
                kwargs={
                    'review_request_id': review_request2.pk,
                    'screenshot_id': screenshot.pk,
                }))
        self.assertEqual(response.status_code, 404)

    def test_view_screenshot_access_with_invalid_inactive_id_and_draft(self):
        """Testing view_screenshot access with invalid inactive screenshot
        for review request draft
        """
        review_request = self.create_review_request(publish=True)
        screenshot = self.create_screenshot(review_request, draft=True,
                                            active=False)

        review_request2 = self.create_review_request(publish=True)

        # Log in so that we can check against the draft.
        username = review_request.submitter.username
        self.client.login(username=username, password=username)

        response = self.client.get(
            local_site_reverse(
                'screenshot',
                kwargs={
                    'review_request_id': review_request2.pk,
                    'screenshot_id': screenshot.pk,
                }))
        self.assertEqual(response.status_code, 404)

    def test_review_file_attachment_access_with_valid_id(self):
        """Testing review_file_attachment access with valid attachment for
        review request
        """
        review_request = self.create_review_request(publish=True)
        attachment = self.create_file_attachment(review_request)

        response = self.client.get(
            local_site_reverse(
                'file-attachment',
                kwargs={
                    'review_request_id': review_request.pk,
                    'file_attachment_id': attachment.pk,
                }))
        self.assertEqual(response.status_code, 200)

    def test_review_file_attachment_access_with_valid_id_and_draft(self):
        """Testing review_file_attachment access with valid attachment for
        review request draft
        """
        review_request = self.create_review_request(publish=True)
        attachment = self.create_file_attachment(review_request, draft=True)

        # Log in so that we can check against the draft.
        username = review_request.submitter.username
        self.client.login(username=username, password=username)

        response = self.client.get(
            local_site_reverse(
                'file-attachment',
                kwargs={
                    'review_request_id': review_request.pk,
                    'file_attachment_id': attachment.pk,
                }))
        self.assertEqual(response.status_code, 200)

    def test_review_file_attachment_access_with_invalid_id(self):
        """Testing review_file_attachment access with invalid attachment for
        review request
        """
        review_request = self.create_review_request(publish=True)
        attachment = self.create_file_attachment(review_request)

        review_request2 = self.create_review_request(publish=True)

        response = self.client.get(
            local_site_reverse(
                'file-attachment',
                kwargs={
                    'review_request_id': review_request2.pk,
                    'file_attachment_id': attachment.pk,
                }))
        self.assertEqual(response.status_code, 404)

    def test_review_file_attachment_access_with_invalid_id_and_draft(self):
        """Testing review_file_attachment access with invalid attachment for
        review request draft
        """
        review_request = self.create_review_request(publish=True)
        attachment = self.create_file_attachment(review_request, draft=True)

        review_request2 = self.create_review_request(publish=True)

        # Log in so that we can check against the draft.
        username = review_request.submitter.username
        self.client.login(username=username, password=username)

        response = self.client.get(
            local_site_reverse(
                'file-attachment',
                kwargs={
                    'review_request_id': review_request2.pk,
                    'file_attachment_id': attachment.pk,
                }))
        self.assertEqual(response.status_code, 404)

    def test_review_file_attachment_access_with_valid_inactive_id(self):
        """Testing review_file_attachment access with valid inactive
        attachment for review request
        """
        review_request = self.create_review_request(publish=True)
        attachment = self.create_file_attachment(review_request, active=False)

        response = self.client.get(
            local_site_reverse(
                'file-attachment',
                kwargs={
                    'review_request_id': review_request.pk,
                    'file_attachment_id': attachment.pk,
                }))
        self.assertEqual(response.status_code, 200)

    def test_review_file_attachment_access_with_valid_inactive_id_draft(self):
        """Testing review_file_attachment access with valid inactive
        attachment for review request draft
        """
        review_request = self.create_review_request(publish=True)
        attachment = self.create_file_attachment(review_request, draft=True,
                                                 active=False)

        # Log in so that we can check against the draft.
        username = review_request.submitter.username
        self.client.login(username=username, password=username)

        response = self.client.get(
            local_site_reverse(
                'file-attachment',
                kwargs={
                    'review_request_id': review_request.pk,
                    'file_attachment_id': attachment.pk,
                }))
        self.assertEqual(response.status_code, 200)

    def test_review_file_attachment_access_with_invalid_inactive_id(self):
        """Testing review_file_attachment access with invalid inactive
        attachment for review request
        """
        review_request = self.create_review_request(publish=True)
        attachment = self.create_file_attachment(review_request, active=False)

        review_request2 = self.create_review_request(publish=True)

        response = self.client.get(
            local_site_reverse(
                'file-attachment',
                kwargs={
                    'review_request_id': review_request2.pk,
                    'file_attachment_id': attachment.pk,
                }))
        self.assertEqual(response.status_code, 404)

    def test_review_file_attachment_access_invalid_inactive_id_draft(self):
        """Testing review_file_attachment access with invalid inactive
        attachment for review request draft
        """
        review_request = self.create_review_request(publish=True)
        attachment = self.create_file_attachment(review_request, draft=True,
                                                 active=False)

        review_request2 = self.create_review_request(publish=True)

        # Log in so that we can check against the draft.
        username = review_request.submitter.username
        self.client.login(username=username, password=username)

        response = self.client.get(
            local_site_reverse(
                'file-attachment',
                kwargs={
                    'review_request_id': review_request2.pk,
                    'file_attachment_id': attachment.pk,
                }))
        self.assertEqual(response.status_code, 404)

    def test_review_file_attachment_access_with_valid_diff_against_id(self):
        """Testing review_file_attachment access with valid diff-against
        attachment for review request
        """
        review_request = self.create_review_request(publish=True)
        attachment = self.create_file_attachment(review_request)
        attachment2 = self.create_file_attachment(review_request)

        response = self.client.get(
            local_site_reverse(
                'file-attachment',
                kwargs={
                    'review_request_id': review_request.pk,
                    'file_attachment_id': attachment.pk,
                    'file_attachment_diff_id': attachment2.pk,
                }))
        self.assertEqual(response.status_code, 200)

    def test_review_file_attachment_access_valid_diff_against_id_draft(self):
        """Testing review_file_attachment access with valid diff-against
        attachment for review request draft
        """
        review_request = self.create_review_request(publish=True)
        attachment = self.create_file_attachment(review_request)
        attachment2 = self.create_file_attachment(review_request, draft=True)

        # Log in so that we can check against the draft.
        username = review_request.submitter.username
        self.client.login(username=username, password=username)

        response = self.client.get(
            local_site_reverse(
                'file-attachment',
                kwargs={
                    'review_request_id': review_request.pk,
                    'file_attachment_id': attachment.pk,
                    'file_attachment_diff_id': attachment2.pk,
                }))
        self.assertEqual(response.status_code, 200)

    def test_review_file_attachment_access_with_invalid_diff_against_id(self):
        """Testing review_file_attachment access with invalid diff-against
        attachment for review request
        """
        review_request = self.create_review_request(publish=True)
        attachment = self.create_file_attachment(review_request)

        review_request2 = self.create_review_request(publish=True)
        attachment2 = self.create_file_attachment(review_request2)

        response = self.client.get(
            local_site_reverse(
                'file-attachment',
                kwargs={
                    'review_request_id': review_request.pk,
                    'file_attachment_id': attachment.pk,
                    'file_attachment_diff_id': attachment2.pk,
                }))
        self.assertEqual(response.status_code, 404)

    def test_review_file_attachment_access_invalid_diff_against_id_draft(self):
        """Testing review_file_attachment access with invalid diff-against
        attachment for review request draft
        """
        review_request = self.create_review_request(publish=True)
        attachment = self.create_file_attachment(review_request)

        review_request2 = self.create_review_request(publish=True)
        attachment2 = self.create_file_attachment(review_request2, draft=True)

        # Log in so that we can check against the draft.
        username = review_request.submitter.username
        self.client.login(username=username, password=username)

        response = self.client.get(
            local_site_reverse(
                'file-attachment',
                kwargs={
                    'review_request_id': review_request.pk,
                    'file_attachment_id': attachment.pk,
                    'file_attachment_diff_id': attachment2.pk,
                }))
        self.assertEqual(response.status_code, 404)


class DraftTests(TestCase):
    fixtures = ['test_users', 'test_scmtools']

    def test_draft_changes(self):
        """Testing recording of draft changes."""
        draft = self._get_draft()
        review_request = draft.review_request

        old_summary = review_request.summary
        old_description = review_request.description
        old_testing_done = review_request.testing_done
        old_branch = review_request.branch
        old_bugs = review_request.get_bug_list()

        draft.summary = "New summary"
        draft.description = "New description"
        draft.testing_done = "New testing done"
        draft.branch = "New branch"
        draft.bugs_closed = "12, 34, 56"

        new_bugs = draft.get_bug_list()

        changes = draft.publish()
        fields = changes.fields_changed

        self.assertIn("summary", fields)
        self.assertIn("description", fields)
        self.assertIn("testing_done", fields)
        self.assertIn("branch", fields)
        self.assertIn("bugs_closed", fields)

        old_bugs_norm = set([(bug,) for bug in old_bugs])
        new_bugs_norm = set([(bug,) for bug in new_bugs])

        self.assertEqual(fields["summary"]["old"][0], old_summary)
        self.assertEqual(fields["summary"]["new"][0], draft.summary)
        self.assertEqual(fields["description"]["old"][0], old_description)
        self.assertEqual(fields["description"]["new"][0], draft.description)
        self.assertEqual(fields["testing_done"]["old"][0], old_testing_done)
        self.assertEqual(fields["testing_done"]["new"][0], draft.testing_done)
        self.assertEqual(fields["branch"]["old"][0], old_branch)
        self.assertEqual(fields["branch"]["new"][0], draft.branch)
        self.assertEqual(set(fields["bugs_closed"]["old"]), old_bugs_norm)
        self.assertEqual(set(fields["bugs_closed"]["new"]), new_bugs_norm)
        self.assertEqual(set(fields["bugs_closed"]["removed"]), old_bugs_norm)
        self.assertEqual(set(fields["bugs_closed"]["added"]), new_bugs_norm)

    def test_draft_changes_with_custom_fields(self):
        """Testing ReviewRequestDraft.publish with custom fields propagating
        from draft to review request"""
        class RichField(BaseTextAreaField):
            field_id = 'rich_field'

        class SpecialRichField(BaseTextAreaField):
            # Exercise special case field name 'text'
            field_id = 'text'

        class BasicField(BaseEditableField):
            field_id = 'basic_field'

        fieldset = get_review_request_fieldset('main')
        fieldset.add_field(RichField)
        fieldset.add_field(SpecialRichField)
        fieldset.add_field(BasicField)

        try:
            draft = self._get_draft()
            review_request = draft.review_request

            draft.description = "New description"
            draft.extra_data['rich_field'] = '**Rich custom text**'
            draft.extra_data['rich_field_text_type'] = 'markdown'
            draft.extra_data['text'] = 'Nothing special'
            draft.extra_data['text_type'] = 'plain'
            draft.extra_data['basic_field'] = 'Basic text'

            draft.publish()

            self.assertNotIn('description_text_type',
                             review_request.extra_data)
            self.assertIn('rich_field', review_request.extra_data)
            self.assertIn('rich_field_text_type', review_request.extra_data)
            self.assertIn('text', review_request.extra_data)
            self.assertIn('text_type', review_request.extra_data)
            self.assertIn('basic_field', review_request.extra_data)
            self.assertNotIn('basic_field_text_type',
                             review_request.extra_data)

            self.assertEqual(review_request.description, draft.description)
            self.assertEqual(review_request.extra_data['rich_field'],
                             draft.extra_data['rich_field'])
            self.assertEqual(review_request.extra_data['rich_field_text_type'],
                             draft.extra_data['rich_field_text_type'])
            self.assertEqual(review_request.extra_data['text'],
                             draft.extra_data['text'])
            self.assertEqual(review_request.extra_data['text_type'],
                             draft.extra_data['text_type'])
            self.assertEqual(review_request.extra_data['basic_field'],
                             draft.extra_data['basic_field'])
        finally:
            fieldset.remove_field(RichField)
            fieldset.remove_field(SpecialRichField)
            fieldset.remove_field(BasicField)

    def _get_draft(self):
        """Convenience function for getting a new draft to work with."""
        review_request = self.create_review_request(publish=True)
        return ReviewRequestDraft.create(review_request)


class FieldTests(TestCase):
    # Bug #1352
    def test_long_bug_numbers(self):
        """Testing review requests with very long bug numbers"""
        review_request = ReviewRequest()
        review_request.bugs_closed = \
            '12006153200030304432010,4432009'
        self.assertEqual(review_request.get_bug_list(),
                         ['4432009', '12006153200030304432010'])

    # Our _("(no summary)") string was failing in the admin UI, as
    # django.template.defaultfilters.stringfilter would fail on a
    # ugettext_lazy proxy object. We can use any stringfilter for this.
    #
    # Bug #1346
    def test_no_summary(self):
        """Testing review requests with no summary"""
        from django.template.defaultfilters import lower
        review_request = ReviewRequest()
        lower(review_request)

    @add_fixtures(['test_users'])
    def test_commit_id(self):
        """Testing commit_id migration"""
        review_request = self.create_review_request()
        review_request.changenum = '123'

        self.assertEqual(review_request.commit_id, None)
        self.assertEqual(review_request.commit,
                         six.text_type(review_request.changenum))
        self.assertNotEqual(review_request.commit_id, None)


class PostCommitTests(SpyAgency, TestCase):
    fixtures = ['test_users', 'test_scmtools']

    def setUp(self):
        super(PostCommitTests, self).setUp()

        self.user = User.objects.create(username='testuser', password='')
        self.profile, is_new = Profile.objects.get_or_create(user=self.user)
        self.profile.save()

        self.testdata_dir = os.path.join(
            os.path.dirname(os.path.dirname(__file__)),
            'scmtools', 'testdata')

        self.repository = self.create_repository(tool_name='Test')

    def test_update_from_committed_change(self):
        """Testing post-commit update"""
        commit_id = '4'

        def get_change(repository, commit_to_get):
            self.assertEqual(commit_id, commit_to_get)

            commit = Commit()
            commit.message = \
                'This is my commit message\n\nWith a summary line too.'
            diff_filename = os.path.join(self.testdata_dir, 'git_readme.diff')
            with open(diff_filename, 'r') as f:
                commit.diff = f.read()

            return commit

        def get_file_exists(repository, path, revision, base_commit_id=None,
                            request=None):
            return (path, revision) in [('/readme', 'd6613f5')]

        self.spy_on(self.repository.get_change, call_fake=get_change)
        self.spy_on(self.repository.get_file_exists, call_fake=get_file_exists)

        review_request = ReviewRequest.objects.create(self.user,
                                                      self.repository)
        review_request.update_from_commit_id(commit_id)

        self.assertEqual(review_request.summary, 'This is my commit message')
        self.assertEqual(review_request.description,
                         'With a summary line too.')

        self.assertEqual(review_request.diffset_history.diffsets.count(), 1)

        diffset = review_request.diffset_history.diffsets.get()
        self.assertEqual(diffset.files.count(), 1)

        fileDiff = diffset.files.get()
        self.assertEqual(fileDiff.source_file, 'readme')
        self.assertEqual(fileDiff.source_revision, 'd6613f5')

    def test_update_from_committed_change_with_rich_text_reset(self):
        """Testing post-commit update from commit resets rich text"""
        def get_change(repository, commit_to_get):
            commit = Commit()
            commit.message = '* This is a summary\n\n* This is a description.'
            diff_filename = os.path.join(self.testdata_dir, 'git_readme.diff')

            with open(diff_filename, 'r') as f:
                commit.diff = f.read()

            return commit

        def get_file_exists(repository, path, revision, base_commit_id=None,
                            request=None):
            return (path, revision) in [('/readme', 'd6613f5')]

        self.spy_on(self.repository.get_change, call_fake=get_change)
        self.spy_on(self.repository.get_file_exists, call_fake=get_file_exists)

        review_request = ReviewRequest.objects.create(self.user,
                                                      self.repository)
        review_request.description_rich_text = True
        review_request.update_from_commit_id('4')

        self.assertEqual(review_request.summary, '* This is a summary')
        self.assertEqual(review_request.description,
                         '* This is a description.')
        self.assertFalse(review_request.description_rich_text)

    def test_update_from_pending_change_with_rich_text_reset(self):
        """Testing post-commit update from changeset resets rich text"""
        review_request = ReviewRequest.objects.create(self.user,
                                                      self.repository)
        review_request.description_rich_text = True
        review_request.testing_done_rich_text = True

        changeset = ChangeSet()
        changeset.changenum = 4
        changeset.summary = '* This is a summary'
        changeset.description = '* This is a description.'
        changeset.testing_done = '* This is some testing.'
        review_request.update_from_pending_change(4, changeset)

        self.assertEqual(review_request.summary, '* This is a summary')
        self.assertEqual(review_request.description,
                         '* This is a description.')
        self.assertFalse(review_request.description_rich_text)
        self.assertEqual(review_request.testing_done,
                         '* This is some testing.')
        self.assertFalse(review_request.testing_done_rich_text)

    def test_update_from_committed_change_without_repository_support(self):
        """Testing post-commit update failure conditions"""
        self.spy_on(self.repository.__class__.supports_post_commit.fget,
                    call_fake=lambda self: False)
        review_request = ReviewRequest.objects.create(self.user,
                                                      self.repository)

        self.assertRaises(NotImplementedError,
                          lambda: review_request.update_from_commit_id('4'))


class ConcurrencyTests(TestCase):
    fixtures = ['test_users', 'test_scmtools']

    def test_duplicate_reviews(self):
        """Testing consolidation of duplicate reviews"""
        body_top = "This is the body_top."
        body_bottom = "This is the body_bottom."
        comment_text_1 = "Comment text 1"
        comment_text_2 = "Comment text 2"
        comment_text_3 = "Comment text 3"

        # Some objects we need.
        user = User.objects.get(username="doc")

        review_request = self.create_review_request(create_repository=True,
                                                    publish=True)
        diffset = self.create_diffset(review_request)
        filediff = self.create_filediff(diffset)

        # Create the first review.
        master_review = self.create_review(review_request, user=user,
                                           body_top=body_top,
                                           body_bottom='')
        self.create_diff_comment(master_review, filediff, text=comment_text_1,
                                 first_line=1, num_lines=1)

        # Create the second review.
        review = self.create_review(review_request, user=user,
                                    body_top='', body_bottom='')
        self.create_diff_comment(review, filediff, text=comment_text_2,
                                 first_line=1, num_lines=1)

        # Create the third review.
        review = self.create_review(review_request, user=user,
                                    body_top='',
                                    body_bottom=body_bottom)
        self.create_diff_comment(review, filediff, text=comment_text_3,
                                 first_line=1, num_lines=1)

        # Now that we've made a mess, see if we get a single review back.
        logging.disable(logging.WARNING)
        review = review_request.get_pending_review(user)
        self.assertTrue(review)
        self.assertEqual(review.id, master_review.id)
        self.assertEqual(review.body_top, body_top)
        self.assertEqual(review.body_bottom, body_bottom)

        comments = list(review.comments.all())
        self.assertEqual(len(comments), 3)
        self.assertEqual(comments[0].text, comment_text_1)
        self.assertEqual(comments[1].text, comment_text_2)
        self.assertEqual(comments[2].text, comment_text_3)


class DefaultReviewerTests(TestCase):
    fixtures = ['test_scmtools']

    def test_for_repository(self):
        """Testing DefaultReviewer.objects.for_repository"""
        tool = Tool.objects.get(name='CVS')

        default_reviewer1 = DefaultReviewer(name="Test", file_regex=".*")
        default_reviewer1.save()

        default_reviewer2 = DefaultReviewer(name="Bar", file_regex=".*")
        default_reviewer2.save()

        repo1 = Repository(name='Test1', path='path1', tool=tool)
        repo1.save()
        default_reviewer1.repository.add(repo1)

        repo2 = Repository(name='Test2', path='path2', tool=tool)
        repo2.save()

        default_reviewers = DefaultReviewer.objects.for_repository(repo1, None)
        self.assertEqual(len(default_reviewers), 2)
        self.assertIn(default_reviewer1, default_reviewers)
        self.assertIn(default_reviewer2, default_reviewers)

        default_reviewers = DefaultReviewer.objects.for_repository(repo2, None)
        self.assertEqual(len(default_reviewers), 1)
        self.assertIn(default_reviewer2, default_reviewers)

    def test_for_repository_with_localsite(self):
        """Testing DefaultReviewer.objects.for_repository with a LocalSite."""
        test_site = LocalSite.objects.create(name='test')

        default_reviewer1 = DefaultReviewer(name='Test 1', file_regex='.*',
                                            local_site=test_site)
        default_reviewer1.save()

        default_reviewer2 = DefaultReviewer(name='Test 2', file_regex='.*')
        default_reviewer2.save()

        default_reviewers = DefaultReviewer.objects.for_repository(
            None, test_site)
        self.assertEqual(len(default_reviewers), 1)
        self.assertIn(default_reviewer1, default_reviewers)

        default_reviewers = DefaultReviewer.objects.for_repository(None, None)
        self.assertEqual(len(default_reviewers), 1)
        self.assertIn(default_reviewer2, default_reviewers)

    def test_review_request_add_default_reviewer_with_inactive_user(self):
        """Testing adding default reviewer with inactive user to review request
        """
        tool = Tool.objects.get(name='CVS')

        default_reviewer1 = DefaultReviewer(name="Test", file_regex=".*")
        default_reviewer1.save()

        repo1 = Repository(name='Test1', path='path1', tool=tool)
        repo1.save()
        default_reviewer1.repository.add(repo1)

        user1 = User(username='User1')
        user1.save()
        default_reviewer1.people.add(user1)

        user2 = User(username='User2', is_active=False)
        user2.save()
        default_reviewer1.people.add(user2)

        review_request = self.create_review_request(repository=repo1,
                                                    submitter=user1)
        diffset = self.create_diffset(review_request)
        self.create_filediff(diffset)
        review_request.add_default_reviewers()
        self.assertIn(user1, review_request.target_people.all())
        self.assertNotIn(user2, review_request.target_people.all())

    def test_form_with_localsite(self):
        """Testing DefaultReviewerForm with a LocalSite."""
        test_site = LocalSite.objects.create(name='test')

        tool = Tool.objects.get(name='CVS')
        repo = Repository.objects.create(name='Test', path='path', tool=tool,
                                         local_site=test_site)
        user = User.objects.create(username='testuser', password='')
        test_site.users.add(user)

        group = Group.objects.create(name='test', display_name='Test',
                                     local_site=test_site)

        form = DefaultReviewerForm(data={
            'name': 'Test',
            'file_regex': '.*',
            'local_site': test_site.pk,
            'repository': [repo.pk],
            'people': [user.pk],
            'groups': [group.pk],
        })
        self.assertTrue(form.is_valid())
        default_reviewer = form.save()

        self.assertEqual(default_reviewer.local_site, test_site)
        self.assertEqual(default_reviewer.repository.get(), repo)
        self.assertEqual(default_reviewer.people.get(), user)
        self.assertEqual(default_reviewer.groups.get(), group)

    def test_form_with_localsite_and_bad_user(self):
        """Testing DefaultReviewerForm with a User not on the same LocalSite.
        """
        test_site = LocalSite.objects.create(name='test')
        user = User.objects.create(username='testuser', password='')

        form = DefaultReviewerForm(data={
            'name': 'Test',
            'file_regex': '.*',
            'local_site': test_site.pk,
            'people': [user.pk],
        })
        self.assertFalse(form.is_valid())

    def test_form_with_localsite_and_bad_group(self):
        """Testing DefaultReviewerForm with a Group not on the same LocalSite.
        """
        test_site = LocalSite.objects.create(name='test')
        group = Group.objects.create(name='test', display_name='Test')

        form = DefaultReviewerForm(data={
            'name': 'Test',
            'file_regex': '.*',
            'local_site': test_site.pk,
            'groups': [group.pk],
        })
        self.assertFalse(form.is_valid())

        group.local_site = test_site
        group.save()

        form = DefaultReviewerForm(data={
            'name': 'Test',
            'file_regex': '.*',
            'groups': [group.pk],
        })
        self.assertFalse(form.is_valid())

    def test_form_with_localsite_and_bad_repository(self):
        """Testing DefaultReviewerForm with a Repository not on the same
        LocalSite.
        """
        test_site = LocalSite.objects.create(name='test')
        tool = Tool.objects.get(name='CVS')
        repo = Repository.objects.create(name='Test', path='path', tool=tool)

        form = DefaultReviewerForm(data={
            'name': 'Test',
            'file_regex': '.*',
            'local_site': test_site.pk,
            'repository': [repo.pk],
        })
        self.assertFalse(form.is_valid())

        repo.local_site = test_site
        repo.save()

        form = DefaultReviewerForm(data={
            'name': 'Test',
            'file_regex': '.*',
            'repository': [repo.pk],
        })
        self.assertFalse(form.is_valid())


class GroupTests(TestCase):
    def test_form_with_localsite(self):
        """Tests GroupForm with a LocalSite."""
        test_site = LocalSite.objects.create(name='test')

        user = User.objects.create(username='testuser', password='')
        test_site.users.add(user)

        form = GroupForm(data={
            'name': 'test',
            'display_name': 'Test',
            'local_site': test_site.pk,
            'users': [user.pk],
        })
        self.assertTrue(form.is_valid())
        group = form.save()

        self.assertEqual(group.local_site, test_site)
        self.assertEqual(group.users.get(), user)

    def test_form_with_localsite_and_bad_user(self):
        """Tests GroupForm with a User not on the same LocalSite."""
        test_site = LocalSite.objects.create(name='test')

        user = User.objects.create(username='testuser', password='')

        form = GroupForm(data={
            'name': 'test',
            'display_name': 'Test',
            'local_site': test_site.pk,
            'users': [user.pk],
        })
        self.assertFalse(form.is_valid())


class IfNeatNumberTagTests(TestCase):
    def test_milestones(self):
        """Testing the ifneatnumber tag with milestone numbers"""
        self.assertNeatNumberResult(100, "")
        self.assertNeatNumberResult(1000, "milestone")
        self.assertNeatNumberResult(10000, "milestone")
        self.assertNeatNumberResult(20000, "milestone")
        self.assertNeatNumberResult(20001, "")

    def test_palindrome(self):
        """Testing the ifneatnumber tag with palindrome numbers"""
        self.assertNeatNumberResult(101, "")
        self.assertNeatNumberResult(1001, "palindrome")
        self.assertNeatNumberResult(12321, "palindrome")
        self.assertNeatNumberResult(20902, "palindrome")
        self.assertNeatNumberResult(912219, "palindrome")
        self.assertNeatNumberResult(912218, "")

    def assertNeatNumberResult(self, rid, expected):
        t = Template(
            "{% load reviewtags %}"
            "{% ifneatnumber " + six.text_type(rid) + " %}"
            "{%  if milestone %}milestone{% else %}"
            "{%  if palindrome %}palindrome{% endif %}{% endif %}"
            "{% endifneatnumber %}")

        self.assertEqual(t.render(Context({})), expected)


class ReviewRequestCounterTests(SpyAgency, TestCase):
    fixtures = ['test_scmtools']

    def setUp(self):
        super(ReviewRequestCounterTests, self).setUp()

        tool = Tool.objects.get(name='Subversion')
        repository = Repository.objects.create(name='Test1', path='path1',
                                               tool=tool)

        self.user = User.objects.create(username='testuser', password='')
        self.profile, is_new = Profile.objects.get_or_create(user=self.user)
        self.profile.save()

        self.test_site = LocalSite.objects.create(name='test')
        self.site_profile2 = \
            LocalSiteProfile.objects.create(user=self.user,
                                            profile=self.profile,
                                            local_site=self.test_site)

        self.review_request = ReviewRequest.objects.create(self.user,
                                                           repository)
        self.profile.star_review_request(self.review_request)

        self.site_profile = self.profile.site_profiles.get(local_site=None)
        self.assertEqual(self.site_profile.total_outgoing_request_count, 1)
        self.assertEqual(self.site_profile.pending_outgoing_request_count, 1)
        self.assertEqual(self.site_profile.starred_public_request_count, 0)

        self.group = Group.objects.create(name='test-group')
        self.group.users.add(self.user)

        self._reload_objects()
        self.assertEqual(self.site_profile2.total_outgoing_request_count, 0)
        self.assertEqual(self.site_profile2.pending_outgoing_request_count, 0)
        self.assertEqual(self.site_profile2.starred_public_request_count, 0)

    def test_new_site_profile(self):
        """Testing counters on a new LocalSiteProfile"""
        self.site_profile.delete()
        self.site_profile = \
            LocalSiteProfile.objects.create(user=self.user,
                                            profile=self.profile)
        self.assertEqual(self.site_profile.total_outgoing_request_count, 1)
        self.assertEqual(self.site_profile.pending_outgoing_request_count, 1)
        self.assertEqual(self.site_profile.starred_public_request_count, 0)

        self.review_request.publish(self.user)

        self._reload_objects()
        self.assertEqual(self.site_profile.total_outgoing_request_count, 1)
        self.assertEqual(self.site_profile.pending_outgoing_request_count, 1)
        self.assertEqual(self.site_profile.starred_public_request_count, 1)

    def test_outgoing_requests(self):
        """Testing counters with creating outgoing review requests"""
        # The review request was already created
        self._check_counters(total_outgoing=1,
                             pending_outgoing=1)

        ReviewRequestDraft.create(self.review_request)
        self.review_request.publish(self.user)

        self._check_counters(total_outgoing=1,
                             pending_outgoing=1,
                             starred_public=1)

    def test_closing_requests(self, close_type=ReviewRequest.DISCARDED):
        """Testing counters with closing outgoing review requests"""
        # The review request was already created
        self._check_counters(total_outgoing=1, pending_outgoing=1)

        draft = ReviewRequestDraft.create(self.review_request)
        draft.target_groups.add(self.group)
        draft.target_people.add(self.user)
        self.review_request.publish(self.user)

        self._check_counters(total_outgoing=1,
                             pending_outgoing=1,
                             direct_incoming=1,
                             total_incoming=1,
                             starred_public=1,
                             group_incoming=1)

        self.assertTrue(self.review_request.public)
        self.assertEqual(self.review_request.status,
                         ReviewRequest.PENDING_REVIEW)

        self.review_request.close(close_type)
        self._check_counters(total_outgoing=1)

    def test_closing_draft_requests(self, close_type=ReviewRequest.DISCARDED):
        """Testing counters with closing draft review requests"""
        # The review request was already created
        self._check_counters(total_outgoing=1,
                             pending_outgoing=1)

        self.assertFalse(self.review_request.public)
        self.assertEqual(self.review_request.status,
                         ReviewRequest.PENDING_REVIEW)

        self.review_request.close(close_type)
        self._check_counters(total_outgoing=1)

    def test_closing_closed_requests(self):
        """Testing counters with closing closed review requests"""
        # The review request was already created
        self._check_counters(total_outgoing=1,
                             pending_outgoing=1)

        self.review_request.publish(self.user)

        self._check_counters(total_outgoing=1,
                             pending_outgoing=1,
                             starred_public=1)

        self.assertTrue(self.review_request.public)
        self.assertEqual(self.review_request.status,
                         ReviewRequest.PENDING_REVIEW)

        self.review_request.close(ReviewRequest.DISCARDED)
        self._check_counters(total_outgoing=1)

        self.review_request.close(ReviewRequest.SUBMITTED)
        self._check_counters(total_outgoing=1)

    def test_closing_draft_requests_with_site(self):
        """Testing counters with closing draft review requests on LocalSite"""
        self.review_request.delete()

        self._check_counters(with_local_site=True)

        tool = Tool.objects.get(name='Subversion')
        repository = Repository.objects.create(name='Test1', path='path1',
                                               tool=tool,
                                               local_site=self.test_site)
        self.review_request = ReviewRequest.objects.create(
            self.user,
            repository,
            local_site=self.test_site)

        self._check_counters(with_local_site=True,
                             total_outgoing=1,
                             pending_outgoing=1)

        self.assertFalse(self.review_request.public)
        self.assertEqual(self.review_request.status,
                         ReviewRequest.PENDING_REVIEW)

        self.review_request.close(ReviewRequest.DISCARDED)
        self._check_counters(with_local_site=True,
                             total_outgoing=1)

    def test_deleting_requests(self):
        """Testing counters with deleting outgoing review requests"""
        # The review request was already created
        self._check_counters(total_outgoing=1,
                             pending_outgoing=1)

        draft = ReviewRequestDraft.create(self.review_request)
        draft.target_groups.add(self.group)
        draft.target_people.add(self.user)

        self.review_request.publish(self.user)
        self._check_counters(total_outgoing=1,
                             pending_outgoing=1,
                             direct_incoming=1,
                             total_incoming=1,
                             starred_public=1,
                             group_incoming=1)

        self.review_request.delete()
        self._check_counters()

    def test_deleting_draft_requests(self):
        """Testing counters with deleting draft review requests"""
        # We're simulating what a DefaultReviewer would do by populating
        # the ReviewRequest's target users and groups while not public and
        # without a draft.
        self.review_request.target_people.add(self.user)
        self.review_request.target_groups.add(self.group)

        # The review request was already created
        self._check_counters(total_outgoing=1,
                             pending_outgoing=1)

        self.review_request.delete()
        self._check_counters()

    def test_deleting_closed_requests(self):
        """Testing counters with deleting closed review requests"""
        # We're simulating what a DefaultReviewer would do by populating
        # the ReviewRequest's target users and groups while not public and
        # without a draft.
        self.review_request.target_people.add(self.user)
        self.review_request.target_groups.add(self.group)

        # The review request was already created
        self._check_counters(total_outgoing=1,
                             pending_outgoing=1)

        self.review_request.close(ReviewRequest.DISCARDED)
        self._check_counters(total_outgoing=1)

        self.review_request.delete()
        self._check_counters()

    def test_reopen_discarded_requests(self):
        """Testing counters with reopening discarded outgoing review requests
        """
        self.test_closing_requests(ReviewRequest.DISCARDED)

        self.review_request.reopen()
        self.assertFalse(self.review_request.public)
        self.assertEqual(self.review_request.status,
                         ReviewRequest.PENDING_REVIEW)

        self._check_counters(total_outgoing=1,
                             pending_outgoing=1)

        self.review_request.publish(self.user)
        self._check_counters(total_outgoing=1,
                             pending_outgoing=1,
                             direct_incoming=1,
                             total_incoming=1,
                             starred_public=1,
                             group_incoming=1)

    def test_reopen_submitted_requests(self):
        """Testing counters with reopening submitted outgoing review requests
        """
        self.test_closing_requests(ReviewRequest.SUBMITTED)

        self.review_request.reopen()
        self.assertTrue(self.review_request.public)
        self.assertEqual(self.review_request.status,
                         ReviewRequest.PENDING_REVIEW)

        self._check_counters(total_outgoing=1,
                             pending_outgoing=1,
                             direct_incoming=1,
                             total_incoming=1,
                             starred_public=1,
                             group_incoming=1)

        self.review_request.publish(self.user)
        self._check_counters(total_outgoing=1,
                             pending_outgoing=1,
                             direct_incoming=1,
                             total_incoming=1,
                             starred_public=1,
                             group_incoming=1)

    def test_reopen_discarded_draft_requests(self):
        """Testing counters with reopening discarded draft review requests"""
        self.assertFalse(self.review_request.public)

        self.test_closing_draft_requests(ReviewRequest.DISCARDED)

        self.review_request.reopen()
        self.assertFalse(self.review_request.public)
        self.assertEqual(self.review_request.status,
                         ReviewRequest.PENDING_REVIEW)
        self._check_counters(total_outgoing=1,
                             pending_outgoing=1)

    def test_reopen_submitted_draft_requests(self):
        """Testing counters with reopening submitted draft review requests"""
        self.test_closing_requests(ReviewRequest.SUBMITTED)

        # We're simulating what a DefaultReviewer would do by populating
        # the ReviewRequest's target users and groups while not public and
        # without a draft.
        self.review_request.target_people.add(self.user)
        self.review_request.target_groups.add(self.group)

        self._check_counters(total_outgoing=1)

        self.review_request.reopen()
        self.assertTrue(self.review_request.public)
        self.assertEqual(self.review_request.status,
                         ReviewRequest.PENDING_REVIEW)

        self._check_counters(total_outgoing=1,
                             pending_outgoing=1,
                             direct_incoming=1,
                             total_incoming=1,
                             starred_public=1,
                             group_incoming=1)

    def test_double_publish(self):
        """Testing counters with publishing a review request twice"""
        self.assertFalse(self.review_request.public)
        self.assertEqual(self.review_request.status,
                         ReviewRequest.PENDING_REVIEW)

        # Publish the first time.
        self.review_request.publish(self.user)
        self._check_counters(total_outgoing=1,
                             pending_outgoing=1,
                             starred_public=1)

        # Publish the second time.
        self.review_request.publish(self.user)

        self._check_counters(total_outgoing=1,
                             pending_outgoing=1,
                             starred_public=1)

    def test_add_group(self):
        """Testing counters when adding a group reviewer"""
        draft = ReviewRequestDraft.create(self.review_request)
        draft.target_groups.add(self.group)

        self._check_counters(total_outgoing=1,
                             pending_outgoing=1)

        self.review_request.publish(self.user)

        self._check_counters(total_outgoing=1,
                             pending_outgoing=1,
                             total_incoming=1,
                             group_incoming=1,
                             starred_public=1)

    def test_remove_group(self):
        """Testing counters when removing a group reviewer"""
        self.test_add_group()

        draft = ReviewRequestDraft.create(self.review_request)
        draft.target_groups.remove(self.group)

        self._check_counters(total_outgoing=1,
                             pending_outgoing=1,
                             total_incoming=1,
                             group_incoming=1,
                             starred_public=1)

        self.review_request.publish(self.user)

        self._check_counters(total_outgoing=1,
                             pending_outgoing=1,
                             starred_public=1)

    def test_remove_group_and_fail_publish(self):
        """Testing counters when removing a group reviewer and then
        failing to publish the draft
        """
        self.test_add_group()

        draft = ReviewRequestDraft.create(self.review_request)
        draft.target_groups.remove(self.group)

        self._check_counters(total_outgoing=1,
                             pending_outgoing=1,
                             total_incoming=1,
                             group_incoming=1,
                             starred_public=1)

        self.spy_on(ReviewRequestDraft.publish,
                    call_fake=self._raise_publish_error)

        with self.assertRaises(NotModifiedError):
            self.review_request.publish(self.user)

        self._check_counters(total_outgoing=1,
                             pending_outgoing=1,
                             total_incoming=1,
                             group_incoming=1,
                             starred_public=1)

    def test_add_person(self):
        """Testing counters when adding a person reviewer"""
        draft = ReviewRequestDraft.create(self.review_request)
        draft.target_people.add(self.user)

        self._check_counters(total_outgoing=1,
                             pending_outgoing=1)

        self.review_request.publish(self.user)

        self._check_counters(total_outgoing=1,
                             pending_outgoing=1,
                             direct_incoming=1,
                             total_incoming=1,
                             starred_public=1)

    def test_remove_person(self):
        """Testing counters when removing a person reviewer"""
        self.test_add_person()

        draft = ReviewRequestDraft.create(self.review_request)
        draft.target_people.remove(self.user)

        self._check_counters(total_outgoing=1,
                             pending_outgoing=1,
                             direct_incoming=1,
                             total_incoming=1,
                             starred_public=1)

        self.review_request.publish(self.user)

        self._check_counters(total_outgoing=1,
                             pending_outgoing=1,
                             starred_public=1)

    def test_remove_person_and_fail_publish(self):
        """Testing counters when removing a person reviewer and then
        failing to publish the draft
        """
        self.test_add_person()

        draft = ReviewRequestDraft.create(self.review_request)
        draft.target_people.remove(self.user)

        self._check_counters(total_outgoing=1,
                             pending_outgoing=1,
                             direct_incoming=1,
                             total_incoming=1,
                             starred_public=1)

        self.spy_on(ReviewRequestDraft.publish,
                    call_fake=self._raise_publish_error)

        with self.assertRaises(NotModifiedError):
            self.review_request.publish(self.user)

        self._check_counters(total_outgoing=1,
                             pending_outgoing=1,
                             direct_incoming=1,
                             total_incoming=1,
                             starred_public=1)

    def test_populate_counters(self):
        """Testing counters when populated from a fresh upgrade or clear"""
        # The review request was already created
        draft = ReviewRequestDraft.create(self.review_request)
        draft.target_groups.add(self.group)
        draft.target_people.add(self.user)
        self.review_request.publish(self.user)

        self._check_counters(total_outgoing=1,
                             pending_outgoing=1,
                             total_incoming=1,
                             direct_incoming=1,
                             starred_public=1,
                             group_incoming=1)

        LocalSiteProfile.objects.update(
            direct_incoming_request_count=None,
            total_incoming_request_count=None,
            pending_outgoing_request_count=None,
            total_outgoing_request_count=None,
            starred_public_request_count=None)
        Group.objects.update(incoming_request_count=None)

        self._check_counters(total_outgoing=1,
                             pending_outgoing=1,
                             total_incoming=1,
                             direct_incoming=1,
                             starred_public=1,
                             group_incoming=1)

    def test_populate_counters_after_change(self):
        """Testing counter inc/dec on uninitialized counter fields"""
        # The review request was already created
        draft = ReviewRequestDraft.create(self.review_request)
        draft.target_groups.add(self.group)
        draft.target_people.add(self.user)

        self._check_counters(total_outgoing=1,
                             pending_outgoing=1)

        LocalSiteProfile.objects.update(
            direct_incoming_request_count=None,
            total_incoming_request_count=None,
            pending_outgoing_request_count=None,
            total_outgoing_request_count=None,
            starred_public_request_count=None)
        Group.objects.update(incoming_request_count=None)

        profile_fields = [
            'direct_incoming_request_count',
            'total_incoming_request_count',
            'pending_outgoing_request_count',
            'total_outgoing_request_count',
            'starred_public_request_count',
        ]

        # Lock the fields so we don't re-initialize them on publish.
        locks = {
            self.site_profile: 1,
            self.site_profile2: 1,
        }

        for field in profile_fields:
            getattr(LocalSiteProfile, field)._locks = locks

        Group.incoming_request_count._locks = locks

        # Publish the review request. This will normally try to
        # increment/decrement the counts, which it should ignore now.
        self.review_request.publish(self.user)

        # Unlock the profiles so we can query/re-initialize them again.
        for field in profile_fields:
            getattr(LocalSiteProfile, field)._locks = {}

        Group.incoming_request_count._locks = {}

        self._check_counters(total_outgoing=1,
                             pending_outgoing=1,
                             direct_incoming=1,
                             total_incoming=1,
                             starred_public=1,
                             group_incoming=1)

    def _check_counters(self, total_outgoing=0, pending_outgoing=0,
                        direct_incoming=0, total_incoming=0,
                        starred_public=0, group_incoming=0,
                        with_local_site=False):
        self._reload_objects()

        if with_local_site:
            main_site_profile = self.site_profile2
            unused_site_profile = self.site_profile
        else:
            main_site_profile = self.site_profile
            unused_site_profile = self.site_profile2

        self.assertEqual(main_site_profile.total_outgoing_request_count,
                         total_outgoing)
        self.assertEqual(main_site_profile.pending_outgoing_request_count,
                         pending_outgoing)
        self.assertEqual(main_site_profile.direct_incoming_request_count,
                         direct_incoming)
        self.assertEqual(main_site_profile.total_incoming_request_count,
                         total_incoming)
        self.assertEqual(main_site_profile.starred_public_request_count,
                         starred_public)
        self.assertEqual(self.group.incoming_request_count, group_incoming)

        # These should never be affected by the updates on the main
        # LocalSite we're working with, so they should always be 0.
        self.assertEqual(unused_site_profile.total_outgoing_request_count, 0)
        self.assertEqual(unused_site_profile.pending_outgoing_request_count, 0)
        self.assertEqual(unused_site_profile.direct_incoming_request_count, 0)
        self.assertEqual(unused_site_profile.total_incoming_request_count, 0)
        self.assertEqual(unused_site_profile.starred_public_request_count, 0)

    def _reload_objects(self):
        self.test_site = LocalSite.objects.get(pk=self.test_site.pk)
        self.site_profile = \
            LocalSiteProfile.objects.get(pk=self.site_profile.pk)
        self.site_profile2 = \
            LocalSiteProfile.objects.get(pk=self.site_profile2.pk)
        self.group = Group.objects.get(pk=self.group.pk)

    def _raise_publish_error(self, *args, **kwargs):
        raise NotModifiedError()


class IssueCounterTests(TestCase):
    fixtures = ['test_users']

    def setUp(self):
        super(IssueCounterTests, self).setUp()

        self.review_request = self.create_review_request(publish=True)
        self.assertEqual(self.review_request.issue_open_count, 0)
        self.assertEqual(self.review_request.issue_resolved_count, 0)
        self.assertEqual(self.review_request.issue_dropped_count, 0)

        self._reset_counts()

    @add_fixtures(['test_scmtools'])
    def test_init_with_diff_comments(self):
        """Testing ReviewRequest issue counter initialization
        from diff comments
        """
        self.review_request.repository = self.create_repository()

        diffset = self.create_diffset(self.review_request)
        filediff = self.create_filediff(diffset)

        self._test_issue_counts(
            lambda review, issue_opened: self.create_diff_comment(
                review, filediff, issue_opened=issue_opened))

    def test_init_with_file_attachment_comments(self):
        """Testing ReviewRequest issue counter initialization
        from file attachment comments
        """
        file_attachment = self.create_file_attachment(self.review_request)

        self._test_issue_counts(
            lambda review, issue_opened: self.create_file_attachment_comment(
                review, file_attachment, issue_opened=issue_opened))

    def test_init_with_general_comments(self):
        """Testing ReviewRequest issue counter initialization
        from general comments
        """
        self._test_issue_counts(
            lambda review, issue_opened: self.create_general_comment(
                review, issue_opened=issue_opened))

    def test_init_with_screenshot_comments(self):
        """Testing ReviewRequest issue counter initialization
        from screenshot comments
        """
        screenshot = self.create_screenshot(self.review_request)

        self._test_issue_counts(
            lambda review, issue_opened: self.create_screenshot_comment(
                review, screenshot, issue_opened=issue_opened))

    @add_fixtures(['test_scmtools'])
    def test_init_with_mix(self):
        """Testing ReviewRequest issue counter initialization
        from multiple types of comments at once
        """
        # The initial implementation for issue status counting broke when
        # there were multiple types of comments on a review (such as diff
        # comments and file attachment comments). There would be an
        # artificially large number of issues reported.
        #
        # That's been fixed, and this test is ensuring that it doesn't
        # regress.
        self.review_request.repository = self.create_repository()
        diffset = self.create_diffset(self.review_request)
        filediff = self.create_filediff(diffset)
        file_attachment = self.create_file_attachment(self.review_request)
        screenshot = self.create_screenshot(self.review_request)

        review = self.create_review(self.review_request)

        # One open file attachment comment
        self.create_file_attachment_comment(review, file_attachment,
                                            issue_opened=True)

        # Two diff comments
        self.create_diff_comment(review, filediff, issue_opened=True)
        self.create_diff_comment(review, filediff, issue_opened=True)

        # Four screenshot comments
        self.create_screenshot_comment(review, screenshot, issue_opened=True)
        self.create_screenshot_comment(review, screenshot, issue_opened=True)
        self.create_screenshot_comment(review, screenshot, issue_opened=True)
        self.create_screenshot_comment(review, screenshot, issue_opened=True)

        # Three open general comments
        self.create_general_comment(review, issue_opened=True)
        self.create_general_comment(review, issue_opened=True)
        self.create_general_comment(review, issue_opened=True)

        # The issue counts should be end up being 0, since they'll initialize
        # during load.
        self._reload_object(clear_counters=True)
        self.assertEqual(self.review_request.issue_open_count, 0)
        self.assertEqual(self.review_request.issue_resolved_count, 0)
        self.assertEqual(self.review_request.issue_dropped_count, 0)

        # Now publish. We should have 10 open issues, by way of incrementing
        # during publish.
        review.publish()

        self._reload_object()
        self.assertEqual(self.review_request.issue_open_count, 10)
        self.assertEqual(self.review_request.issue_dropped_count, 0)
        self.assertEqual(self.review_request.issue_resolved_count, 0)

        # Make sure we get the same number back when initializing counters.
        self._reload_object(clear_counters=True)
        self.assertEqual(self.review_request.issue_open_count, 10)
        self.assertEqual(self.review_request.issue_dropped_count, 0)
        self.assertEqual(self.review_request.issue_resolved_count, 0)

    def test_init_file_attachment_comment_with_replies(self):
        """Testing ReviewRequest file attachment comment issue counter
        initialization and replies.
        """
        file_attachment = self.create_file_attachment(self.review_request)

        review = self.create_review(self.review_request)
        comment = self.create_file_attachment_comment(review, file_attachment,
                                                      issue_opened=True)
        review.publish()

        reply = self.create_reply(review)
        self.create_file_attachment_comment(reply, file_attachment,
                                            reply_to=comment,
                                            issue_opened=True)
        reply.publish()

        self._reload_object(clear_counters=True)
        self.assertEqual(self.review_request.issue_open_count, 1)
        self.assertEqual(self.review_request.issue_resolved_count, 0)
        self.assertEqual(self.review_request.issue_dropped_count, 0)

    def test_init_general_comment_with_replies(self):
        """Testing ReviewRequest general comment issue counter initialization
        and replies.
        """
        review = self.create_review(self.review_request)
        comment = self.create_general_comment(review, issue_opened=True)
        review.publish()

        reply = self.create_reply(review)
        self.create_general_comment(reply, reply_to=comment,
                                    issue_opened=True)
        reply.publish()

        self._reload_object(clear_counters=True)
        self.assertEqual(self.review_request.issue_open_count, 1)
        self.assertEqual(self.review_request.issue_resolved_count, 0)
        self.assertEqual(self.review_request.issue_dropped_count, 0)

    def test_save_reply_comment_to_file_attachment_comment(self):
        """Testing ReviewRequest file attachment comment issue counter and
        saving reply comments.
        """
        file_attachment = self.create_file_attachment(self.review_request)

        review = self.create_review(self.review_request)
        comment = self.create_file_attachment_comment(review, file_attachment,
                                                      issue_opened=True)
        review.publish()

        self._reload_object(clear_counters=True)
        self.assertEqual(self.review_request.issue_open_count, 1)
        self.assertEqual(self.review_request.issue_resolved_count, 0)
        self.assertEqual(self.review_request.issue_dropped_count, 0)

        reply = self.create_reply(review)
        reply_comment = self.create_file_attachment_comment(
            reply, file_attachment,
            reply_to=comment,
            issue_opened=True)
        reply.publish()

        self._reload_object()
        self.assertEqual(self.review_request.issue_open_count, 1)
        self.assertEqual(self.review_request.issue_resolved_count, 0)
        self.assertEqual(self.review_request.issue_dropped_count, 0)

        reply_comment.save()
        self._reload_object()
        self.assertEqual(self.review_request.issue_open_count, 1)
        self.assertEqual(self.review_request.issue_resolved_count, 0)
        self.assertEqual(self.review_request.issue_dropped_count, 0)

    def test_save_reply_comment_to_general_comment(self):
        """Testing ReviewRequest general comment issue counter and saving
        reply comments.
        """
        review = self.create_review(self.review_request)
        comment = self.create_general_comment(review, issue_opened=True)
        review.publish()

        self._reload_object(clear_counters=True)
        self.assertEqual(self.review_request.issue_open_count, 1)
        self.assertEqual(self.review_request.issue_resolved_count, 0)
        self.assertEqual(self.review_request.issue_dropped_count, 0)

        reply = self.create_reply(review)
        reply_comment = self.create_general_comment(
            reply, reply_to=comment, issue_opened=True)
        reply.publish()

        self._reload_object()
        self.assertEqual(self.review_request.issue_open_count, 1)
        self.assertEqual(self.review_request.issue_resolved_count, 0)
        self.assertEqual(self.review_request.issue_dropped_count, 0)

        reply_comment.save()
        self._reload_object()
        self.assertEqual(self.review_request.issue_open_count, 1)
        self.assertEqual(self.review_request.issue_resolved_count, 0)
        self.assertEqual(self.review_request.issue_dropped_count, 0)

    def _test_issue_counts(self, create_comment_func):
        review = self.create_review(self.review_request)

        # One comment without an issue opened.
        create_comment_func(review, issue_opened=False)

        # One comment without an issue opened, which will have its
        # status set to a valid status, while closed.
        closed_with_status_comment = \
            create_comment_func(review, issue_opened=False)

        # Three comments with an issue opened.
        for i in range(3):
            create_comment_func(review, issue_opened=True)

        # Two comments that will have their issues dropped.
        dropped_comments = [
            create_comment_func(review, issue_opened=True)
            for i in range(2)
        ]

        # One comment that will have its issue resolved.
        resolved_comments = [
            create_comment_func(review, issue_opened=True)
        ]

        # The issue counts should be end up being 0, since they'll initialize
        # during load.
        self._reload_object(clear_counters=True)
        self.assertEqual(self.review_request.issue_open_count, 0)
        self.assertEqual(self.review_request.issue_resolved_count, 0)
        self.assertEqual(self.review_request.issue_dropped_count, 0)

        # Now publish. We should have 6 open issues, by way of incrementing
        # during publish.
        review.publish()

        self._reload_object()
        self.assertEqual(self.review_request.issue_open_count, 6)
        self.assertEqual(self.review_request.issue_dropped_count, 0)
        self.assertEqual(self.review_request.issue_resolved_count, 0)

        # Make sure we get the same number back when initializing counters.
        self._reload_object(clear_counters=True)
        self.assertEqual(self.review_request.issue_open_count, 6)
        self.assertEqual(self.review_request.issue_dropped_count, 0)
        self.assertEqual(self.review_request.issue_resolved_count, 0)

        # Set the issue statuses.
        for comment in dropped_comments:
            comment.issue_status = Comment.DROPPED
            comment.save()

        for comment in resolved_comments:
            comment.issue_status = Comment.RESOLVED
            comment.save()

        closed_with_status_comment.issue_status = Comment.OPEN
        closed_with_status_comment.save()

        self._reload_object()
        self.assertEqual(self.review_request.issue_open_count, 3)
        self.assertEqual(self.review_request.issue_dropped_count, 2)
        self.assertEqual(self.review_request.issue_resolved_count, 1)

        # Make sure we get the same number back when initializing counters.
        self._reload_object(clear_counters=True)
        self.assertEqual(self.review_request.issue_open_count, 3)
        self.assertEqual(self.review_request.issue_dropped_count, 2)
        self.assertEqual(self.review_request.issue_resolved_count, 1)

    def _reload_object(self, clear_counters=False):
        if clear_counters:
            # 3 queries: One for the review request fetch, one for
            # the issue status load, and one for updating the issue counts.
            expected_query_count = 3
            self._reset_counts()
        else:
            # One query for the review request fetch.
            expected_query_count = 1

        with self.assertNumQueries(expected_query_count):
            self.review_request = \
                ReviewRequest.objects.get(pk=self.review_request.pk)

    def _reset_counts(self):
        self.review_request.issue_open_count = None
        self.review_request.issue_resolved_count = None
        self.review_request.issue_dropped_count = None
        self.review_request.save()


class PolicyTests(TestCase):
    fixtures = ['test_users']

    def setUp(self):
        super(PolicyTests, self).setUp()

        self.user = User.objects.create(username='testuser', password='')
        self.anonymous = AnonymousUser()

    def test_group_public(self):
        """Testing access to a public review group"""
        group = Group.objects.create(name='test-group')

        self.assertFalse(group.invite_only)
        self.assertTrue(group.is_accessible_by(self.user))
        self.assertTrue(group.is_accessible_by(self.anonymous))

        self.assertIn(group, Group.objects.accessible(self.user))
        self.assertIn(group, Group.objects.accessible(self.anonymous))

    def test_group_invite_only_access_denied(self):
        """Testing no access to unjoined invite-only group"""
        group = Group.objects.create(name='test-group', invite_only=True)

        self.assertTrue(group.invite_only)
        self.assertFalse(group.is_accessible_by(self.user))
        self.assertFalse(group.is_accessible_by(self.anonymous))

        self.assertNotIn(group, Group.objects.accessible(self.user))
        self.assertNotIn(group, Group.objects.accessible(self.anonymous))

    def test_group_invite_only_access_allowed(self):
        """Testing access to joined invite-only group"""
        group = Group.objects.create(name='test-group', invite_only=True)
        group.users.add(self.user)

        self.assertTrue(group.invite_only)
        self.assertTrue(group.is_accessible_by(self.user))
        self.assertFalse(group.is_accessible_by(self.anonymous))

        self.assertIn(group, Group.objects.accessible(self.user))
        self.assertNotIn(group, Group.objects.accessible(self.anonymous))

    def test_group_public_hidden(self):
        """Testing visibility of a hidden public group"""
        group = Group.objects.create(name='test-group', visible=False)

        self.assertFalse(group.visible)
        self.assertTrue(group.is_accessible_by(self.user))
        self.assertTrue(
            group in Group.objects.accessible(self.user, visible_only=False))
        self.assertFalse(
            group in Group.objects.accessible(self.user, visible_only=True))

    def test_group_invite_only_hidden_access_denied(self):
        """Testing visibility of a hidden unjoined invite-only group"""
        group = Group.objects.create(name='test-group', visible=False,
                                     invite_only=True)

        self.assertFalse(group.visible)
        self.assertTrue(group.invite_only)
        self.assertFalse(group.is_accessible_by(self.user))
        self.assertFalse(
            group in Group.objects.accessible(self.user, visible_only=False))
        self.assertFalse(
            group in Group.objects.accessible(self.user, visible_only=True))

    def test_group_invite_only_hidden_access_allowed(self):
        """Testing visibility of a hidden joined invite-only group"""
        group = Group.objects.create(name='test-group', visible=False,
                                     invite_only=True)
        group.users.add(self.user)

        self.assertFalse(group.visible)
        self.assertTrue(group.invite_only)
        self.assertTrue(group.is_accessible_by(self.user))
        self.assertTrue(
            group in Group.objects.accessible(self.user, visible_only=False))
        self.assertTrue(
            group in Group.objects.accessible(self.user, visible_only=True))

    def test_group_invite_only_review_request_ownership(self):
        """Testing visibility of review requests assigned to invite-only
        groups by a non-member
        """
        group = Group.objects.create(name='test-group', visible=False,
                                     invite_only=True)

        review_request = self.create_review_request(publish=True,
                                                    submitter=self.user)
        review_request.target_groups.add(group)

        self.assertTrue(review_request.is_accessible_by(self.user))

    @add_fixtures(['test_scmtools'])
    def test_repository_public(self):
        """Testing access to a public repository"""
        tool = Tool.objects.get(name='CVS')
        repo = Repository.objects.create(name='Test1', path='path1', tool=tool)

        self.assertTrue(repo.public)
        self.assertTrue(repo.is_accessible_by(self.user))
        self.assertTrue(repo.is_accessible_by(self.anonymous))

    @add_fixtures(['test_scmtools'])
    def test_repository_private_access_denied(self):
        """Testing no access to a private repository"""
        tool = Tool.objects.get(name='CVS')
        repo = Repository.objects.create(name='Test1', path='path1', tool=tool,
                                         public=False)

        self.assertFalse(repo.public)
        self.assertFalse(repo.is_accessible_by(self.user))
        self.assertFalse(repo.is_accessible_by(self.anonymous))

    @add_fixtures(['test_scmtools'])
    def test_repository_private_access_allowed_by_user(self):
        """Testing access to a private repository with user added"""
        tool = Tool.objects.get(name='CVS')
        repo = Repository.objects.create(name='Test1', path='path1', tool=tool,
                                         public=False)
        repo.users.add(self.user)

        self.assertFalse(repo.public)
        self.assertTrue(repo.is_accessible_by(self.user))
        self.assertFalse(repo.is_accessible_by(self.anonymous))

    @add_fixtures(['test_scmtools'])
    def test_repository_private_access_allowed_by_review_group(self):
        """Testing access to a private repository with joined review group
        added
        """
        group = Group.objects.create(name='test-group', invite_only=True)
        group.users.add(self.user)

        tool = Tool.objects.get(name='CVS')
        repo = Repository.objects.create(name='Test1', path='path1', tool=tool,
                                         public=False)
        repo.review_groups.add(group)

        self.assertFalse(repo.public)
        self.assertTrue(repo.is_accessible_by(self.user))
        self.assertFalse(repo.is_accessible_by(self.anonymous))

    def test_review_request_public(self):
        """Testing access to a public review request"""
        review_request = self.create_review_request(publish=True)

        self.assertTrue(review_request.is_accessible_by(self.user))
        self.assertTrue(review_request.is_accessible_by(self.anonymous))

    def test_review_request_with_invite_only_group(self):
        """Testing no access to a review request with only an unjoined
        invite-only group
        """
        group = Group(name='test-group', invite_only=True)
        group.save()

        review_request = self.create_review_request(publish=True)
        review_request.target_groups.add(group)

        self.assertFalse(review_request.is_accessible_by(self.user))
        self.assertFalse(review_request.is_accessible_by(self.anonymous))

    def test_review_request_with_invite_only_group_and_target_user(self):
        """Testing access to a review request with specific target user and
        invite-only group
        """
        group = Group(name='test-group', invite_only=True)
        group.save()

        review_request = self.create_review_request(publish=True)
        review_request.target_groups.add(group)
        review_request.target_people.add(self.user)

        self.assertTrue(review_request.is_accessible_by(self.user))
        self.assertFalse(review_request.is_accessible_by(self.anonymous))

    @add_fixtures(['test_scmtools'])
    def test_review_request_with_private_repository(self):
        """Testing no access to a review request with a private repository"""
        Group.objects.create(name='test-group', invite_only=True)

        review_request = self.create_review_request(create_repository=True,
                                                    publish=True)
        review_request.repository.public = False
        review_request.repository.save()

        self.assertFalse(review_request.is_accessible_by(self.user))
        self.assertFalse(review_request.is_accessible_by(self.anonymous))

    @add_fixtures(['test_scmtools'])
    def test_review_request_with_private_repository_allowed_by_user(self):
        """Testing access to a review request with a private repository with
        user added
        """
        Group.objects.create(name='test-group', invite_only=True)

        review_request = self.create_review_request(create_repository=True,
                                                    publish=True)
        review_request.repository.public = False
        review_request.repository.users.add(self.user)
        review_request.repository.save()

        self.assertTrue(review_request.is_accessible_by(self.user))
        self.assertFalse(review_request.is_accessible_by(self.anonymous))

    @add_fixtures(['test_scmtools'])
    def test_review_request_with_private_repository_allowed_by_review_group(
            self):
        """Testing access to a review request with a private repository with
        review group added
        """
        group = Group.objects.create(name='test-group', invite_only=True)
        group.users.add(self.user)

        review_request = self.create_review_request(create_repository=True,
                                                    publish=True)
        review_request.repository.public = False
        review_request.repository.review_groups.add(group)
        review_request.repository.save()

        self.assertTrue(review_request.is_accessible_by(self.user))
        self.assertFalse(review_request.is_accessible_by(self.anonymous))


class UserInfoboxTests(TestCase):
    def test_unicode(self):
        """Testing user_infobox with a user with non-ascii characters"""
        user = User.objects.create_user('test', 'test@example.com')
        user.first_name = 'Test\u21b9'
        user.last_name = 'User\u2729'
        user.save()

        self.client.get(local_site_reverse('user-infobox', args=['test']))


class MarkdownUtilsTests(TestCase):
    """Unit tests for reviewboard.reviews.markdown_utils."""

    def test_normalize_text_for_edit_rich_text_default_rich_text(self):
        """Testing normalize_text_for_edit with rich text and
        user defaults to rich text
        """
        user = User.objects.create_user('test', 'test@example.com')
        Profile.objects.create(user=user, default_use_rich_text=True)

        text = normalize_text_for_edit(user, text='&lt; "test" **foo**',
                                       rich_text=True)
        self.assertEqual(text, '&amp;lt; &quot;test&quot; **foo**')
        self.assertTrue(isinstance(text, SafeText))

    def test_normalize_text_for_edit_plain_text_default_rich_text(self):
        """Testing normalize_text_for_edit with plain text and
        user defaults to rich text
        """
        user = User.objects.create_user('test', 'test@example.com')
        Profile.objects.create(user=user, default_use_rich_text=True)

        text = normalize_text_for_edit(user, text='&lt; "test" **foo**',
                                       rich_text=False)
        self.assertEqual(text, r'&amp;lt; &quot;test&quot; \*\*foo\*\*')
        self.assertTrue(isinstance(text, SafeText))

    def test_normalize_text_for_edit_rich_text_default_plain_text(self):
        """Testing normalize_text_for_edit with rich text and
        user defaults to plain text
        """
        user = User.objects.create_user('test', 'test@example.com')
        Profile.objects.create(user=user, default_use_rich_text=False)

        text = normalize_text_for_edit(user, text='&lt; "test" **foo**',
                                       rich_text=True)
        self.assertEqual(text, '&amp;lt; &quot;test&quot; **foo**')
        self.assertTrue(isinstance(text, SafeText))

    def test_normalize_text_for_edit_plain_text_default_plain_text(self):
        """Testing normalize_text_for_edit with plain text and
        user defaults to plain text
        """
        user = User.objects.create_user('test', 'test@example.com')
        Profile.objects.create(user=user, default_use_rich_text=False)

        text = normalize_text_for_edit(user, text='&lt; "test" **foo**',
                                       rich_text=True)
        self.assertEqual(text, '&amp;lt; &quot;test&quot; **foo**')
        self.assertTrue(isinstance(text, SafeText))

    def test_normalize_text_for_edit_rich_text_no_escape(self):
        """Testing normalize_text_for_edit with rich text and not
        escaping to HTML
        """
        user = User.objects.create_user('test', 'test@example.com')
        Profile.objects.create(user=user, default_use_rich_text=False)

        text = normalize_text_for_edit(user, text='&lt; "test" **foo**',
                                       rich_text=True, escape_html=False)
        self.assertEqual(text, '&lt; "test" **foo**')
        self.assertFalse(isinstance(text, SafeText))

    def test_normalize_text_for_edit_plain_text_no_escape(self):
        """Testing normalize_text_for_edit with plain text and not
        escaping to HTML
        """
        user = User.objects.create_user('test', 'test@example.com')
        Profile.objects.create(user=user, default_use_rich_text=False)

        text = normalize_text_for_edit(user, text='&lt; "test" **foo**',
                                       rich_text=True, escape_html=False)
        self.assertEqual(text, '&lt; "test" **foo**')
        self.assertFalse(isinstance(text, SafeText))

    def test_markdown_render_conditional_rich_text(self):
        """Testing markdown_render_conditional with rich text"""
        text = markdown_render_conditional(text='## <script>alert();</script>',
                                           rich_text=True)
        self.assertEqual(text,
                         '<h2>&lt;script&gt;alert();&lt;/script&gt;</h2>')
        self.assertFalse(isinstance(text, SafeText))

    def test_markdown_render_conditional_plain_text(self):
        """Testing markdown_render_conditional with plain text"""
        text = markdown_render_conditional(text='## <script>alert();</script>',
                                           rich_text=False)
        self.assertEqual(text, r'## &lt;script&gt;alert();&lt;/script&gt;')
        self.assertTrue(isinstance(text, SafeText))


class MarkdownTemplateTagsTests(TestCase):
    """Unit tests for Markdown-related template tags."""
    def setUp(self):
        super(MarkdownTemplateTagsTests, self).setUp()

        self.user = User.objects.create_user('test', 'test@example.com')
        Profile.objects.create(user=self.user, default_use_rich_text=False)

        request_factory = RequestFactory()
        request = request_factory.get('/')

        request.user = self.user
        self.context = Context({
            'request': request,
        })

    def test_normalize_text_for_edit_escape_html(self):
        """Testing {% normalize_text_for_edit %} escaping for HTML"""
        t = Template(
            "{% load reviewtags %}"
            "{% normalize_text_for_edit '&lt;foo **bar**' True %}")

        self.assertEqual(t.render(self.context), '&amp;lt;foo **bar**')

    def test_normalize_text_for_edit_escaping_js(self):
        """Testing {% normalize_text_for_edit %} escaping for JavaScript"""
        t = Template(
            "{% load reviewtags %}"
            "{% normalize_text_for_edit '&lt;foo **bar**' True True %}")

        self.assertEqual(t.render(self.context),
                         '\\u0026lt\\u003Bfoo **bar**')


class DefaultGroupTest(SpyAgency, TestCase):
    fixtures = ['test_users', 'test_site']

    def test_user_registeration(self):
        """Testing if user registeration signal triggers _add_default_groups"""
        self.spy_on(_add_default_groups)

        user = User.objects.create_user(username='reviewboard', email='',
                                        password='password')

        user_registered.send(sender=None, user=user)

        self.assertTrue(_add_default_groups.spy.called)
        self.assertEqual(
            _add_default_groups.spy.last_call.kwargs['user'],
            user)
        self.assertEqual(
            _add_default_groups.spy.last_call.kwargs.get('local_site'),
            None)

    def test_local_site_add_user(self):
        """Testing local_site.users.add(user)"""
        local_site = LocalSite.objects.create(name='test')
        user = User.objects.get(id=3)

        self.spy_on(_add_default_groups)

        local_site.users.add(user)

        self.assertTrue(_add_default_groups.spy.called)
        self.assertEqual(
            _add_default_groups.spy.last_call.kwargs['user'],
            user)
        self.assertEqual(
            _add_default_groups.spy.last_call.kwargs['local_site'],
            local_site)

    def test_user_add_local_site(self):
        """Testing user.local_site.add(local_site)"""
        local_site = LocalSite.objects.create(name='test')
        user = User.objects.get(id=3)

        self.spy_on(_add_default_groups)

        user.local_site.add(local_site)

        self.assertTrue(_add_default_groups.spy.called)
        self.assertEqual(
            _add_default_groups.spy.last_call.kwargs['user'],
            user)
        self.assertEqual(
            _add_default_groups.spy.last_call.kwargs['local_site'],
            local_site)

    def test_add_default_groups(self):
        """Testing if _add_default_groups works well with no local_site"""
        user = User.objects.get(id=1)
        group_count_before = user.review_groups.count()

        _add_default_groups(sender=None, user=user)

        self.assertEqual(group_count_before,
                         User.objects.get(id=user.id).review_groups.count())

        self.create_review_group(is_default_group=True)

        _add_default_groups(sender=None, user=user)

        self.assertEqual(group_count_before + 1,
                         User.objects.get(id=user.id).review_groups.count())

    def test_add_default_groups_with_local_site(self):
        """Testing if _add_default_groups works well with no local_site"""
        user = User.objects.get(id=3)
        local_site = LocalSite.objects.create(name='test')
        self.create_review_group(is_default_group=True, local_site=local_site)

        group_count_before = user.review_groups.count()

        _add_default_groups(sender=None, user=user, local_site=local_site)

        self.assertEqual(group_count_before + 1,
                         User.objects.get(id=user.id).review_groups.count())<|MERGE_RESOLUTION|>--- conflicted
+++ resolved
@@ -20,7 +20,6 @@
                                          LocalSiteProfile,
                                          _add_default_groups)
 from reviewboard.changedescs.models import ChangeDescription
-<<<<<<< HEAD
 from reviewboard.reviews.actions import (BaseReviewRequestAction,
                                          BaseReviewRequestMenuAction,
                                          clear_all_actions,
@@ -30,12 +29,9 @@
 from reviewboard.reviews.errors import (DepthLimitExceededError,
                                         NotModifiedError,
                                         PublishError)
-=======
-from reviewboard.reviews.errors import NotModifiedError, PublishError
 from reviewboard.reviews.fields import (BaseEditableField,
                                         BaseTextAreaField,
                                         get_review_request_fieldset)
->>>>>>> e223298c
 from reviewboard.reviews.forms import DefaultReviewerForm, GroupForm
 from reviewboard.reviews.markdown_utils import (markdown_render_conditional,
                                                 normalize_text_for_edit)
