from __future__ import unicode_literals

import fnmatch
import logging
import os
import re
import shutil
import subprocess
import tempfile
from difflib import SequenceMatcher
from functools import cmp_to_key

from django.core.exceptions import ObjectDoesNotExist
from django.utils import six
from django.utils.encoding import force_text
from django.utils.translation import ugettext as _
from djblets.log import log_timed
from djblets.siteconfig.models import SiteConfiguration
from djblets.util.compat.python.past import cmp
from djblets.util.contextmanagers import controlled_subprocess

from reviewboard.deprecation import RemovedInReviewBoard50Warning
from reviewboard.diffviewer.commit_utils import exclude_ancestor_filediffs
from reviewboard.diffviewer.errors import DiffTooBigError, PatchError
from reviewboard.scmtools.core import PRE_CREATION, HEAD


CHUNK_RANGE_RE = re.compile(
    br'^@@ -(?P<orig_start>\d+)(,(?P<orig_len>\d+))? '
    br'\+(?P<modified_start>\d+)(,(?P<modified_len>\d+))? @@',
    re.M)

NEWLINE_CONVERSION_BYTES_RE = re.compile(br'\r(\r?\n)?')
NEWLINE_CONVERSION_UNICODE_RE = re.compile(r'\r(\r?\n)?')
NEWLINE_BYTES_RE = re.compile(br'(?:\n|\r(?:\r?\n)?)')
NEWLINE_UNICODE_RE = re.compile(r'(?:\n|\r(?:\r?\n)?)')

_PATCH_GARBAGE_INPUT = 'patch: **** Only garbage was found in the patch input.'


def convert_to_unicode(s, encoding_list):
    """Return the passed string as a unicode object.

    If conversion to unicode fails, we try the user-specified encoding, which
    defaults to ISO 8859-15. This can be overridden by users inside the
    repository configuration, which gives users repository-level control over
    file encodings.

    Ideally, we'd like to have per-file encodings, but this is hard. The best
    we can do now is a comma-separated list of things to try.

    Returns the encoding type which was used and the decoded unicode object.

    Args:
        s (bytes or bytearray or unicode):
            The string to convert to Unicode.

        encoding_list (list of unicode):
            The list of encodings to try.

    Returns:
        tuple:
        A tuple with the following information:

        1. A compatible encoding (:py:class:`unicode`).
        2. The Unicode data (:py:class:`unicode`).

    Raises:
        TypeError:
            The provided value was not a Unicode string, byte string, or
            a byte array.

        UnicodeDecodeError:
            None of the encoding types were valid for the provided string.
    """
    if isinstance(s, bytearray):
        # Some SCMTool backends return file data as a bytearray instead of
        # bytes.
        s = bytes(s)

    if isinstance(s, six.text_type):
        # Nothing to do
        return 'utf-8', s
    elif isinstance(s, bytes):
        try:
            # First try strict utf-8
            enc = 'utf-8'
            return enc, six.text_type(s, enc)
        except UnicodeError:
            # Now try any candidate encodings
            for e in encoding_list:
                try:
                    return e, six.text_type(s, e)
                except (UnicodeError, LookupError):
                    pass

            # Finally, try to convert to unicode and replace all unknown
            # characters.
            try:
                enc = 'utf-8'
                return enc, six.text_type(s, enc, errors='replace')
            except UnicodeError:
                raise UnicodeDecodeError(
                    _("Diff content couldn't be converted to unicode using "
                      "the following encodings: %s")
                    % (['utf-8'] + encoding_list))
    else:
        raise TypeError('Value to convert is unexpected type %s', type(s))


def convert_line_endings(data):
    r"""Convert line endings in a file.

    Some types of repositories provide files with a single trailing Carriage
    Return (``\r``), even if the rest of the file used a CRLF (``\r\n``)
    throughout. In these cases, GNU diff will add a ``\ No newline at end of
    file`` to the end of the diff, which GNU patch understands and will apply
    to files with just a trailing ``\r``.

    However, we normalize ``\r`` to ``\n``, which breaks GNU patch in these
    cases. This function works around this by removing the last ``\r`` and
    then converting standard types of newlines to a ``\n``.

    This is not meant for use in providing byte-compatible versions of files,
    but rather to help with comparing lines-for-lines in situations where
    two versions of a file may come from different platforms with different
    newlines.

    Args:
        data (bytes or unicode):
            A string to normalize. This supports either byte strings or
            Unicode strings.

    Returns:
        bytes or unicode:
        The data with newlines converted, in the original string type.

    Raises:
        TypeError:
            The ``data`` argument provided is not a byte string or Unicode
            string.
    """
    # See https://www.reviewboard.org/bugs/386/ and
    # https://reviews.reviewboard.org/r/286/ for the rationale behind the
    # normalization.
    if data:
        if isinstance(data, bytes):
            cr = b'\r'
            lf = b'\n'
            newline_re = NEWLINE_CONVERSION_BYTES_RE
        elif isinstance(data, six.text_type):
            cr = '\r'
            lf = '\n'
            newline_re = NEWLINE_CONVERSION_UNICODE_RE
        else:
            raise TypeError(
                _('%s is not a valid string type for convert_line_endings.')
                % type(data))

        if data.endswith(cr):
            data = data[:-1]

        data = newline_re.sub(lf, data)

    return data


def split_line_endings(data):
    """Split a string into lines while preserving all non-CRLF characters.

    Unlike :py:meth:`str.splitlines`, this will only split on the following
    character sequences: ``\n``, ``\r``, ``\r\n``, and ``\r\r\n``.

    This is needed to prevent the sort of issues encountered with
    Unicode strings when calling :py:meth:`str.splitlines``, which is that form
    feed characters would be split. :program:`patch` and :program:`diff` accept
    form feed characters as valid characters in diffs, and doesn't treat them
    as newlines, but :py:meth:`str.splitlines` will treat it as a newline
    anyway.

    Args:
        data (bytes or unicode):
            The data to split into lines.

    Returns:
        list of bytes or unicode:
        The list of lines.
    """
    if isinstance(data, bytes):
        lines = NEWLINE_BYTES_RE.split(data)
    elif isinstance(data, six.text_type):
        lines = NEWLINE_UNICODE_RE.split(data)
    else:
        raise TypeError('data must be a bytes or unicode string, not %s'
                        % type(data))

    # splitlines() would chop off the last entry, if the string ends with
    # a newline. split() doesn't do this. We need to retain that same
    # behavior by chopping it off ourselves.
    if not lines[-1]:
        lines = lines[:-1]

    return lines


def patch(diff, orig_file, filename, request=None):
    """Apply a diff to a file.

    This delegates out to ``patch`` because noone except Larry Wall knows how
    to patch.

    Args:
        diff (bytes):
            The contents of the diff to apply.

        orig_file (bytes):
            The contents of the original file.

        filename (unicode):
            The name of the file being patched.

        request (django.http.HttpRequest, optional):
            The HTTP request, for use in logging.

    Returns:
        bytes:
        The contents of the patched file.

    Raises:
        reviewboard.diffutils.errors.PatchError:
            An error occurred when trying to apply the patch.
    """
    log_timer = log_timed('Patching file %s' % filename, request=request)

    if not diff.strip():
        # Someone uploaded an unchanged file. Return the one we're patching.
        return orig_file

    # Prepare the temporary directory if none is available
    tempdir = tempfile.mkdtemp(prefix='reviewboard.')

    try:
        orig_file = convert_line_endings(orig_file)
        diff = convert_line_endings(diff)

        (fd, oldfile) = tempfile.mkstemp(dir=tempdir)
        f = os.fdopen(fd, 'w+b')
        f.write(orig_file)
        f.close()

        newfile = '%s-new' % oldfile

        process = subprocess.Popen(['patch', '-o', newfile, oldfile],
                                   stdin=subprocess.PIPE, stdout=subprocess.PIPE,
                                   stderr=subprocess.PIPE, cwd=tempdir)

        with controlled_subprocess('patch', process) as p:
            stdout, stderr = p.communicate(diff)
            failure = p.returncode

        try:
            with open(newfile, 'rb') as f:
                new_file = f.read()
        except Exception:
            new_file = None

        if failure:
            rejects_file = '%s.rej' % newfile

            try:
                with open(rejects_file, 'rb') as f:
                    rejects = f.read()
            except Exception:
                rejects = None

            error_output = force_text(stderr.strip() or stdout.strip())

            # Munge the output to show the filename instead of
            # randomly-generated tempdir locations.
            base_filename = os.path.basename(filename)

            error_output = (
                error_output
                .replace(rejects_file, '%s.rej' % base_filename)
                .replace(oldfile, base_filename)
            )

            raise PatchError(filename=filename,
                             error_output=error_output,
                             orig_file=orig_file,
                             new_file=new_file,
                             diff=diff,
                             rejects=rejects)

        return new_file
    finally:
        shutil.rmtree(tempdir)
        log_timer.done()


def get_original_file_from_repo(filediff, request=None, encoding_list=None):
    """Return the pre-patched file for the FileDiff from the repository.

    The parent diff will be applied if it exists.

    Version Added:
        4.0

    Args:
        filediff (reviewboard.diffviewer.models.filediff.FileDiff):
            The FileDiff to retrieve the pre-patch file for.

        request (django.http.HttpRequest, optional):
            The HTTP request from the client.

        encoding_list (list of unicode, optional):
            A custom list of encodings to try when processing the file. This
            will override the encoding list normally retrieved from the
            FileDiff and repository.

            If there's already a known valid encoding for the file, it will be
            used instead.

            This is here for compatibility and will be removed in Review Board
            5.0.

    Returns:
        bytes:
        The pre-patched file.

    Raises:
        UnicodeDecodeError:
            The source file was not compatible with any of the available
            encodings.

        reviewboard.diffutils.errors.PatchError:
            An error occurred when trying to apply the patch.

        reviewboard.scmtools.errors.SCMError:
            An error occurred while computing the pre-patch file.
    """
<<<<<<< HEAD
    if encoding_list:
        RemovedInReviewBoard50Warning.warn(
            'The encoding_list parameter passed to '
            'get_original_file_from_repo() is deprecated and will be removed '
            'in Review Board 5.0.')

    data = b''

    if not filediff.is_new:
        repository = filediff.get_repository()
=======
    data = b''
    extra_data = filediff.extra_data or {}

    # If the file has a parent source filename/revision recorded, we're
    # going to need to fetch that, since that'll be (potentially) the
    # latest commit in the repository.
    #
    # This information was added in Review Board 3.0.19. Prior versions
    # stored the parent source revision as filediff.source_revision
    # (rather than leaving that as identifying information for the actual
    # file being shown in the review). It did not store the parent
    # filename at all (which impacted diffs that contained a moved/renamed
    # file on any type of repository that required a filename for lookup,
    # such as Mercurial -- Git was not affected, since it only needs
    # blob SHAs).
    #
    # If we're not working with a parent diff, or this is a FileDiff
    # with legacy parent diff information, we just use the FileDiff
    # FileDiff filename/revision fields as normal.
    source_filename = extra_data.get('parent_source_filename',
                                     filediff.source_file)
    source_revision = extra_data.get('parent_source_revision',
                                     filediff.source_revision)

    if source_revision != PRE_CREATION:
        repository = filediff.diffset.repository

>>>>>>> 43a0e648
        data = repository.get_file(
            source_filename,
            source_revision,
            base_commit_id=filediff.diffset.base_commit_id,
            request=request)
        # Convert to unicode before we do anything to manipulate the string.
        encoding_list = get_filediff_encodings(filediff, encoding_list)
        encoding, data = convert_to_unicode(data, encoding_list)

        # Repository.get_file doesn't know or care about how we need line
        # endings to work. So, we'll just transform every time.
        #
        # This is mostly only a problem if the diff chunks aren't in the
        # cache, though if several people are working off the same file,
        # we'll be doing extra work to convert those line endings for each
        # of those instead of once.
        #
        # Only other option is to cache the resulting file, but then we're
        # duplicating the cached contents.
        data = convert_line_endings(data)

        # Convert back to bytes using whichever encoding we used to decode.
        data = data.encode(encoding)

        if not filediff.encoding:
            # Now that we know an encoding that works, remember it for next
            # time.
            filediff.extra_data['encoding'] = encoding
            filediff.save(update_fields=('extra_data',))

    # If there's a parent diff set, apply it to the buffer.
    if (filediff.parent_diff and
        not filediff.is_parent_diff_empty(cache_only=True)):
        try:
<<<<<<< HEAD
            data = patch(diff=filediff.parent_diff,
                         orig_file=data,
                         filename=filediff.source_file,
                         request=request)
=======
            data = patch(filediff.parent_diff, data, source_filename, request)
>>>>>>> 43a0e648
        except PatchError as e:
            # patch(1) cannot process diff files that contain no diff sections.
            # We are going to check and see if the parent diff contains no diff
            # chunks.
            if (e.error_output == _PATCH_GARBAGE_INPUT and
                not filediff.is_parent_diff_empty()):
                raise

    return data


def get_original_file(filediff, request=None, encoding_list=None):
    """Return the pre-patch file of a FileDiff.

    Version Changed:
        4.0:
        The ``encoding_list`` parameter should no longer be provided by
        callers. Encoding lists are now calculated automatically. Passing
        a custom list will override the calculated one.

    Args:
        filediff (reviewboard.diffviewer.models.filediff.FileDiff):
            The FileDiff to retrieve the pre-patch file for.

        request (django.http.HttpRequest, optional):
            The HTTP request from the client.

        encoding_list (list of unicode, optional):
            A custom list of encodings to try when processing the file. This
            will override the encoding list normally retrieved from the
            FileDiff and repository.

            If there's already a known valid encoding for the file, it will be
            used instead.

    Returns:
        bytes:
        The pre-patch file.

    Raises:
        UnicodeDecodeError:
            The source file was not compatible with any of the available
            encodings.

        reviewboard.diffutils.errors.PatchError:
            An error occurred when trying to apply the patch.

        reviewboard.scmtools.errors.SCMError:
            An error occurred while computing the pre-patch file.
    """
    if encoding_list:
        RemovedInReviewBoard50Warning.warn(
            'The encoding_list parameter passed to get_original_file() is '
            'deprecated and will be removed in Review Board 5.0.')

    data = b''

    # If the FileDiff has a parent diff, it must be the case that it has no
    # ancestor FileDiffs. We can fall back to the no history case here.
    if filediff.parent_diff:
        return get_original_file_from_repo(filediff=filediff,
                                           request=request,
                                           encoding_list=encoding_list)

    # Otherwise, there may be one or more ancestors that we have to apply.
    ancestors = filediff.get_ancestors(minimal=True)

    if ancestors:
        oldest_ancestor = ancestors[0]

        # If the file was created outside this history, fetch it from the
        # repository and apply the parent diff if it exists.
        if not oldest_ancestor.is_new:
            data = get_original_file_from_repo(filediff=oldest_ancestor,
                                               request=request,
                                               encoding_list=encoding_list)

        if not oldest_ancestor.is_diff_empty:
            data = patch(diff=oldest_ancestor.diff,
                         orig_file=data,
                         filename=oldest_ancestor.source_file,
                         request=request)

        for ancestor in ancestors[1:]:
            # TODO: Cache these results so that if this ``filediff`` is an
            # ancestor of another FileDiff, computing that FileDiff's original
            # file will be cheaper. This will also allow an ancestor filediff's
            # original file to be computed cheaper.
            data = patch(diff=ancestor.diff,
                         orig_file=data,
                         filename=ancestor.source_file,
                         request=request)
    elif not filediff.is_new:
        data = get_original_file_from_repo(filediff=filediff,
                                           request=request,
                                           encoding_list=encoding_list)

    return data


def get_patched_file(source_data, filediff, request=None):
    """Return the patched version of a file.

    This will normalize the patch, applying any changes needed for the
    repository, and then patch the provided data with the patch contents.

    Args:
        source_data (bytes):
            The file contents to patch.

        filediff (reviewboard.diffviewer.models.filediff.FileDiff):
            The FileDiff representing the patch.

        request (django.http.HttpClient, optional):
            The HTTP request from the client.

    Returns:
        bytes:
        The patched file contents.
    """
    repository = filediff.get_repository()
    diff = repository.normalize_patch(patch=filediff.diff,
                                      filename=filediff.source_file,
                                      revision=filediff.source_revision)

    return patch(diff=diff,
                 orig_file=source_data,
                 filename=filediff.dest_file,
                 request=request)


def get_revision_str(revision):
    if revision == HEAD:
        return "HEAD"
    elif revision == PRE_CREATION:
        return ""
    else:
        return _("Revision %s") % revision


def get_filenames_match_patterns(patterns, filenames):
    """Return whether any of the filenames match any of the patterns.

    This is used to compare a list of filenames to a list of
    :py:mod:`patterns <fnmatch>`. The patterns are case-sensitive.

    Args:
        patterns (list of unicode):
            The list of patterns to match against.

        filename (list of unicode):
            The list of filenames.

    Returns:
        bool:
        ``True`` if any filenames match any patterns. ``False`` if none match.
    """
    for pattern in patterns:
        for filename in filenames:
            if fnmatch.fnmatchcase(filename, pattern):
                return True

    return False


def get_filediff_encodings(filediff, encoding_list=None):
    """Return a list of encodings to try for a FileDiff's source text.

    If the FileDiff already has a known encoding stored, then it will take
    priority. The provided encoding list, or the repository's list of
    configured encodingfs, will be provided as fallbacks.

    Args:
        filediff (reviewboard.diffviewer.models.filediff.FileDiff):
            The FileDiff to return encodings for.

        encoding_list (list of unicode, optional):
            An explicit list of encodings to try. If not provided, the
            repository's list of encodings will be used instead (which is
            generally preferred).

    Returns:
        list of unicode:
        The list of encodings to try for the source file.
    """
    filediff_encoding = filediff.encoding
    encodings = []

    if encoding_list is None:
        encoding_list = filediff.get_repository().get_encoding_list()

    if filediff_encoding:
        encodings.append(filediff_encoding)
        encodings += [
            encoding
            for encoding in encoding_list
            if encoding != filediff_encoding
        ]
    else:
        encodings += encoding_list

    return encodings


def get_matched_interdiff_files(tool, filediffs, interfilediffs):
    """Generate pairs of matched files for display in interdiffs.

    This compares a list of filediffs and a list of interfilediffs, attempting
    to best match up the files in both for display in the diff viewer.

    This will prioritize matches that share a common source filename,
    destination filename, and new/deleted state. Failing that, matches that
    share a common source filename are paired off.

    Any entries in ``interfilediffs` that don't have any match in ``filediffs``
    are considered new changes in the interdiff, and any entries in
    ``filediffs`` that don't have entries in ``interfilediffs`` are considered
    reverted changes.

    Args:
        tool (reviewboard.scmtools.core.SCMTool)
            The tool used for all these diffs.

        filediffs (list of reviewboard.diffviewer.models.filediff.FileDiff):
            The list of filediffs on the left-hand side of the diff range.

        interfilediffs (list of reviewboard.diffviewer.models.filediff.
                        FileDiff):
            The list of filediffs on the right-hand side of the diff range.

    Yields:
        tuple:
        A paired off filediff match. This is a tuple containing two entries,
        each a :py:class:`~reviewboard.diffviewer.models.filediff.FileDiff` or
        ``None``.
    """
    parser = tool.get_parser(b'')
    _normfile = parser.normalize_diff_filename

    def _make_detail_key(filediff):
        return (_normfile(filediff.source_file),
                _normfile(filediff.dest_file),
                filediff.is_new,
                filediff.deleted)

    # In order to support interdiffs properly, we need to display diffs on
    # every file in the union of both diffsets. Iterating over one diffset
    # or the other doesn't suffice. We also need to be careful to handle
    # things like renamed/moved files, particularly when there are multiple
    # of them with the same source filename.
    #
    # This is done in four stages:
    #
    # 1. Build up maps and a set for keeping track of possible
    #    interfilediff candidates for future stages.
    #
    # 2. Look for any files that are common between the two diff revisions
    #    that have the same source filename, same destination filename, and
    #    the same new/deleted states.
    #
    #    Unless a diff is hand-crafted, there should never be more than one
    #    match here.
    #
    # 3. Look for any files that are common between the two diff revisions
    #    that have the same source filename and new/deleted state. These will
    #    ignore the destination filename, helping to match cases where diff 1
    #    modifies a file and diff 2 modifies + renames/moves it.
    #
    # 4. Add any remaining files from diff 2 that weren't found in diff 1.
    #
    # We don't have to worry about things like the order of matched diffs.
    # That will be taken care of at the end of the function.
    detail_interdiff_map = {}
    simple_interdiff_map = {}
    remaining_interfilediffs = set()

    # Stage 1: Build up the maps/set of interfilediffs.
    for interfilediff in interfilediffs:
        source_file = _normfile(interfilediff.source_file)
        detail_key = _make_detail_key(interfilediff)

        # We'll store this interfilediff in three spots: The set of
        # all interfilediffs, the detail map (for source + dest +
        # is_new file comparisons), and the simple map (for direct
        # source_file comparisons). These will be used for the
        # different matching stages.
        remaining_interfilediffs.add(interfilediff)
        detail_interdiff_map[detail_key] = interfilediff
        simple_interdiff_map.setdefault(source_file, set()).add(interfilediff)

    # Stage 2: Look for common files with the same source/destination
    #          filenames and new/deleted states.
    #
    # There will only be one match per filediff, at most. Any filediff or
    # interfilediff that we find will be excluded from future stages.
    remaining_filediffs = []

    for filediff in filediffs:
        source_file = _normfile(filediff.source_file)

        try:
            interfilediff = detail_interdiff_map.pop(
                _make_detail_key(filediff))
        except KeyError:
            remaining_filediffs.append(filediff)
            continue

        yield filediff, interfilediff

        if interfilediff:
            remaining_interfilediffs.discard(interfilediff)

            try:
                simple_interdiff_map.get(source_file, []).remove(interfilediff)
            except ValueError:
                pass

    # Stage 3: Look for common files with the same source/destination
    #          filenames (when they differ).
    #
    # Any filediff from diff 1 not already processed in stage 2 will be
    # processed here. We'll look for any filediffs from diff 2 that were
    # moved/copied from the same source to the same destination. This is one
    # half of the detailed file state we checked in stage 2.
    new_remaining_filediffs = []

    for filediff in remaining_filediffs:
        source_file = _normfile(filediff.source_file)
        found_interfilediffs = [
            temp_interfilediff
            for temp_interfilediff in simple_interdiff_map.get(source_file, [])
            if (temp_interfilediff.dest_file == filediff.dest_file and
                filediff.source_file != filediff.dest_file)
        ]

        if found_interfilediffs:
            remaining_interfilediffs.difference_update(found_interfilediffs)

            for interfilediff in found_interfilediffs:
                simple_interdiff_map[source_file].remove(interfilediff)
                yield filediff, interfilediff
        else:
            new_remaining_filediffs.append(filediff)

    remaining_filediffs = new_remaining_filediffs

    # Stage 4: Look for common files with the same source filenames and
    #          new/deleted states.
    #
    # Any filediff from diff 1 not already processed in stage 3 will be
    # processed here. We'll look for any filediffs from diff 2 that match
    # the source filename and the new/deleted state. Any that we find will
    # be matched up.
    new_remaining_filediffs = []

    for filediff in remaining_filediffs:
        source_file = _normfile(filediff.source_file)
        found_interfilediffs = [
            temp_interfilediff
            for temp_interfilediff in simple_interdiff_map.get(source_file, [])
            if (temp_interfilediff.is_new == filediff.is_new and
                temp_interfilediff.deleted == filediff.deleted)
        ]

        if found_interfilediffs:
            remaining_interfilediffs.difference_update(found_interfilediffs)

            for interfilediff in found_interfilediffs:
                simple_interdiff_map[source_file].remove(interfilediff)
                yield filediff, interfilediff
        else:
            new_remaining_filediffs.append(filediff)

    remaining_filediffs = new_remaining_filediffs

    # Stage 5: Look for common files with the same source filenames and
    #          compatible new/deleted states.
    #
    # This will help catch files that were marked as new in diff 1 but not in
    # diff 2, or deleted in diff 2 but not in diff 1. (The inverse for either
    # is NOT matched!). This is important because if a file is introduced in a
    # parent diff, the file can end up showing up as new itself (which is a
    # separate bug).
    #
    # Even if that bug did not exist, it's still possible for a file to be new
    # in one revision but committed separately (by that user or another), so we
    # need these matched.
    #
    # Any files not found with a matching interdiff will simply be yielded.
    # This is the last stage dealing with the filediffs in the first revision.
    for filediff in remaining_filediffs:
        source_file = _normfile(filediff.source_file)
        found_interfilediffs = [
            temp_interfilediff
            for temp_interfilediff in simple_interdiff_map.get(source_file, [])
            if (((filediff.is_new or not temp_interfilediff.is_new) or
                 (not filediff.is_new and temp_interfilediff.is_new and
                  filediff.dest_detail == temp_interfilediff.dest_detail)) and
                (not filediff.deleted or temp_interfilediff.deleted))
        ]

        if found_interfilediffs:
            remaining_interfilediffs.difference_update(found_interfilediffs)

            for interfilediff in found_interfilediffs:
                # NOTE: If more stages are ever added that deal with
                #       simple_interdiff_map, then we'll need to remove
                #       interfilediff from that map here.
                yield filediff, interfilediff
        else:
            yield filediff, None

    # Stage 6: Add any remaining files from the interdiff.
    #
    # We've removed everything that we've already found.  What's left are
    # interdiff files that are new. They have no file to diff against.
    #
    # The end result is going to be a view that's the same as when you're
    # viewing a standard diff. As such, we can pretend the interdiff is
    # the source filediff and not specify an interdiff. Keeps things
    # simple, code-wise, since we really have no need to special-case
    # this.
    for interfilediff in remaining_interfilediffs:
        yield None, interfilediff


def get_filediffs_match(filediff1, filediff2):
    """Return whether two FileDiffs effectively match.

    This is primarily checking that the patched version of two files are going
    to be basically the same.

    This will first check that we even have both FileDiffs. Assuming we have
    both, this will check the diff for equality. If not equal, we at least
    check that both files were deleted (which is equivalent to being equal).

    The patched SHAs are then checked. These would be generated as part of the
    diff viewing process, so may not be available. We prioritize the SHA256
    hashes (introduced in Review Board 4.0), and fall back on SHA1 hashes if
    not present.

    Args:
        filediff1 (reviewboard.diffviewer.models.filediff.FileDiff):
            The first FileDiff to compare.

        filediff2 (reviewboard.diffviewer.models.filediff.FileDiff):
            The second FileDiff to compare.

    Returns:
        bool:
        ``True`` if both FileDiffs effectively match. ``False`` if they do
        not.

    Raises:
        ValueError:
            ``None`` was provided for both ``filediff1`` and ``filediff2``.
    """
    if filediff1 is None and filediff2 is None:
        raise ValueError('filediff1 and filediff2 cannot both be None')

    # For the hash comparisons, there's a chance we won't have any SHA1 (RB
    # 2.0+) or SHA256 (RB 4.0+) hashes, so we have to check for them. We want
    # to prioritize SHA256 hashes, but if the filediff or interfilediff lacks
    # a SHA256 hash, we want to fall back to SHA1.
    return (filediff1 is not None and filediff2 is not None and
            (filediff1.diff == filediff2.diff or
             (filediff1.deleted and filediff2.deleted) or
             (filediff1.patched_sha256 is not None and
              filediff1.patched_sha256 == filediff2.patched_sha256) or
             ((filediff1.patched_sha256 is None or
               filediff2.patched_sha256 is None) and
              filediff1.patched_sha1 is not None and
              filediff1.patched_sha1 == filediff2.patched_sha1)))


def get_diff_files(diffset, filediff=None, interdiffset=None,
                   interfilediff=None, base_filediff=None, request=None,
                   filename_patterns=None, base_commit=None, tip_commit=None):
    """Return a list of files that will be displayed in a diff.

    This will go through the given diffset/interdiffset, or a given filediff
    within that diffset, and generate the list of files that will be
    displayed. This file list will contain a bunch of metadata on the files,
    such as the index, original/modified names, revisions, associated
    filediffs/diffsets, and so on.

    This can be used along with :py:func:`populate_diff_chunks` to build a full
    list containing all diff chunks used for rendering a side-by-side diff.

    Args:
        diffset (reviewboard.diffviewer.models.diffset.DiffSet):
            The diffset containing the files to return.

        filediff (reviewboard.diffviewer.models.filediff.FileDiff, optional):
            A specific file in the diff to return information for.

        interdiffset (reviewboard.diffviewer.models.diffset.DiffSet, optional):
            A second diffset used for an interdiff range.

        interfilediff (reviewboard.diffviewer.models.filediff.FileDiff,
                       optional):
            A second specific file in ``interdiffset`` used to return
            information for. This should be provided if ``filediff`` and
            ``interdiffset`` are both provided. If it's ``None`` in this
            case, then the diff will be shown as reverted for this file.

            This may not be provided if ``base_filediff`` is provided.

        base_filediff (reviewbaord.diffviewer.models.filediff.FileDiff,
                       optional):
            The base FileDiff to use.

            This may only be provided if ``filediff`` is provided and
            ``interfilediff`` is not.

        filename_patterns (list of unicode, optional):
            A list of filenames or :py:mod:`patterns <fnmatch>` used to
            limit the results. Each of these will be matched against the
            original and modified file of diffs and interdiffs.

        base_commit (reviewboard.diffviewer.models.diffcommit.DiffCommit,
                     optional):
            An optional base commit. No :py:class:`FileDiffs
            <reviewboard.diffviewer.models.filediff.FileDiff>` from commits
            before that commit will be included in the results.

            This argument only applies to :py:class:`DiffSets
            <reviewboard.diffviewer.models.diffset.DiffSet>` with
            :py:class:`DiffCommits <reviewboard.diffviewer.models.diffcommit
            .DiffCommit>`.

        tip_commit (reviewboard.diffviewer.models.diffcommit.DiffSet,
                    optional):
            An optional tip commit. No :py:class:`FileDiffs
            <reviewboard.diffviewer.models.filediff.FileDiff>` from commits
            after that commit will be included in the results.

            This argument only applies to :py:class:`DiffSets
            <reviewboard.diffviewer.models.diffset.DiffSet>` with
            :py:class:`DiffCommits <reviewboard.diffviewer.models.diffcommit
            .DiffCommit>`.

    Returns:
        list of dict:
        A list of dictionaries containing information on the files to show
        in the diff, in the order in which they would be shown.
    """
    # It is presently not supported to do an interdiff with commit spans. It
    # would require base/tip commits for the interdiffset as well.
    assert not interdiffset or (base_commit is None and tip_commit is None)
    assert base_filediff is None or interfilediff is None

    if (diffset.commit_count > 0 and
        base_commit and
        tip_commit and
        base_commit.pk > tip_commit.pk):
        # If the base commit is more recent than the tip commit the interval
        # **must** be empty.
        return []

    per_commit_filediffs = None
    requested_base_filediff = base_filediff

    if filediff:
        filediffs = [filediff]

        if interdiffset:
            log_timer = log_timed("Generating diff file info for "
                                  "interdiffset ids %s-%s, filediff %s" %
                                  (diffset.id, interdiffset.id, filediff.id),
                                  request=request)
        else:
            log_timer = log_timed("Generating diff file info for "
                                  "diffset id %s, filediff %s" %
                                  (diffset.id, filediff.id),
                                  request=request)

            if (diffset.commit_count > 0 and
                ((base_commit and filediff.commit_id <= base_commit.pk) or
                 (tip_commit and filediff.commit_id > tip_commit.pk))):
                # The requested FileDiff is outside the requested commit range.
                return []
    else:
        if (diffset.commit_count > 0 and
            (base_commit is not None or tip_commit is not None)):
            # Even if we have base_commit, we need to query for all FileDiffs
            # so that we can do ancestor computations.
            filediffs = per_commit_filediffs = diffset.per_commit_files

            if base_commit:
                base_commit_id = base_commit.pk
            else:
                base_commit_id = 0

            if tip_commit:
                tip_commit_id = tip_commit.pk
            else:
                tip_commit_id = None

            filediffs = [
                f
                for f in filediffs
                if (f.commit_id > base_commit_id and
                    (not tip_commit_id or
                     f.commit_id <= tip_commit_id))
            ]

            filediffs = exclude_ancestor_filediffs(filediffs,
                                                   per_commit_filediffs)
        else:
            filediffs = diffset.cumulative_files

        if interdiffset:
            log_timer = log_timed("Generating diff file info for "
                                  "interdiffset ids %s-%s" %
                                  (diffset.id, interdiffset.id),
                                  request=request)
        else:
            log_timer = log_timed("Generating diff file info for "
                                  "diffset id %s" % diffset.id,
                                  request=request)

    # Filediffs that were created with leading slashes stripped won't match
    # those created with them present, so we need to compare them without in
    # order for the filenames to match up properly.
    tool = diffset.repository.get_scmtool()

    if interdiffset:
        if not filediff:
            if interdiffset.commit_count > 0:
                # Currently, only interdiffing between cumulative diffs is
                # supported.
                interfilediffs = interdiffset.cumulative_files
            else:
                interfilediffs = list(interdiffset.files.all())

        elif interfilediff:
            interfilediffs = [interfilediff]
        else:
            interfilediffs = []

        filediff_parts = []
        matched_filediffs = get_matched_interdiff_files(
            tool=tool,
            filediffs=filediffs,
            interfilediffs=interfilediffs)

        for temp_filediff, temp_interfilediff in matched_filediffs:
            if temp_filediff:
                filediff_parts.append((temp_filediff, temp_interfilediff,
                                       True))
            elif temp_interfilediff:
                filediff_parts.append((temp_interfilediff, None, False))
            else:
                logging.error(
                    'get_matched_interdiff_files returned an entry with an '
                    'empty filediff and interfilediff for diffset=%r, '
                    'interdiffset=%r, filediffs=%r, interfilediffs=%r',
                    diffset, interdiffset, filediffs, interfilediffs)

                raise ValueError(
                    'Internal error: get_matched_interdiff_files returned an '
                    'entry with an empty filediff and interfilediff! Please '
                    'report this along with information from the server '
                    'error log.')
    else:
        # We're not working with interdiffs. We can easily create the
        # filediff_parts directly.
        filediff_parts = [
            (temp_filediff, None, False)
            for temp_filediff in filediffs
        ]

    # Now that we have all the bits and pieces we care about for the filediffs,
    # we can start building information about each entry on the diff viewer.
    files = []

    for parts in filediff_parts:
        filediff, interfilediff, force_interdiff = parts

        newfile = filediff.is_new

        if interdiffset:
            # First, find out if we want to even process this one.
            # If the diffs are identical, or the patched files are identical,
            # or if the files were deleted in both cases, then we can be
            # absolutely sure that there's nothing interesting to show to
            # the user.
            if get_filediffs_match(filediff, interfilediff):
                continue

            source_revision = _('Diff Revision %s') % diffset.revision
        else:
            source_revision = get_revision_str(filediff.source_revision)

        if interfilediff:
            dest_revision = _('Diff Revision %s') % interdiffset.revision
        else:
            if force_interdiff:
                dest_revision = (_('Diff Revision %s - File Reverted') %
                                 interdiffset.revision)
            elif newfile:
                dest_revision = _('New File')
            else:
                dest_revision = _('New Change')

        if interfilediff:
            raw_depot_filename = filediff.dest_file
            raw_dest_filename = interfilediff.dest_file
        else:
            raw_depot_filename = filediff.source_file
            raw_dest_filename = filediff.dest_file

        depot_filename = tool.normalize_path_for_display(raw_depot_filename)
        dest_filename = tool.normalize_path_for_display(raw_dest_filename)

        if filename_patterns:
            if dest_filename == depot_filename:
                filenames = [dest_filename]
            else:
                filenames = [dest_filename, depot_filename]

            if not get_filenames_match_patterns(patterns=filename_patterns,
                                                filenames=filenames):
                continue

        base_filediff = None

        if filediff.commit_id:
            # If we pre-computed this above (or before) and we have all
            # FileDiffs, this will cost no additional queries.
            #
            # Otherwise this will cost up to
            # ``1 + len(diffset.per_commit_files.count())`` queries.
            ancestors = filediff.get_ancestors(minimal=False,
                                               filediffs=per_commit_filediffs)

            if ancestors:
                if requested_base_filediff:
                    assert len(filediffs) == 1

                    if requested_base_filediff in ancestors:
                        base_filediff = requested_base_filediff
                    else:
                        raise ValueError(
                            'Invalid base_filediff (ID %d) for filediff (ID '
                            '%d)'
                            % (requested_base_filediff.pk, filediff.pk))
                elif base_commit:
                    base_filediff = filediff.get_base_filediff(
                        base_commit=base_commit,
                        ancestors=ancestors)

        f = {
            'depot_filename': depot_filename,
            'dest_filename': dest_filename or depot_filename,
            'revision': source_revision,
            'dest_revision': dest_revision,
            'filediff': filediff,
            'interfilediff': interfilediff,
            'force_interdiff': force_interdiff,
            'binary': filediff.binary,
            'deleted': filediff.deleted,
            'moved': filediff.moved,
            'copied': filediff.copied,
            'moved_or_copied': filediff.moved or filediff.copied,
            'newfile': newfile,
            'is_symlink': filediff.extra_data.get('is_symlink', False),
            'index': len(files),
            'chunks_loaded': False,
            'is_new_file': (
                (newfile or
                 (base_filediff is not None and
                  base_filediff.is_new)) and
                not interfilediff and
                not filediff.parent_diff
            ),
            'base_filediff': base_filediff,
        }

        # When displaying an interdiff, we do not want to display the
        # revision of the base filediff. Instead, we will display the diff
        # revision as computed above.
        if base_filediff and not interdiffset:
            f['revision'] = get_revision_str(base_filediff.source_revision)
            f['depot_filename'] = tool.normalize_path_for_display(
                base_filediff.source_file)

        if force_interdiff:
            f['force_interdiff_revision'] = interdiffset.revision

        files.append(f)

    log_timer.done()

    if len(files) == 1:
        return files
    else:
        return get_sorted_filediffs(
            files,
            key=lambda f: f['interfilediff'] or f['filediff'])


def populate_diff_chunks(files, enable_syntax_highlighting=True,
                         request=None):
    """Populates a list of diff files with chunk data.

    This accepts a list of files (generated by get_diff_files) and generates
    diff chunk data for each file in the list. The chunk data is stored in
    the file state.
    """
    from reviewboard.diffviewer.chunk_generator import get_diff_chunk_generator

    for diff_file in files:
        generator = get_diff_chunk_generator(
            request,
            diff_file['filediff'],
            diff_file['interfilediff'],
            diff_file['force_interdiff'],
            enable_syntax_highlighting,
            base_filediff=diff_file.get('base_filediff'))
        chunks = list(generator.get_chunks())

        diff_file.update({
            'chunks': chunks,
            'num_chunks': len(chunks),
            'changed_chunk_indexes': [],
            'whitespace_only': len(chunks) > 0,
        })

        for j, chunk in enumerate(chunks):
            chunk['index'] = j

            if chunk['change'] != 'equal':
                diff_file['changed_chunk_indexes'].append(j)
                meta = chunk.get('meta', {})

                if not meta.get('whitespace_chunk', False):
                    diff_file['whitespace_only'] = False

        diff_file.update({
            'num_changes': len(diff_file['changed_chunk_indexes']),
            'chunks_loaded': True,
        })


def get_file_from_filediff(context, filediff, interfilediff):
    """Return the files that corresponds to the filediff/interfilediff.

    This is primarily intended for use with templates. It takes a
    RequestContext for looking up the user and for caching file lists,
    in order to improve performance and reduce lookup times for files that have
    already been fetched.

    This function returns either exactly one file or ``None``.
    """
    interdiffset = None

    key = "_diff_files_%s_%s" % (filediff.diffset.id, filediff.id)

    if interfilediff:
        key += "_%s" % (interfilediff.id)
        interdiffset = interfilediff.diffset

    if key in context:
        files = context[key]
    else:
        assert 'user' in context

        request = context.get('request', None)
        files = get_diff_files(filediff.diffset, filediff, interdiffset,
                               interfilediff=interfilediff,
                               request=request)
        populate_diff_chunks(files, get_enable_highlighting(context['user']),
                             request=request)
        context[key] = files

    if not files:
        return None

    assert len(files) == 1
    return files[0]


def get_last_line_number_in_diff(context, filediff, interfilediff):
    """Determine the last virtual line number in the filediff/interfilediff.

    This returns the virtual line number to be used in expandable diff
    fragments.
    """
    f = get_file_from_filediff(context, filediff, interfilediff)

    last_chunk = f['chunks'][-1]
    last_line = last_chunk['lines'][-1]

    return last_line[0]


def _get_last_header_in_chunks_before_line(chunks, target_line):
    """Find the last header in the list of chunks before the target line."""
    def find_last_line_numbers(lines):
        """Return a tuple of the last line numbers in the given list of lines.

        The last line numbers are not always contained in the last element of
        the ``lines`` list. This is the case when dealing with interdiffs that
        have filtered out opcodes.

        See :py:func:`get_chunks_in_range` for a description of what is
        contained in each element of ``lines``.
        """
        last_left = None
        last_right = None

        for line in reversed(lines):
            if not last_right and line[4]:
                last_right = line[4]

            if not last_left and line[1]:
                last_left = line[1]

            if last_left and last_right:
                break

        return last_left, last_right

    def find_header(headers, offset, last_line):
        """Return the last header that occurs before a line.

        The offset parameter is the difference between the virtual number and
        and actual line number in the chunk. This is required because the
        header line numbers are original or patched line numbers, not virtual
        line numbers.
        """
        # In the case of interdiffs, it is possible that there will be headers
        # in the chunk that don't belong to it, but were put there due to
        # chunks being merged together. We must therefore ensure that the
        # header we're looking at is actually in the chunk.
        end_line = min(last_line, target_line)

        for header in reversed(headers):
            virtual_line = header[0] + offset

            if virtual_line < end_line:
                return {
                    'line': virtual_line,
                    'text': header[1]
                }

    # The most up-to-date header information
    header = {
        'left': None,
        'right': None
    }

    for chunk in chunks:
        lines = chunk['lines']
        virtual_first_line = lines[0][0]

        if virtual_first_line <= target_line:
            if virtual_first_line == target_line:
                # The given line number is the first line of a new chunk so
                # there can't be any relevant header information here.
                break

            last_left, last_right = find_last_line_numbers(lines)

            if 'left_headers' in chunk['meta'] and lines[0][1]:
                offset = virtual_first_line - lines[0][1]

                left_header = find_header(chunk['meta']['left_headers'],
                                          offset, last_left + offset)

                header['left'] = left_header or header['left']

            if 'right_headers' in chunk['meta'] and lines[0][4]:
                offset = virtual_first_line - lines[0][4]

                right_header = find_header(chunk['meta']['right_headers'],
                                           offset, last_right + offset)

                header['right'] = right_header or header['right']
        else:
            # We've gone past the given line number.
            break

    return header


def get_last_header_before_line(context, filediff, interfilediff, target_line):
    """Get the last header that occurs before the given line.

    This returns a dictionary of ``left`` header and ``right`` header. Each
    header is either ``None`` or a dictionary with the following fields:

    ======== ==============================================================
    Field    Description
    ======== ==============================================================
    ``line`` Virtual line number (union of the original and patched files)
    ``text`` The header text
    ======== ==============================================================
    """
    f = get_file_from_filediff(context, filediff, interfilediff)

    return _get_last_header_in_chunks_before_line(f['chunks'], target_line)


def get_file_chunks_in_range(context, filediff, interfilediff,
                             first_line, num_lines):
    """Generate the chunks within a range of lines in the specified filediff.

    This is primarily intended for use with templates. It takes a
    RequestContext for looking up the user and for caching file lists,
    in order to improve performance and reduce lookup times for files that have
    already been fetched.

    See :py:func:`get_chunks_in_range` for information on the returned state
    of the chunks.
    """
    f = get_file_from_filediff(context, filediff, interfilediff)

    if f:
        return get_chunks_in_range(f['chunks'], first_line, num_lines)
    else:
        return []


def get_chunks_in_range(chunks, first_line, num_lines):
    """Generate the chunks within a range of lines of a larger list of chunks.

    This takes a list of chunks, computes a subset of those chunks from the
    line ranges provided, and generates a new set of those chunks.

    Each returned chunk is a dictionary with the following fields:

    ============= ========================================================
    Variable      Description
    ============= ========================================================
    ``change``    The change type ("equal", "replace", "insert", "delete")
    ``numlines``  The number of lines in the chunk.
    ``lines``     The list of lines in the chunk.
    ``meta``      A dictionary containing metadata on the chunk
    ============= ========================================================


    Each line in the list of lines is an array with the following data:

    ======== =============================================================
    Index    Description
    ======== =============================================================
    0        Virtual line number (union of the original and patched files)
    1        Real line number in the original file
    2        HTML markup of the original file
    3        Changed regions of the original line (for "replace" chunks)
    4        Real line number in the patched file
    5        HTML markup of the patched file
    6        Changed regions of the patched line (for "replace" chunks)
    7        True if line consists of only whitespace changes
    ======== =============================================================
    """
    for i, chunk in enumerate(chunks):
        lines = chunk['lines']

        if lines[-1][0] >= first_line >= lines[0][0]:
            start_index = first_line - lines[0][0]

            if first_line + num_lines <= lines[-1][0]:
                last_index = start_index + num_lines
            else:
                last_index = len(lines)

            new_chunk = {
                'index': i,
                'lines': chunk['lines'][start_index:last_index],
                'numlines': last_index - start_index,
                'change': chunk['change'],
                'meta': chunk.get('meta', {}),
            }

            yield new_chunk

            first_line += new_chunk['numlines']
            num_lines -= new_chunk['numlines']

            assert num_lines >= 0
            if num_lines == 0:
                break


def get_enable_highlighting(user):
    user_syntax_highlighting = True

    if user.is_authenticated():
        try:
            profile = user.get_profile()
            user_syntax_highlighting = profile.syntax_highlighting
        except ObjectDoesNotExist:
            pass

    siteconfig = SiteConfiguration.objects.get_current()
    return (siteconfig.get('diffviewer_syntax_highlighting') and
            user_syntax_highlighting)


def get_line_changed_regions(oldline, newline):
    """Returns regions of changes between two similar lines."""
    if oldline is None or newline is None:
        return None, None

    # Use the SequenceMatcher directly. It seems to give us better results
    # for this. We should investigate steps to move to the new differ.
    differ = SequenceMatcher(None, oldline, newline)

    # This thresholds our results -- we don't want to show inter-line diffs
    # if most of the line has changed, unless those lines are very short.

    # FIXME: just a plain, linear threshold is pretty crummy here.  Short
    # changes in a short line get lost.  I haven't yet thought of a fancy
    # nonlinear test.
    if differ.ratio() < 0.6:
        return None, None

    oldchanges = []
    newchanges = []
    back = (0, 0)

    for tag, i1, i2, j1, j2 in differ.get_opcodes():
        if tag == 'equal':
            if (i2 - i1 < 3) or (j2 - j1 < 3):
                back = (j2 - j1, i2 - i1)

            continue

        oldstart, oldend = i1 - back[0], i2
        newstart, newend = j1 - back[1], j2

        if oldchanges and oldstart <= oldchanges[-1][1] < oldend:
            oldchanges[-1] = (oldchanges[-1][0], oldend)
        elif not oldline[oldstart:oldend].isspace():
            oldchanges.append((oldstart, oldend))

        if newchanges and newstart <= newchanges[-1][1] < newend:
            newchanges[-1] = (newchanges[-1][0], newend)
        elif not newline[newstart:newend].isspace():
            newchanges.append((newstart, newend))

        back = (0, 0)

    return oldchanges, newchanges


def get_sorted_filediffs(filediffs, key=None):
    """Sorts a list of filediffs.

    The list of filediffs will be sorted first by their base paths in
    ascending order.

    Within a base path, they'll be sorted by base name (minus the extension)
    in ascending order.

    If two files have the same base path and base name, we'll sort by the
    extension in descending order. This will make :file:`*.h` sort ahead of
    :file:`*.c`/:file:`*.cpp`, for example.

    If the list being passed in is actually not a list of FileDiffs, it
    must provide a callable ``key`` parameter that will return a FileDiff
    for the given entry in the list. This will only be called once per
    item.
    """
    def cmp_filediffs(filediff1, filediff2):
        x = make_key(filediff1)
        y = make_key(filediff2)

        # Sort based on basepath in ascending order.
        if x[0] != y[0]:
            a = x[0]
            b = y[0]
        else:
            # Sort based on filename in ascending order, then based on
            # the extension in descending order, to make *.h sort ahead of
            # *.c/cpp.
            x_file, x_ext = os.path.splitext(x[1])
            y_file, y_ext = os.path.splitext(y[1])

            if x_file == y_file:
                a = y_ext
                b = x_ext
            else:
                a = x_file
                b = y_file

        return cmp(a, b)

    def make_key(filediff):
        if key:
            filediff = key(filediff)

        filename = filediff.dest_file
        i = filename.rfind('/')

        if i == -1:
            return '', filename
        else:
            return filename[:i], filename[i + 1:]

    return sorted(filediffs, key=cmp_to_key(cmp_filediffs))


def get_displayed_diff_line_ranges(chunks, first_vlinenum, last_vlinenum):
    """Return the displayed line ranges based on virtual line numbers.

    This takes the virtual line numbers (the index in the side-by-side diff
    lines) and returns the human-readable line numbers, the chunks they're in,
    and mapped virtual line numbers.

    A virtual line range may start or end in a chunk not containing displayed
    line numbers (such as an "original" range starting/ending in an "insert"
    chunk). The resulting displayed line ranges will exclude these chunks.

    Args:
        chunks (list of dict):
            The list of chunks for the diff.

        first_vlinenum (int):
            The first virtual line number. This uses 1-based indexes.

        last_vlinenum (int):
            The last virtual line number. This uses 1-based indexes.

    Returns:
        tuple:
        A tuple of displayed line range information, containing 2 items.

        Each item will either be a dictionary of information, or ``None``
        if there aren't any displayed lines to show.

        The dictionary contains the following keys:

        ``display_range``:
            A tuple containing the displayed line range.

        ``virtual_range``:
            A tuple containing the virtual line range that ``display_range``
            maps to.

        ``chunk_range``:
            A tuple containing the beginning/ending chunks that
            ``display_range`` maps to.

    Raises:
        ValueError:
            The range provided was invalid.
    """
    if first_vlinenum < 0:
        raise ValueError('first_vlinenum must be >= 0')

    if last_vlinenum < first_vlinenum:
        raise ValueError('last_vlinenum must be >= first_vlinenum')

    orig_start_linenum = None
    orig_end_linenum = None
    orig_start_chunk = None
    orig_last_valid_chunk = None
    patched_start_linenum = None
    patched_end_linenum = None
    patched_start_chunk = None
    patched_last_valid_chunk = None

    for chunk in chunks:
        lines = chunk['lines']

        if not lines:
            logging.warning('get_displayed_diff_line_ranges: Encountered '
                            'empty chunk %r',
                            chunk)
            continue

        first_line = lines[0]
        last_line = lines[-1]
        chunk_first_vlinenum = first_line[0]
        chunk_last_vlinenum = last_line[0]

        if first_vlinenum > chunk_last_vlinenum:
            # We're too early. There won't be anything of interest here.
            continue

        if last_vlinenum < chunk_first_vlinenum:
            # We're not going to find anything useful at this point, so bail.
            break

        change = chunk['change']
        valid_for_orig = (change != 'insert' and first_line[1])
        valid_for_patched = (change != 'delete' and first_line[4])

        if valid_for_orig:
            orig_last_valid_chunk = chunk

            if not orig_start_chunk:
                orig_start_chunk = chunk

        if valid_for_patched:
            patched_last_valid_chunk = chunk

            if not patched_start_chunk:
                patched_start_chunk = chunk

        if chunk_first_vlinenum <= first_vlinenum <= chunk_last_vlinenum:
            # This chunk contains the first line that can possibly be used for
            # the comment range. We know the start and end virtual line numbers
            # in the range, so we can compute the proper offset.
            offset = first_vlinenum - chunk_first_vlinenum

            if valid_for_orig:
                orig_start_linenum = first_line[1] + offset
                orig_start_vlinenum = first_line[0] + offset

            if valid_for_patched:
                patched_start_linenum = first_line[4] + offset
                patched_start_vlinenum = first_line[0] + offset
        elif first_vlinenum < chunk_first_vlinenum:
            # One side of the the comment range may not have started in a valid
            # chunk (this would happen if a comment began in an insert or
            # delete chunk). If that happened, we may not have been able to set
            # the beginning of the range in the condition above. Check for this
            # and try setting it now.
            if orig_start_linenum is None and valid_for_orig:
                orig_start_linenum = first_line[1]
                orig_start_vlinenum = first_line[0]

            if patched_start_linenum is None and valid_for_patched:
                patched_start_linenum = first_line[4]
                patched_start_vlinenum = first_line[0]

    # Figure out the end ranges, now that we know the valid ending chunks of
    # each. We're going to try to get the line within the chunk that represents
    # the end, if within the chunk, capping it to the last line in the chunk.
    #
    # If a particular range did not have a valid chunk anywhere in that range,
    # we're going to invalidate the entire range.
    if orig_last_valid_chunk:
        lines = orig_last_valid_chunk['lines']
        first_line = lines[0]
        last_line = lines[-1]
        offset = last_vlinenum - first_line[0]

        orig_end_linenum = min(last_line[1], first_line[1] + offset)
        orig_end_vlinenum = min(last_line[0], first_line[0] + offset)

        assert orig_end_linenum >= orig_start_linenum
        assert orig_end_vlinenum >= orig_start_vlinenum

        orig_range_info = {
            'display_range': (orig_start_linenum, orig_end_linenum),
            'virtual_range': (orig_start_vlinenum, orig_end_vlinenum),
            'chunk_range': (orig_start_chunk, orig_last_valid_chunk),
        }
    else:
        orig_range_info = None

    if patched_last_valid_chunk:
        lines = patched_last_valid_chunk['lines']
        first_line = lines[0]
        last_line = lines[-1]
        offset = last_vlinenum - first_line[0]

        patched_end_linenum = min(last_line[4], first_line[4] + offset)
        patched_end_vlinenum = min(last_line[0], first_line[0] + offset)

        assert patched_end_linenum >= patched_start_linenum
        assert patched_end_vlinenum >= patched_start_vlinenum

        patched_range_info = {
            'display_range': (patched_start_linenum, patched_end_linenum),
            'virtual_range': (patched_start_vlinenum, patched_end_vlinenum),
            'chunk_range': (patched_start_chunk, patched_last_valid_chunk),
        }
    else:
        patched_range_info = None

    return orig_range_info, patched_range_info


def get_diff_data_chunks_info(diff):
    """Return information on each chunk in a diff.

    This will scan through a unified diff file, looking for each chunk in the
    diff and returning information on their ranges and lines of context. This
    can be used to generate statistics on diffs and help map changed regions
    in diffs to lines of source files.

    Args:
        diff (bytes):
            The diff data to scan.

    Returns:
        list of dict:
        A list of chunk information dictionaries. Each entry has an ``orig``
        and ``modified` dictionary containing the following keys:

        ``chunk_start`` (``int``):
            The starting line number of the chunk shown in the diff, including
            any lines of context. This is 0-based.

        ``chunk_len`` (``int``):
            The length of the chunk shown in the diff, including any lines of
            context.

        ``changes_start`` (``int``):
            The starting line number of a range of changes shown in a chunk in
            the diff.
            This is after any lines of context and is 0-based.

        ``changes_len`` (``int``):
            The length of the changes shown in a chunk in the diff, excluding
            any lines of context.

        ``pre_lines_of_context`` (``int``):
            The number of lines of context before any changes in a chunk. If
            the chunk doesn't have any changes, this will contain all lines of
            context otherwise shown around changes in the other region in this
            entry.

        ``post_lines_of_context`` (``int``):
            The number of lines of context after any changes in a chunk. If
            the chunk doesn't have any changes, this will be 0.
    """
    def _finalize_result():
        if not cur_result:
            return

        for result_dict, unchanged_lines in ((cur_result_orig,
                                              orig_unchanged_lines),
                                             (cur_result_modified,
                                              modified_unchanged_lines)):
            result_dict['changes_len'] -= unchanged_lines

            if result_dict['changes_len'] == 0:
                assert result_dict['pre_lines_of_context'] == 0
                result_dict['pre_lines_of_context'] = unchanged_lines
            else:
                result_dict['post_lines_of_context'] = unchanged_lines

    process_orig_changes = False
    process_modified_changes = False

    results = []
    cur_result = None
    cur_result_orig = None
    cur_result_modified = None

    orig_unchanged_lines = 0
    modified_unchanged_lines = 0

    # Look through the chunks of the diff, trying to find the amount
    # of context shown at the beginning of each chunk. Though this
    # will usually be 3 lines, it may be fewer or more, depending
    # on file length and diff generation settings.
    for i, line in enumerate(split_line_endings(diff.strip())):
        if line.startswith(b'-'):
            if process_orig_changes:
                # We've found the first change in the original side of the
                # chunk. We now know how many lines of context we have here.
                #
                # We reduce the indexes by 1 because the chunk ranges
                # in diffs start at 1, and we want a 0-based index.
                cur_result_orig['pre_lines_of_context'] = orig_unchanged_lines
                cur_result_orig['changes_start'] += orig_unchanged_lines
                cur_result_orig['changes_len'] -= orig_unchanged_lines
                process_orig_changes = False

            orig_unchanged_lines = 0
        elif line.startswith(b'+'):
            if process_modified_changes:
                # We've found the first change in the modified side of the
                # chunk. We now know how many lines of context we have here.
                #
                # We reduce the indexes by 1 because the chunk ranges
                # in diffs start at 1, and we want a 0-based index.
                cur_result_modified['pre_lines_of_context'] = \
                    modified_unchanged_lines
                cur_result_modified['changes_start'] += \
                    modified_unchanged_lines
                cur_result_modified['changes_len'] -= modified_unchanged_lines
                process_modified_changes = False

            modified_unchanged_lines = 0
        elif line.startswith(b' '):
            # We might be before a group of changes, inside a group of changes,
            # or after a group of changes. Either way, we want to track these
            # values.
            orig_unchanged_lines += 1
            modified_unchanged_lines += 1
        else:
            # This was not a change within a chunk, or we weren't processing,
            # so check to see if this is a chunk header instead.
            m = CHUNK_RANGE_RE.match(line)

            if m:
                # It is a chunk header. Start by updating the previous range
                # to factor in the lines of trailing context.
                _finalize_result()

                # Next, reset the state for the next range, and pull the line
                # numbers and lengths from the header. We'll also normalize
                # the starting locations to be 0-based.
                orig_start = int(m.group('orig_start')) - 1
                orig_len = int(m.group('orig_len') or '1')
                modified_start = int(m.group('modified_start')) - 1
                modified_len = int(m.group('modified_len') or '1')

                cur_result_orig = {
                    'pre_lines_of_context': 0,
                    'post_lines_of_context': 0,
                    'chunk_start': orig_start,
                    'chunk_len': orig_len,
                    'changes_start': orig_start,
                    'changes_len': orig_len,
                }
                cur_result_modified = {
                    'pre_lines_of_context': 0,
                    'post_lines_of_context': 0,
                    'chunk_start': modified_start,
                    'chunk_len': modified_len,
                    'changes_start': modified_start,
                    'changes_len': modified_len,
                }
                cur_result = {
                    'orig': cur_result_orig,
                    'modified': cur_result_modified,
                }
                results.append(cur_result)

                process_orig_changes = True
                process_modified_changes = True
                orig_unchanged_lines = 0
                modified_unchanged_lines = 0
            else:
                logging.warning('Unexpected content on line %d of diff: "%s"',
                                i, line)

    # We need to adjust the last range, if we're still processing
    # trailing context.
    _finalize_result()

    return results


def check_diff_size(diff_file, parent_diff_file=None):
    """Check the size of the given diffs against the maximum allowed size.

    If either of the provided diffs are too large, an exception will be raised.

    Args:
        diff_file (django.core.files.uploadedfile.UploadedFile):
            The diff file.

        parent_diff_file (django.core.files.uploadedfile.UploadedFile,
                          optional):
            The parent diff file, if any.

    Raises:
        reviewboard.diffviewer.errors.DiffTooBigError:
            The supplied files are too big.
    """
    siteconfig = SiteConfiguration.objects.get_current()
    max_diff_size = siteconfig.get('diffviewer_max_diff_size')

    if max_diff_size > 0:
        if diff_file.size > max_diff_size:
            raise DiffTooBigError(
                _('The supplied diff file is too large.'),
                max_diff_size=max_diff_size)

        if parent_diff_file and parent_diff_file.size > max_diff_size:
            raise DiffTooBigError(
                _('The supplied parent diff file is too large.'),
                max_diff_size=max_diff_size)


def get_total_line_counts(files_qs):
    """Return the total line counts of all given FileDiffs.

    Args:
        files_qs (django.db.models.query.QuerySet):
            The queryset descripting the :py:class:`FileDiffs
            <reviewboard.diffviewer.models.filediff.FileDiff>`.

    Returns:
        dict:
        A dictionary with the following keys:

        * ``raw_insert_count``
        * ``raw_delete_count``
        * ``insert_count``
        * ``delete_count``
        * ``replace_count``
        * ``equal_count``
        * ``total_line_count``

        Each entry maps to the sum of that line count type for all
        :py:class:`FileDiffs
        <reviewboard.diffviewer.models.filediff.FileDiff>`.
    """
    counts = {
        'raw_insert_count': 0,
        'raw_delete_count': 0,
        'insert_count': 0,
        'delete_count': 0,
        'replace_count': None,
        'equal_count': None,
        'total_line_count': None,
    }

    for filediff in files_qs:
        for key, value in six.iteritems(filediff.get_line_counts()):
            if value is not None:
                if counts[key] is None:
                    counts[key] = value
                else:
                    counts[key] += value

    return counts<|MERGE_RESOLUTION|>--- conflicted
+++ resolved
@@ -339,18 +339,6 @@
         reviewboard.scmtools.errors.SCMError:
             An error occurred while computing the pre-patch file.
     """
-<<<<<<< HEAD
-    if encoding_list:
-        RemovedInReviewBoard50Warning.warn(
-            'The encoding_list parameter passed to '
-            'get_original_file_from_repo() is deprecated and will be removed '
-            'in Review Board 5.0.')
-
-    data = b''
-
-    if not filediff.is_new:
-        repository = filediff.get_repository()
-=======
     data = b''
     extra_data = filediff.extra_data or {}
 
@@ -376,9 +364,8 @@
                                      filediff.source_revision)
 
     if source_revision != PRE_CREATION:
-        repository = filediff.diffset.repository
-
->>>>>>> 43a0e648
+        repository = filediff.get_repository()
+
         data = repository.get_file(
             source_filename,
             source_revision,
@@ -413,14 +400,10 @@
     if (filediff.parent_diff and
         not filediff.is_parent_diff_empty(cache_only=True)):
         try:
-<<<<<<< HEAD
             data = patch(diff=filediff.parent_diff,
                          orig_file=data,
-                         filename=filediff.source_file,
+                         filename=source_filename,
                          request=request)
-=======
-            data = patch(filediff.parent_diff, data, source_filename, request)
->>>>>>> 43a0e648
         except PatchError as e:
             # patch(1) cannot process diff files that contain no diff sections.
             # We are going to check and see if the parent diff contains no diff
