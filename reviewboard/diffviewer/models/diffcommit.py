"""DiffCommit model definition."""

from __future__ import annotations

<<<<<<< HEAD
from typing import Optional
=======
from typing import ClassVar
>>>>>>> 48dff908

from dateutil.tz import tzoffset
from django.db import models
from django.utils import timezone
from django.utils.functional import cached_property
from django.utils.translation import gettext_lazy as _
from djblets.db.fields import JSONField

from reviewboard.diffviewer.diffutils import get_total_line_counts
from reviewboard.diffviewer.managers import DiffCommitManager
from reviewboard.diffviewer.models.diffset import DiffSet
from reviewboard.diffviewer.validators import (COMMIT_ID_LENGTH,
                                               validate_commit_id)


class DiffCommit(models.Model):
    """A representation of a commit from a version control system.

    A DiffSet on a Review Request that represents a commit history will have
    one or more DiffCommits. Each DiffCommit will have one or more associated
    FileDiffs (which also belong to the parent DiffSet).

    The information stored herein is intended to fully represent the state of
    a single commit in that history. The series of DiffCommits can be used to
    re-create the original series of commits posted for review.
    """

    #: The maximum length of the author_name and committer_name fields.
    NAME_MAX_LENGTH = 256

    #: The maximum length of the author_email and committer_email fields.
    EMAIL_MAX_LENGTH = 256

    #: The date format that this model uses.
    ISO_DATE_FORMAT = '%Y-%m-%d %H:%M:%S%z'

    filename = models.CharField(
        _('File Name'),
        max_length=256,
        help_text=_('The original file name of the diff.'))

    diffset = models.ForeignKey(DiffSet,
                                on_delete=models.CASCADE,
                                related_name='commits')

    author_name = models.CharField(
        _('Author Name'),
        max_length=NAME_MAX_LENGTH,
        help_text=_('The name of the commit author.'))
    author_email = models.CharField(
        _('Author Email'),
        max_length=EMAIL_MAX_LENGTH,
        help_text=_('The e-mail address of the commit author.'))
    author_date_utc = models.DateTimeField(
        _('Author Date'),
        help_text=_('The date the commit was authored in UTC.'))
    author_date_offset = models.IntegerField(
        _('Author Date UTC Offset'),
        help_text=_("The author's UTC offset."))

    committer_name = models.CharField(
        _('Committer Name'),
        max_length=NAME_MAX_LENGTH,
        help_text=_('The name of the committer (if applicable).'),
        null=True,
        blank=True)
    committer_email = models.CharField(
        _('Committer Email'),
        max_length=EMAIL_MAX_LENGTH,
        help_text=_('The e-mail address of the committer (if applicable).'),
        null=True,
        blank=True)
    committer_date_utc = models.DateTimeField(
        _('Committer Date'),
        help_text=_('The date the commit was committed in UTC '
                    '(if applicable).'),
        null=True,
        blank=True)
    committer_date_offset = models.IntegerField(
        _('Committer Date UTC Offset'),
        help_text=_("The committer's UTC offset (if applicable)."),
        null=True,
        blank=True)

    commit_message = models.TextField(
        _('Description'),
        help_text=_('The commit message.'))

    commit_id = models.CharField(
        _('Commit ID'),
        max_length=COMMIT_ID_LENGTH,
        validators=[validate_commit_id],
        help_text=_('The unique identifier of the commit.'))

    parent_id = models.CharField(
        _('Parent ID'),
        max_length=COMMIT_ID_LENGTH,
        validators=[validate_commit_id],
        help_text=_('The unique identifier of the parent commit.'))

    #: A timestamp used for generating HTTP caching headers.
    last_modified = models.DateTimeField(
        _('Last Modified'),
        default=timezone.now)

    extra_data = JSONField(null=True)

    objects: ClassVar[DiffCommitManager] = DiffCommitManager()

    @property
    def author(self):
        """The author's name and e-mail address.

        This is formatted as :samp:`{author_name} <{author_email}>`.
        """
        return self._format_user(self.author_name, self.author_email)

    @property
    def author_date(self):
        """The author date in its original timezone."""
        tz = tzoffset(None, self.author_date_offset)
        return self.author_date_utc.astimezone(tz)

    @author_date.setter
    def author_date(self, value):
        """Set the author date.

        Args:
            value (datetime.datetime):
                The date to set.
        """
        self.author_date_utc = value

        if value is not None:
            self.author_date_offset = value.utcoffset().total_seconds()
        else:
            self.author_date_offset = None

    @property
    def committer(self):
        """The committer's name and e-mail address (if applicable).

        This will be formatted as :samp:`{committer_name} <{committer_email}>`
        if both :py:attr:`committer_name` and :py:attr:`committer_email` are
        set. Otherwise, it be whichever is defined. If neither are defined,
        this will be ``None``.
        """
        return self._format_user(self.committer_name, self.committer_email)

    @property
    def committer_date(self):
        """The committer date in its original timezone.

        If the commit has no committer, this will be ``None``.
        """
        if self.committer_date_offset is None:
            return None

        tz = tzoffset(None, self.committer_date_offset)
        return self.committer_date_utc.astimezone(tz)

    @committer_date.setter
    def committer_date(self, value):
        """Set the committer date.

        Args:
            value (datetime.datetime):
                The date to set.
        """
        self.committer_date_utc = value

        if value is not None:
            self.committer_date_offset = value.utcoffset().total_seconds()
        else:
            self.committer_date_offset = None

    @cached_property
    def summary(self):
        """The first line of the commit message."""
        summary = self.commit_message

        if summary:
            summary = summary.split('\n', 1)[0].strip()

        return summary

    @cached_property
    def commit_message_body(self) -> Optional[str]:
        """The body of a commit message.

        This will contain the content following a commit summary, if any.

        Version Added:
            6.0

        Type:
            str
        """
        body: Optional[str] = None
        message = self.commit_message

        if message:
            parts = message.split('\n', 1)

            if len(parts) > 1:
                body = parts[1].strip() or None

        return body

    @cached_property
    def summary_truncated(self):
        """The first line of the commit message, truncated to 80 characters."""
        summary = self.summary

        if len(summary) > 80:
            summary = summary[:77] + '...'

        return summary

    def serialize(self):
        """Serialize to a dictionary.

        Returns:
            dict:
            A dictionary representing this commit.
        """
        return {
            'author_name': self.author_name,
            'commit_id': self.commit_id,
            'commit_message': self.commit_message,
            'id': self.pk,
            'parent_id': self.parent_id,
        }

    def get_total_line_counts(self):
        """Return the total line counts of all child FileDiffs.

        Returns:
            dict:
            A dictionary with the following keys:

            * ``raw_insert_count``
            * ``raw_delete_count``
            * ``insert_count``
            * ``delete_count``
            * ``replace_count``
            * ``equal_count``
            * ``total_line_count``

            Each entry maps to the sum of that line count type for all child
            :py:class:`FileDiffs
            <reviewboard.diffviewer.models.filediff.FileDiff>`.
        """
        return get_total_line_counts(self.files.all())

    def __str__(self):
        """Return a human-readable representation of the commit.

        Returns:
            unicode:
            The commit ID and its summary (if available).
        """
        if self.summary:
            return '%s: %s' % (self.commit_id, self.summary)

        return self.commit_id

    def _format_user(self, name, email):
        """Format a name and e-mail address.

        Args:
            name (unicode):
                The user's name.

            email (unicode):
                The user's e-mail address.

        Returns:
            unicode:
            A pretty representation of the user and e-mail, or ``None`` if
            neither are defined.
        """
        if name and email:
            return '%s <%s>' % (name, email)
        elif name:
            return name
        elif email:
            return email

        return None

    class Meta:
        app_label = 'diffviewer'
        db_table = 'diffviewer_diffcommit'
        verbose_name = _('Diff Commit')
        verbose_name_plural = _('Diff Commits')
        unique_together = ('diffset', 'commit_id')
        ordering = ('pk',)<|MERGE_RESOLUTION|>--- conflicted
+++ resolved
@@ -2,11 +2,7 @@
 
 from __future__ import annotations
 
-<<<<<<< HEAD
-from typing import Optional
-=======
-from typing import ClassVar
->>>>>>> 48dff908
+from typing import ClassVar, Optional
 
 from dateutil.tz import tzoffset
 from django.db import models
