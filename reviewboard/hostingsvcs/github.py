--- conflicted
+++ resolved
@@ -12,14 +12,10 @@
 from django.conf.urls import patterns, url
 from django.contrib.sites.models import Site
 from django.core.cache import cache
-<<<<<<< HEAD
 from django.core.exceptions import ObjectDoesNotExist
-from django.http import HttpResponse
-=======
 from django.http import HttpResponse, HttpResponseBadRequest
 from django.template import RequestContext
 from django.template.loader import render_to_string
->>>>>>> ced9251d
 from django.utils import six
 from django.utils.six.moves.urllib.error import HTTPError, URLError
 from django.utils.six.moves.urllib.parse import urljoin
@@ -27,12 +23,8 @@
 from django.views.decorators.http import require_POST
 from djblets.siteconfig.models import SiteConfiguration
 
-<<<<<<< HEAD
-from reviewboard.admin.server import get_server_url
+from reviewboard.admin.server import build_server_url, get_server_url
 from reviewboard.hostingsvcs.bugtracker import BugTracker
-=======
-from reviewboard.admin.server import build_server_url, get_server_url
->>>>>>> ced9251d
 from reviewboard.hostingsvcs.errors import (AuthorizationError,
                                             HostingServiceError,
                                             InvalidPlanError,
@@ -821,7 +813,6 @@
         return Commit(author_name, revision, date, message, parent_revision,
                       diff=diff)
 
-<<<<<<< HEAD
     def get_remote_repositories(self, owner=None, owner_type='user',
                                 filter_type=None, start=None, per_page=None):
         """Return a list of remote repositories matching the given criteria.
@@ -919,7 +910,7 @@
             pass
 
         return result
-=======
+
     def get_repository_hook_instructions(self, request, repository):
         """Returns instructions for setting up incoming webhooks."""
         plan = repository.extra_data['repository_plan']
@@ -946,7 +937,6 @@
                 'webhook_endpoint_url': webhook_endpoint_url,
                 'hook_uuid': repository.get_or_create_hooks_uuid(),
             }))
->>>>>>> ced9251d
 
     def _reset_authorization(self, client_id, client_secret, token):
         """Resets the authorization info for an OAuth app-linked token.
