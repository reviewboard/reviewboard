<<<<<<< HEAD
"""Models for hosting service accounts."""

from __future__ import annotations

import logging
=======
"""Models for hosting service account storage."""

from __future__ import annotations

from typing import ClassVar
>>>>>>> 48dff908

from django.db import models
from django.utils.translation import gettext_lazy as _
from djblets.db.fields import JSONField

from reviewboard.hostingsvcs.base import hosting_service_registry
from reviewboard.hostingsvcs.errors import MissingHostingServiceError
from reviewboard.hostingsvcs.managers import HostingServiceAccountManager
from reviewboard.site.models import LocalSite


logger = logging.getLogger(__name__)


class HostingServiceAccount(models.Model):

    service_name = models.CharField(
        max_length=128,
        help_text=_('The ID of the hosting service that is associated '
                    'with this account.'))
    hosting_url = models.CharField(
        max_length=255,
        blank=True,
        null=True,
        help_text=_('The hosting URL.'))
    username = models.CharField(
        max_length=128,
        help_text=_('The username of the account on the hosting service.'))
    data = JSONField(
        help_text=_('Account data specific to the hosting service. This '
                    'should generally not be changed.'))
    visible = models.BooleanField(
        default=True,
        help_text=_('Whether this account shows up as an option when '
                    'configuring a repository.'))
    local_site = models.ForeignKey(
        LocalSite,
        on_delete=models.CASCADE,
        related_name='hosting_service_accounts',
        verbose_name=_('Local site'),
        blank=True,
        null=True,
        help_text=_('The LocalSite to associate with this account.'))

    objects: ClassVar[HostingServiceAccountManager] = \
        HostingServiceAccountManager()

    def __str__(self):
        if self.hosting_url:
            # Show the hosting URL, so that users can distinguish between
            # the accounts across different self-hosted servers of a given
            # type.
            return '%s (%s)' % (self.username, self.hosting_url)
        else:
            return self.username

    @property
    def service(self):
        """The hosting service associated with this account.

        Type:
            reviewboard.hostingsvcs.base.hosting_service.BaseHostingService

        Raises:
            reviewboard.hostingsvcs.errors.MissingHostingServiceError:
                The hosting service could not be loaded from the registry.
        """
        if not hasattr(self, '_service'):
            service_name = self.service_name

            cls = hosting_service_registry.get_hosting_service(
                self.service_name)

            if cls:
                self._service = cls(self)
            else:
                logger.error('Failed to load hosting service %s for '
                             'repository %s.',
                             service_name, self.pk)

                raise MissingHostingServiceError(service_name)

        return self._service

    @property
    def is_authorized(self):
        service = self.service

        if service:
            return service.is_authorized()
        else:
            return False

    def is_accessible_by(self, user):
        """Returns whether or not the user has access to the account.

        The account is accessible by the user if the user has access to the
        local site.
        """
        return not self.local_site or self.local_site.is_accessible_by(user)

    def is_mutable_by(self, user):
        """Returns whether or not the user can modify or delete the account.

        The account is mutable by the user if the user is an administrator
        with proper permissions or the account is part of a LocalSite and
        the user has permissions to modify it.
        """
        return user.has_perm('hostingsvcs.change_hostingserviceaccount',
                             self.local_site)

    def accept_certificate(self, certificate):
        """Accept the SSL certificate for the linked hosting URL.

        Args:
            certificate (reviewboard.scmtools.certs.Certificate):
                The certificate to accept.

        Raises:
            ValueError:
                The certificate data did not include required fields.
        """
        if not certificate.pem_data:
            raise ValueError('The certificate does not include a PEM-encoded '
                             'representation.')

        self.data['ssl_cert'] = certificate.pem_data

    class Meta:
        db_table = 'hostingsvcs_hostingserviceaccount'
        verbose_name = _('Hosting Service Account')
        verbose_name_plural = _('Hosting Service Accounts')<|MERGE_RESOLUTION|>--- conflicted
+++ resolved
@@ -1,16 +1,9 @@
-<<<<<<< HEAD
 """Models for hosting service accounts."""
 
 from __future__ import annotations
 
 import logging
-=======
-"""Models for hosting service account storage."""
-
-from __future__ import annotations
-
 from typing import ClassVar
->>>>>>> 48dff908
 
 from django.db import models
 from django.utils.translation import gettext_lazy as _
