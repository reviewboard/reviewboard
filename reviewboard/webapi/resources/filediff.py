--- conflicted
+++ resolved
@@ -532,12 +532,9 @@
         except ObjectDoesNotExist:
             return DOES_NOT_EXIST
 
-<<<<<<< HEAD
-=======
         if not self.has_access_permissions(request, filediff, *args, **kwargs):
             return self.get_no_access_error(request)
 
->>>>>>> a69bf107
         diff_settings = DiffSettings.create(
             request=request,
             syntax_highlighting=request.GET.get('syntax-highlighting', False))
