--- conflicted
+++ resolved
@@ -31,10 +31,7 @@
 from reviewboard.diffviewer.errors import (DiffTooBigError,
                                            DiffParserError,
                                            EmptyDiffError)
-<<<<<<< HEAD
 from reviewboard.diffviewer.features import dvcs_feature
-=======
->>>>>>> 8be9bb4c
 from reviewboard.hostingsvcs.errors import HostingServiceError
 from reviewboard.reviews.errors import (CloseError,
                                         PermissionError,
@@ -873,12 +870,6 @@
         except HostingServiceError as e:
             return REPO_INFO_ERROR.with_message(six.text_type(e))
         except SCMError as e:
-<<<<<<< HEAD
-            logging.error("Got unexpected SCMError when creating "
-                          "repository: %s"
-                          % e, exc_info=1, request=request)
-=======
->>>>>>> 8be9bb4c
             return REPO_INFO_ERROR.with_message(six.text_type(e))
         except ValidationError:
             return COMMIT_ID_ALREADY_EXISTS
