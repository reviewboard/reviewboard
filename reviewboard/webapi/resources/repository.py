from __future__ import unicode_literals

from django.core.exceptions import ObjectDoesNotExist, ValidationError
from django.db.models import Q
from django.utils import six
from djblets.util.decorators import augment_method_from
from djblets.webapi.decorators import (webapi_login_required,
                                       webapi_response_errors,
                                       webapi_request_fields)
from djblets.webapi.errors import (DOES_NOT_EXIST, INVALID_FORM_DATA,
                                   NOT_LOGGED_IN, PERMISSION_DENIED)
from djblets.webapi.fields import (BooleanFieldType,
                                   IntFieldType,
                                   StringFieldType)

from reviewboard.hostingsvcs.models import HostingServiceAccount
from reviewboard.scmtools.forms import RepositoryForm
from reviewboard.scmtools.models import Repository, Tool
from reviewboard.webapi.base import ImportExtraDataError, WebAPIResource
from reviewboard.webapi.decorators import (webapi_check_login_required,
                                           webapi_check_local_site)
from reviewboard.webapi.errors import (BAD_HOST_KEY,
                                       MISSING_REPOSITORY,
                                       MISSING_USER_KEY,
                                       REPO_AUTHENTICATION_ERROR,
                                       REPO_INFO_ERROR,
                                       REPOSITORY_ALREADY_EXISTS,
                                       SERVER_CONFIG_ERROR,
                                       UNVERIFIED_HOST_CERT,
                                       UNVERIFIED_HOST_KEY)
from reviewboard.webapi.mixins import UpdateFormMixin
from reviewboard.webapi.resources import resources


class RepositoryResource(UpdateFormMixin, WebAPIResource):
    """Provides information on a registered repository.

    Review Board has a list of known repositories, which can be modified
    through the site's administration interface. These repositories contain
    the information needed for Review Board to access the files referenced
    in diffs.
    """

    model = Repository
    form_class = RepositoryForm

    name_plural = 'repositories'
    fields = {
        'id': {
            'type': IntFieldType,
            'description': 'The numeric ID of the repository.',
        },
        'extra_data': {
            'type': dict,
            'description': 'Extra data as part of the repository. Some of '
                           'this will be dependent on the type of repository '
                           'or hosting service being used, and those should '
                           'not be modified. Custom fields can be set by the '
                           'API or extensions.',
            'added_in': '3.0.18',
        },
        'name': {
            'type': StringFieldType,
            'description': 'The name of the repository.',
        },
        'path': {
            'type': StringFieldType,
            'description': 'The main path to the repository, which is used '
                           'for communicating with the repository and '
                           'accessing files.',
        },
        'mirror_path': {
            'type': StringFieldType,
            'description': 'An alternate path to the repository, for '
                           'lookup purposes.',
            'added_in': '1.7.19',
        },
        'visible': {
            'type': BooleanFieldType,
            'description': 'Whether or not this repository is visible (admin '
                           'only).',
            'added_in': '2.0',
        },
        'tool': {
            'type': StringFieldType,
            'description': 'The name of the internal repository '
                           'communication class used to talk to the '
                           'repository. This is generally the type of the '
                           'repository.',
        },
        'bug_tracker': {
            'type': StringFieldType,
            'description': 'The URL to a bug in the bug tracker for '
                           'this repository, with ``%s`` in place of the '
                           'bug ID.',
            'added_in': '2.5',
        }
    }
    uri_object_key = 'repository_id'
    item_child_resources = [
        resources.diff_file_attachment,
        resources.repository_branches,
        resources.repository_commits,
        resources.repository_info,
    ]

    allowed_methods = ('GET', 'POST', 'PUT', 'DELETE')

    @webapi_check_login_required
    def get_queryset(self, request, is_list=False, local_site_name=None,
                     show_invisible=False, *args, **kwargs):
        """Returns a queryset for Repository models."""
        local_site = self._get_local_site(local_site_name)

        if is_list:
            queryset = self.model.objects.accessible(
                request.user,
                visible_only=not show_invisible,
                local_site=local_site)

            q = Q()

            if 'q' in request.GET:
                q = q & Q(name__istartswith=request.GET.get('q'))

            if 'name' in request.GET:
                q = q & Q(name__in=request.GET.get('name').split(','))

            if 'path' in request.GET:
                paths = request.GET['path'].split(',')
                q = q & (Q(path__in=paths) | Q(mirror_path__in=paths))

            if 'name-or-path' in request.GET:
                name_or_paths = request.GET['name-or-path'].split(',')
                q = q & (Q(name__in=name_or_paths) |
                         Q(path__in=name_or_paths) |
                         Q(mirror_path__in=name_or_paths))

            if 'tool' in request.GET:
                q = q & Q(tool__name__in=request.GET['tool'].split(','))

            if 'hosting-service' in request.GET:
                q = q & Q(hosting_account__service_name__in=
                          request.GET['hosting-service'].split(','))

            if 'username' in request.GET:
                usernames = request.GET['username'].split(',')

                q = q & (Q(username__in=usernames) |
                         Q(hosting_account__username__in=usernames))

            return queryset.filter(q).distinct()
        else:
            return self.model.objects.filter(local_site=local_site)

    def parse_tool_field(self, value, **kwargs):
        """Parse the tool field in a request.

        Args:
            value (unicode):
                The name of the tool, as provided in the request.

            **kwargs (dict):
                Additional keyword arguments passed to the method.

        Returns:
            unicode:
            The resulting SCMTool ID to use for the form.

        Raises:
            django.core.exceptions.ValidationError:
                The tool could not be found.
        """
        try:
            return Tool.objects.filter(name=value)[0].scmtool_id
        except IndexError:
            raise ValidationError('This is not a valid SCMTool')

    def serialize_tool_field(self, obj, **kwargs):
        return obj.tool.name

    def has_access_permissions(self, request, repository, *args, **kwargs):
        return repository.is_accessible_by(request.user)

    def has_modify_permissions(self, request, repository, *args, **kwargs):
        return repository.is_mutable_by(request.user)

    def has_delete_permissions(self, request, repository, *args, **kwargs):
        return repository.is_mutable_by(request.user)

    @webapi_check_login_required
    @webapi_check_local_site
    @webapi_request_fields(
        optional=dict({
            'name': {
                'type': StringFieldType,
                'description': 'Filter repositories by one or more '
                               'comma-separated names.',
                'added_in': '1.7.21',
            },
            'path': {
                'type': StringFieldType,
                'description': 'Filter repositories by one or more '
                               'comma-separated paths or mirror paths.',
                'added_in': '1.7.21',
            },
            'name-or-path': {
                'type': StringFieldType,
                'description': 'Filter repositories by one or more '
                               'comma-separated names, paths, or '
                               'mirror paths.',
                'added_in': '1.7.21',
            },
            'tool': {
                'type': StringFieldType,
                'description': 'Filter repositories by one or more '
                               'comma-separated tool names.',
                'added_in': '1.7.21',
            },
            'hosting-service': {
                'type': StringFieldType,
                'description': 'Filter repositories by one or more '
                               'comma-separated hosting service IDs.',
                'added_in': '1.7.21',
            },
            'username': {
                'type': StringFieldType,
                'description': 'Filter repositories by one or more '
                               'comma-separated usernames.',
                'added_in': '1.7.21',
            },
            'show-invisible': {
                'type': BooleanFieldType,
                'description': 'Whether to list only visible repositories or '
                               'all repositories.',
                'added_in': '2.0',
            },
            'q': {
                'type': StringFieldType,
                'description': 'Filter repositories by those that have a '
                               'name starting with the search term.',
                'added_in': '4.0',
            },
        }, **WebAPIResource.get_list.optional_fields),
        required=WebAPIResource.get_list.required_fields,
        allow_unknown=True
    )
    def get_list(self, request, *args, **kwargs):
        """Retrieves the list of repositories on the server.

        This will only list visible repositories. Any repository that the
        administrator has hidden will be excluded from the list.
        """
        show_invisible = request.GET.get('show-invisible', False)
        return super(RepositoryResource, self).get_list(
            request, show_invisible=show_invisible, *args, **kwargs)

    @webapi_check_local_site
    @augment_method_from(WebAPIResource)
    def get(self, *args, **kwargs):
        """Retrieves information on a particular repository.

        This will only return basic information on the repository.
        Authentication information, hosting details, and repository-specific
        information are not provided.
        """
        pass

    @webapi_check_local_site
    @webapi_login_required
    @webapi_response_errors(BAD_HOST_KEY, INVALID_FORM_DATA, NOT_LOGGED_IN,
                            PERMISSION_DENIED, REPO_AUTHENTICATION_ERROR,
                            REPO_INFO_ERROR, REPOSITORY_ALREADY_EXISTS,
                            SERVER_CONFIG_ERROR, UNVERIFIED_HOST_CERT,
                            UNVERIFIED_HOST_KEY)
    @webapi_request_fields(
        required={
            'name': {
                'type': StringFieldType,
                'description': 'The human-readable name of the repository.',
                'added_in': '1.6',
            },
<<<<<<< HEAD
            'path': {
                'type': StringFieldType,
                'description': 'The path to the repository.',
                'added_in': '1.6',
            },
=======
>>>>>>> 1e5cd9d6
            'tool': {
                'type': StringFieldType,
                'description': 'The name of the SCMTool to use. Valid '
                               'names can be found in the Administration UI.',
                'added_in': '1.6',
            },
        },
        optional={
            'bug_tracker': {
                'type': StringFieldType,
                'description': 'The URL to a bug in the bug tracker for '
                               'this repository, with ``%s`` in place of the '
                               'bug ID.',
                'added_in': '1.6',
            },
            'bug_tracker_hosting_url': {
                'type': six.text_type,
                'description': (
                    'The URL to the base of your bug tracker hosting service, '
                    'for services that support this option and when using '
                    '``bug_tracker_type``.'
                ),
                'added_in': '3.0.19',
            },
            'bug_tracker_plan': {
                'type': six.text_type,
                'description': (
                    'The bug tracker service plan, if specifying '
                    '``bug_tracker_type``. The value is specific to the '
                    'type of bug tracker hosting service.'
                ),
                'added_in': '3.0.19',
            },
            'bug_tracker_type': {
                'type': six.text_type,
                'description': (
                    'The type of hosting service backing the bug tracker to '
                    'use for this repository, if not specifying '
                    '``bug_tracker``. This may require '
                    '``bug_tracker_hosting_account_username`` and some '
                    'service-specific fields (``bug_tracker_hosting_url``, '
                    '``bug_tracker_plan``, and fields containing the '
                    'service ID).'
                ),
                'added_in': '3.0.19',
            },
            'bug_tracker_use_hosting': {
                'type': bool,
                'description': (
                    "Whether to use the hosting service's own "
                    "bug tracker support for this repository. "
                    "This is dependent on the bug tracker, and "
                    "required ``hosting_type``."
                ),
                'added_in': '3.0.19',
            },
            'encoding': {
                'type': StringFieldType,
                'description': 'The encoding used for files in the '
                               'repository. This is an advanced setting '
                               'and should only be used if you absolutely '
                               'need it.',
                'added_in': '1.6',
            },
            'hosting_account_username': {
                'type': six.text_type,
                'description': (
                    'The pre-configured username for a hosting service '
                    'account used to connect to this repository. This is '
                    'only used if ``hosting_type`` is set.'
                ),
                'added_in': '3.0.19',
            },
            'hosting_type': {
                'type': six.text_type,
                'description': (
                    'The type of hosting service backing this repository, if '
                    'not configuring a plain repository. This will require '
                    '``hosting_account_username`` and some service-specific '
                    'fields (``hosting_url``, ``repository_plan``, and '
                    'fields prefixed with the hosting type ID).'
                ),
                'added_in': '3.0.19',
            },
            'hosting_url': {
                'type': six.text_type,
                'description': (
                    'The URL to the base of your repository hosting service, '
                    'for services that support this option and when using '
                    '``hosting_type``.'
                ),
                'added_in': '3.0.19',
            },
            'mirror_path': {
                'type': StringFieldType,
                'description': 'An alternate path to the repository.',
                'added_in': '1.6',
            },
            'password': {
                'type': StringFieldType,
                'description': 'The password used to access the repository.',
                'added_in': '1.6',
            },
            'path': {
                'type': six.text_type,
                'description': 'The path to the repository.',
                'added_in': '1.6',
            },
            'public': {
                'type': BooleanFieldType,
                'description': 'Whether or not review requests on the '
                               'repository will be publicly accessible '
                               'by users on the site. The default is true.',
                'added_in': '1.6',
            },
            'raw_file_url': {
                'type': StringFieldType,
                'description': "A URL mask used to check out a particular "
                               "file using HTTP. This is needed for "
                               "repository types that can't access files "
                               "natively. Use ``<revision>`` and "
                               "``<filename>`` in the URL in place of the "
                               "revision and filename parts of the path.",
                'added_in': '1.6',
            },
            'repository_plan': {
                'type': six.text_type,
                'description': (
                    'The hosting service repository plan, if specifying '
                    '``hosting_type``. The value is specific to the type of '
                    'hosting service.'
                ),
                'added_in': '3.0.19',
            },
            'trust_host': {
                'type': BooleanFieldType,
                'description': 'Whether or not any unknown host key or '
                               'certificate should be accepted. The default '
                               'is false, in which case this will error out '
                               'if encountering an unknown host key or '
                               'certificate.',
                'added_in': '1.6',
            },
            'username': {
                'type': StringFieldType,
                'description': 'The username used to access the repository.',
                'added_in': '1.6',
            },
            'visible': {
                'type': BooleanFieldType,
                'description': 'Whether the repository is visible.',
                'added_in': '2.0',
            },
        },
        allow_unknown=True
    )
    def create(self, request, local_site, parsed_request_fields, *args,
               **kwargs):
        """Creates a repository.

        This will create a new repository that can immediately be used for
        review requests.

        The ``tool`` is a registered SCMTool name. This must be known
        beforehand, and can be looked up in the Review Board administration UI.

        Before saving the new repository, the repository will be checked for
        access. On success, the repository will be created and this will
        return :http:`201`.

        In the event of an access problem (authentication problems,
        bad/unknown SSH key, or unknown certificate), an error will be
        returned and the repository information won't be updated. Pass
        ``trust_host=1`` to approve bad/unknown SSH keys or certificates.
        """
        if not Repository.objects.can_create(request.user, local_site):
            return self.get_no_access_error(request)

        return self._create_or_update(form_data=parsed_request_fields,
                                      request=request,
                                      local_site=local_site,
                                      **kwargs)

    @webapi_check_local_site
    @webapi_login_required
    @webapi_response_errors(DOES_NOT_EXIST, NOT_LOGGED_IN, PERMISSION_DENIED,
                            INVALID_FORM_DATA, SERVER_CONFIG_ERROR,
                            BAD_HOST_KEY, UNVERIFIED_HOST_KEY,
                            UNVERIFIED_HOST_CERT, REPO_AUTHENTICATION_ERROR,
                            REPO_INFO_ERROR)
    @webapi_request_fields(
        optional={
            'archive_name': {
                'type': BooleanFieldType,
                'description': "Whether or not the (non-user-visible) name of "
                               "the repository should be changed so that it "
                               "(probably) won't conflict with any future "
                               "repository names. Starting in 3.0.12, "
                               "performing a DELETE will archive the "
                               "repository, and is the preferred method.",
                'added_in': '1.6.2',
                'deprecated_in': '3.0.12',
            },
            'bug_tracker': {
                'type': StringFieldType,
                'description': 'The URL to a bug in the bug tracker for '
                               'this repository, with ``%s`` in place of the '
                               'bug ID.',
                'added_in': '1.6',
            },
            'bug_tracker_hosting_url': {
                'type': six.text_type,
                'description': (
                    'The URL to the base of your bug tracker hosting service, '
                    'for services that support this option and when using '
                    '``bug_tracker_type``.'
                ),
                'added_in': '3.0.19',
            },
            'bug_tracker_plan': {
                'type': six.text_type,
                'description': (
                    'The bug tracker service plan, if specifying '
                    '``bug_tracker_type``. The value is specific to the '
                    'type of bug tracker hosting service.'
                ),
                'added_in': '3.0.19',
            },
            'bug_tracker_type': {
                'type': six.text_type,
                'description': (
                    'The type of hosting service backing the bug tracker to '
                    'use for this repository, if not specifying '
                    '``bug_tracker``. This may require '
                    '``bug_tracker_hosting_account_username`` and some '
                    'service-specific fields (``bug_tracker_hosting_url``, '
                    '``bug_tracker_plan``, and fields containing the '
                    'service ID).'
                ),
                'added_in': '3.0.19',
            },
            'bug_tracker_use_hosting': {
                'type': bool,
                'description': (
                    "Whether to use the hosting service's own "
                    "bug tracker support for this repository. "
                    "This is dependent on the bug tracker, and "
                    "required ``hosting_type``."
                ),
                'added_in': '3.0.19',
            },
            'encoding': {
                'type': StringFieldType,
                'description': 'The encoding used for files in the '
                               'repository. This is an advanced setting '
                               'and should only be used if you absolutely '
                               'need it.',
                'added_in': '1.6',
            },
            'hosting_account_username': {
                'type': six.text_type,
                'description': (
                    'The pre-configured username for a hosting service '
                    'account used to connect to this repository. This is '
                    'only used if ``hosting_type`` is set.'
                ),
                'added_in': '3.0.19',
            },
            'hosting_type': {
                'type': six.text_type,
                'description': (
                    'The type of hosting service backing this repository, if '
                    'not configuring a plain repository. This will require '
                    '``hosting_account_username`` and some service-specific '
                    'fields (``hosting_url``, ``repository_plan``, and '
                    'fields prefixed with the hosting type ID).'
                ),
                'added_in': '3.0.19',
            },
            'hosting_url': {
                'type': six.text_type,
                'description': (
                    'The URL to the base of your repository hosting service, '
                    'for services that support this option and when using '
                    '``hosting_type``.'
                ),
                'added_in': '3.0.19',
            },
            'mirror_path': {
                'type': StringFieldType,
                'description': 'An alternate path to the repository.',
                'added_in': '1.6',
            },
            'name': {
                'type': StringFieldType,
                'description': 'The human-readable name of the repository.',
                'added_in': '1.6',
            },
            'password': {
                'type': StringFieldType,
                'description': 'The password used to access the repository.',
                'added_in': '1.6',
            },
            'path': {
                'type': StringFieldType,
                'description': 'The path to the repository.',
                'added_in': '1.6',
            },
            'public': {
                'type': BooleanFieldType,
                'description': 'Whether or not review requests on the '
                               'repository will be publicly accessible '
                               'by users on the site. The default is true.',
                'added_in': '1.6',
            },
            'raw_file_url': {
                'type': StringFieldType,
                'description': "A URL mask used to check out a particular "
                               "file using HTTP. This is needed for "
                               "repository types that can't access files "
                               "natively. Use ``<revision>`` and "
                               "``<filename>`` in the URL in place of the "
                               "revision and filename parts of the path.",
                'added_in': '1.6',
            },
            'repository_plan': {
                'type': six.text_type,
                'description': (
                    'The hosting service repository plan, if specifying '
                    '``hosting_type``. The value is specific to the type of '
                    'hosting service.'
                ),
                'added_in': '3.0.19',
            },
            'trust_host': {
                'type': BooleanFieldType,
                'description': 'Whether or not any unknown host key or '
                               'certificate should be accepted. The default '
                               'is false, in which case this will error out '
                               'if encountering an unknown host key or '
                               'certificate.',
                'added_in': '1.6',
            },
            'username': {
                'type': StringFieldType,
                'description': 'The username used to access the repository.',
                'added_in': '1.6',
            },
            'visible': {
                'type': BooleanFieldType,
                'description': 'Whether the repository is visible.',
                'added_in': '2.0',
            },
        },
        allow_unknown=True
    )
    def update(self, request, local_site, parsed_request_fields,
               archive_name=None, *args, **kwargs):
        """Updates a repository.

        This will update the information on a repository. If the path,
        username, or password has changed, Review Board will try again to
        verify access to the repository.

        In the event of an access problem (authentication problems,
        bad/unknown SSH key, or unknown certificate), an error will be
        returned and the repository information won't be updated. Pass
        ``trust_host=1`` to approve bad/unknown SSH keys or certificates.
        """
        try:
            repository = self.get_object(request, *args, **kwargs)
        except ObjectDoesNotExist:
            return DOES_NOT_EXIST

        if not self.has_modify_permissions(request, repository):
            return self.get_no_access_error(request)

        form_data = parsed_request_fields.copy()
        form_data['tool'] = repository.tool.name

        return self._create_or_update(repository=repository,
                                      form_data=form_data,
                                      request=request,
                                      local_site=local_site,
                                      archive=archive_name,
                                      **kwargs)

    @webapi_check_local_site
    @webapi_login_required
    @webapi_response_errors(DOES_NOT_EXIST, NOT_LOGGED_IN, PERMISSION_DENIED)
    def delete(self, request, *args, **kwargs):
        """Deletes a repository.

        Repositories associated with review requests won't be fully deleted
        from the database. Instead, they'll be archived, removing them from
        any lists of repositories but freeing up their name for use in a
        future repository.

        .. versionchanged::
            3.0.12
            Previous releases simply marked a repository as invisible when
            deleting. Starting in 3.0.12, the repository is archived instead.
        """
        try:
            repository = self.get_object(request, *args, **kwargs)
        except ObjectDoesNotExist:
            return DOES_NOT_EXIST

        if not self.has_delete_permissions(request, repository):
            return self.get_no_access_error(request)

        if repository.review_requests.exists():
            # We don't actually delete the repository. We instead archive it.
            # Otherwise, all the review requests are lost. By archiving it,
            # it'll be removed from the UI and from the list in the API.
            repository.archive()
        else:
            repository.delete()

        return 204, {}

    def _create_or_update(self, form_data, request, local_site,
                          repository=None, archive=False, **kwargs):
        """Create or update a repository.

        Args:
            form_data (dict):
                The repository data to pass to the form.

            request (django.http.HttpRequest):
                The HTTP request from the client.

            local_site (reviewboard.site.models.LocalSite):
                The Local Site being operated on.

            repository (reviewboard.scmtools.models.Repository):
                An existing repository instance to update, if responding to
                a HTTP PUT request.

            archive (bool, optional):
                Whether to archive the repository after updating it.

            **kwargs (dict):
                Keyword arguments representing additional fields handled by
                the API resource.

        Returns:
            tuple or django.http.HttpResponse:
            The response to send back to the client.
        """
        # Try to determine what we need to set bug_tracker_type to, based on
        # the input and any current settings. We need to do this for two
        # reasons:
        #
        # 1) If the user provides just a `bug_tracker` value, we want to make
        #    sure that the type is set correctly, without the user having to
        #    set it (partially for backwards-compatibility, partially because
        #    it's expected behavior).
        #
        # 2) UpdateFormMixin is going to set a default for `bug_tracker_type`
        #    based on the form field's default value, since it won't find it
        #    on the model.
        if (not form_data.get('bug_tracker_type') and
            (form_data.get('bug_tracker') or
             (repository is not None and
              repository.bug_tracker and
              not repository.extra_data.get('bug_tracker_use_hosting') and
              not repository.extra_data.get('bug_tracker_type')))):
            form_data['bug_tracker_type'] = \
                RepositoryForm.CUSTOM_BUG_TRACKER_ID

        hosting_type = form_data.get('hosting_type')
        hosting_account_id = None

        if hosting_type and hosting_type != 'custom':
            hosting_account_username = \
                form_data.pop('hosting_account_username', None)

            try:
                hosting_account = HostingServiceAccount.objects.get(
                    username=hosting_account_username,
                    hosting_url=form_data.get('hosting_url'),
                    service_name=hosting_type,
                    local_site=local_site)
            except HostingServiceAccount.DoesNotExist:
                return INVALID_FORM_DATA, {
                    'fields': {
                        'hosting_account_username': [
                            'An existing hosting service account with the '
                            'username "%s" could not be found for the hosting '
                            'service "%s".'
                            % (hosting_account_username, hosting_type),
                        ],
                    },
                }

            hosting_account_id = hosting_account.pk

        # Set additional details for the repository form. We want to force
        # some state to be set or unset, and add in any extra form-specific
        # fields.
        form_data.update(kwargs['extra_fields'])
        form_data['hosting_account'] = hosting_account_id

        try:
            return self.handle_form_request(
                data=form_data,
                request=request,
                instance=repository,
                form_kwargs={
                    'limit_to_local_site': local_site,
                    'request': request,
                },
                save_kwargs={
                    'commit': False,
                },
                archive=archive,
                **kwargs)
        except ImportExtraDataError as e:
            return e.error_payload

    def save_form(self, form, archive=None, extra_fields=None, **kwargs):
        """Save the form.

        This will save the repository instance and then optionally archive
        the repository.

        Args:
            form (reviewboard.scmtools.forms.RepositoryForm):
                The form to save.

            archive (bool, optional):
                Whether to archive the repository.

            extra_fields (dict, optional):
                Extra fields from the request not otherwise handled by the
                API resource. Any ``extra_data`` modifications from this will
                be applied to the repository.

            **kwargs (dict):
                Additional keyword arguments to pass to the parent method.

        Returns:
            reviewboard.scmtools.models.Repository:
            The saved repository.
        """
        repository = super(RepositoryResource, self).save_form(form=form,
                                                               **kwargs)

        # Any errors from this will be caught in _create_or_update.
        if extra_fields:
            self.import_extra_data(repository, repository.extra_data,
                                   extra_fields)

        repository.save()
        form.save_m2m()

        if archive:
            repository.archive()

        return repository

    def build_form_error_response(self, form=None, **kwargs):
        """Build an error response based on the form.

        Args:
            form (reviewboard.scmtools.forms.RepositoryForm, optional):
                The repository form.

            **kwargs (dict):
                Keyword arguments passed to this method.

        Returns:
            tuple or django.http.HttpResponse:
            The error response.
        """
        if form is not None:
            if form.get_repository_already_exists():
                return REPOSITORY_ALREADY_EXISTS
            elif form.form_validation_error is not None:
                code = getattr(form.form_validation_error, 'code', None)
                params = getattr(form.form_validation_error, 'params') or {}
                e = params.get('exception')

                if code == 'repository_not_found':
                    return MISSING_REPOSITORY
                elif code == 'repo_auth_failed':
                    return REPO_AUTHENTICATION_ERROR, {
                        'reason': six.text_type(e),
                    }
                elif code == 'cert_unverified':
                    cert = e.certificate

                    return UNVERIFIED_HOST_CERT, {
                        'certificate': {
                            'failures': cert.failures,
                            'fingerprint': cert.fingerprint,
                            'hostname': cert.hostname,
                            'issuer': cert.issuer,
                            'valid': {
                                'from': cert.valid_from,
                                'until': cert.valid_until,
                            },
                        },
                    }
                elif code == 'host_key_invalid':
                    return BAD_HOST_KEY, {
                        'hostname': e.hostname,
                        'expected_key': e.raw_expected_key.get_base64(),
                        'key': e.raw_key.get_base64(),
                    }
                elif code == 'host_key_unverified':
                    return UNVERIFIED_HOST_KEY, {
                        'hostname': e.hostname,
                        'key': e.raw_key.get_base64(),
                    }
                elif code in ('accept_cert_failed',
                              'add_host_key_failed',
                              'replace_host_key_failed'):
                    return SERVER_CONFIG_ERROR, {
                        'reason': six.text_type(e),
                    }
                elif code == 'missing_ssh_key':
                    return MISSING_USER_KEY
                elif code in ('unexpected_scm_failure',
                              'unexpected_ssh_failure',
                              'unexpected_failure'):
                    return REPO_INFO_ERROR, {
                        'error': six.text_type(e),
                    }

        return super(RepositoryResource, self).build_form_error_response(
            form=form,
            **kwargs)


repository_resource = RepositoryResource()<|MERGE_RESOLUTION|>--- conflicted
+++ resolved
@@ -280,14 +280,6 @@
                 'description': 'The human-readable name of the repository.',
                 'added_in': '1.6',
             },
-<<<<<<< HEAD
-            'path': {
-                'type': StringFieldType,
-                'description': 'The path to the repository.',
-                'added_in': '1.6',
-            },
-=======
->>>>>>> 1e5cd9d6
             'tool': {
                 'type': StringFieldType,
                 'description': 'The name of the SCMTool to use. Valid '
@@ -304,7 +296,7 @@
                 'added_in': '1.6',
             },
             'bug_tracker_hosting_url': {
-                'type': six.text_type,
+                'type': StringFieldType,
                 'description': (
                     'The URL to the base of your bug tracker hosting service, '
                     'for services that support this option and when using '
@@ -313,7 +305,7 @@
                 'added_in': '3.0.19',
             },
             'bug_tracker_plan': {
-                'type': six.text_type,
+                'type': StringFieldType,
                 'description': (
                     'The bug tracker service plan, if specifying '
                     '``bug_tracker_type``. The value is specific to the '
@@ -322,7 +314,7 @@
                 'added_in': '3.0.19',
             },
             'bug_tracker_type': {
-                'type': six.text_type,
+                'type': StringFieldType,
                 'description': (
                     'The type of hosting service backing the bug tracker to '
                     'use for this repository, if not specifying '
@@ -335,7 +327,7 @@
                 'added_in': '3.0.19',
             },
             'bug_tracker_use_hosting': {
-                'type': bool,
+                'type': BooleanFieldType,
                 'description': (
                     "Whether to use the hosting service's own "
                     "bug tracker support for this repository. "
@@ -353,7 +345,7 @@
                 'added_in': '1.6',
             },
             'hosting_account_username': {
-                'type': six.text_type,
+                'type': StringFieldType,
                 'description': (
                     'The pre-configured username for a hosting service '
                     'account used to connect to this repository. This is '
@@ -362,7 +354,7 @@
                 'added_in': '3.0.19',
             },
             'hosting_type': {
-                'type': six.text_type,
+                'type': StringFieldType,
                 'description': (
                     'The type of hosting service backing this repository, if '
                     'not configuring a plain repository. This will require '
@@ -373,7 +365,7 @@
                 'added_in': '3.0.19',
             },
             'hosting_url': {
-                'type': six.text_type,
+                'type': StringFieldType,
                 'description': (
                     'The URL to the base of your repository hosting service, '
                     'for services that support this option and when using '
@@ -392,7 +384,7 @@
                 'added_in': '1.6',
             },
             'path': {
-                'type': six.text_type,
+                'type': StringFieldType,
                 'description': 'The path to the repository.',
                 'added_in': '1.6',
             },
@@ -414,7 +406,7 @@
                 'added_in': '1.6',
             },
             'repository_plan': {
-                'type': six.text_type,
+                'type': StringFieldType,
                 'description': (
                     'The hosting service repository plan, if specifying '
                     '``hosting_type``. The value is specific to the type of '
@@ -499,7 +491,7 @@
                 'added_in': '1.6',
             },
             'bug_tracker_hosting_url': {
-                'type': six.text_type,
+                'type': StringFieldType,
                 'description': (
                     'The URL to the base of your bug tracker hosting service, '
                     'for services that support this option and when using '
@@ -508,7 +500,7 @@
                 'added_in': '3.0.19',
             },
             'bug_tracker_plan': {
-                'type': six.text_type,
+                'type': StringFieldType,
                 'description': (
                     'The bug tracker service plan, if specifying '
                     '``bug_tracker_type``. The value is specific to the '
@@ -517,7 +509,7 @@
                 'added_in': '3.0.19',
             },
             'bug_tracker_type': {
-                'type': six.text_type,
+                'type': StringFieldType,
                 'description': (
                     'The type of hosting service backing the bug tracker to '
                     'use for this repository, if not specifying '
@@ -530,7 +522,7 @@
                 'added_in': '3.0.19',
             },
             'bug_tracker_use_hosting': {
-                'type': bool,
+                'type': BooleanFieldType,
                 'description': (
                     "Whether to use the hosting service's own "
                     "bug tracker support for this repository. "
@@ -548,7 +540,7 @@
                 'added_in': '1.6',
             },
             'hosting_account_username': {
-                'type': six.text_type,
+                'type': StringFieldType,
                 'description': (
                     'The pre-configured username for a hosting service '
                     'account used to connect to this repository. This is '
@@ -557,7 +549,7 @@
                 'added_in': '3.0.19',
             },
             'hosting_type': {
-                'type': six.text_type,
+                'type': StringFieldType,
                 'description': (
                     'The type of hosting service backing this repository, if '
                     'not configuring a plain repository. This will require '
@@ -568,7 +560,7 @@
                 'added_in': '3.0.19',
             },
             'hosting_url': {
-                'type': six.text_type,
+                'type': StringFieldType,
                 'description': (
                     'The URL to the base of your repository hosting service, '
                     'for services that support this option and when using '
@@ -614,7 +606,7 @@
                 'added_in': '1.6',
             },
             'repository_plan': {
-                'type': six.text_type,
+                'type': StringFieldType,
                 'description': (
                     'The hosting service repository plan, if specifying '
                     '``hosting_type``. The value is specific to the type of '
