--- conflicted
+++ resolved
@@ -272,13 +272,8 @@
         self.assertEqual(list(draft.target_groups.all()), [group])
 
 
-<<<<<<< HEAD
-class ResourceItemTests(SpyAgency, ExtraDataItemMixin, BaseWebAPITestCase,
+class ResourceItemTests(kgb.SpyAgency, ExtraDataItemMixin, BaseWebAPITestCase,
                         metaclass=BasicTestsMetaclass):
-=======
-@six.add_metaclass(BasicTestsMetaclass)
-class ResourceItemTests(kgb.SpyAgency, ExtraDataItemMixin, BaseWebAPITestCase):
->>>>>>> 2ed51aa4
     """Testing the DraftDiffResource item APIs."""
     fixtures = ['test_users', 'test_scmtools']
     sample_api_url = 'review-requests/<id>/draft/diffs/<revision>/'
