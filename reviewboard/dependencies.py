--- conflicted
+++ resolved
@@ -48,11 +48,7 @@
 django_version = '>=1.11.29,<1.11.999'
 
 #: The version range required for Djblets.
-<<<<<<< HEAD
 djblets_version = '>=3.0a0.dev,<=3.999'
-=======
-djblets_version = '>=2.1,<=2.999'
->>>>>>> f072a58e
 
 #: All dependencies required to install Review Board.
 package_dependencies = {
