<<<<<<< HEAD
beanbag-docutils>=1.4
=======
>>>>>>> 9af25150
bzr
kgb
mercurial
mock
nose
p4python
setuptools>=18.2
<<<<<<< HEAD
Sphinx>=1.4.8
=======
>>>>>>> 9af25150
subvertpy
wheel<|MERGE_RESOLUTION|>--- conflicted
+++ resolved
@@ -1,7 +1,3 @@
-<<<<<<< HEAD
-beanbag-docutils>=1.4
-=======
->>>>>>> 9af25150
 bzr
 kgb
 mercurial
@@ -9,9 +5,5 @@
 nose
 p4python
 setuptools>=18.2
-<<<<<<< HEAD
-Sphinx>=1.4.8
-=======
->>>>>>> 9af25150
 subvertpy
 wheel