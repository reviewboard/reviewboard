"""Sphinx plugins for web API docs."""

import ast
import inspect
import json
import logging
import re
import sys

from beanbag_docutils.sphinx.ext.http_role import (
    DEFAULT_HTTP_STATUS_CODES_URL, HTTP_STATUS_CODES)
from django.contrib.auth.models import User
from django.http import HttpRequest
from django.template.defaultfilters import title
from django.utils import six
from djblets.util.http import is_mimetype_a
from djblets.webapi.resources import get_resource_from_class, WebAPIResource
from djblets.webapi.responses import WebAPIResponseError
from docutils import nodes
from docutils.parsers.rst import DirectiveError, directives
from docutils.statemachine import StringList, ViewList, string2lines
from reviewboard import initialize
from reviewboard.webapi.resources import resources
from sphinx import addnodes
from sphinx.util import docname_join
from sphinx.util.compat import Directive
from sphinx.util.docstrings import prepare_docstring


# Mapping of mimetypes to language names for syntax highlighting.
MIMETYPE_LANGUAGES = [
    ('application/json', 'javascript'),
    ('application/xml', 'xml'),
    ('text/x-patch', 'diff'),
]


# Initialize Review Board
initialize()


# Build the list of parents.
resources.root.get_url_patterns()


class ResourceNotFound(Exception):
    def __init__(self, directive, classname):
        self.classname = classname
        self.error_node = [
            directive.state_machine.reporter.error(
                str(self),
                line=directive.lineno)
        ]

    def __str__(self):
        return ('Unable to import the web API resource class "%s"'
                % self.classname)


class ErrorNotFound(Exception):
    def __init__(self, directive, classname):
        self.error_node = [
            directive.state_machine.reporter.error(
                'Unable to import the web API error class "%s"' % classname,
                line=directive.lineno)
        ]


class DummyRequest(HttpRequest):
    def __init__(self, *args, **kwargs):
        super(DummyRequest, self).__init__(*args, **kwargs)
        self.method = 'GET'
        self.path = ''
        self.user = User.objects.all()[0]
        self.session = {}
        self._local_site_name = None

        # This is normally set internally by Djblets, but we don't
        # go through the standard __call__ flow.
        self._djblets_webapi_object_cache = {}

    def build_absolute_uri(self, location=None):
        if not self.path and not location:
            return '/api/'

        if not location:
            location = self.path

        if not location.startswith('http://'):
            location = 'http://reviews.example.com' + location

        return location


class ResourceDirective(Directive):
    has_content = True
    required_arguments = 0
    option_spec = {
        'classname': directives.unchanged_required,
        'is-list': directives.flag,
        'hide-links': directives.flag,
        'hide-examples': directives.flag,
    }

    item_http_methods = set(['GET', 'DELETE', 'PUT'])
    list_http_methods = set(['GET', 'POST'])

    FILTERED_MIMETYPES = [
        'application/json',
        'application/xml',
    ]

    def run(self):
        try:
            resource_class = self.get_resource_class(self.options['classname'])
        except ResourceNotFound, e:
            return e.error_node

        # Add the class's file and this extension to the dependencies.
        self.state.document.settings.env.note_dependency(__file__)
        self.state.document.settings.env.note_dependency(
            sys.modules[resource_class.__module__].__file__)

        resource = get_resource_from_class(resource_class)

        is_list = 'is-list' in self.options

        docname = 'webapi2.0-%s-resource' % \
            get_resource_docname(resource, is_list)
        resource_title = get_resource_title(resource, is_list)

        targetnode = nodes.target('', '', ids=[docname], names=[docname])
        self.state.document.note_explicit_target(targetnode)
        main_section = nodes.section(ids=[docname])

        # Main section
        main_section += nodes.title(text=resource_title)

        for attr_name, text_fmt in (('added_in', 'Added in %s'),
                                    ('deprecated_in', 'Deprecated in %s'),
                                    ('removed_in', 'Removed in %s')):
            version = getattr(resource, attr_name, None)

            if not version:
                if is_list:
                    prefix = 'list_resource'
                else:
                    prefix = 'item_resource'

                version = getattr(resource, '%s_%s' % (prefix, attr_name),
                                  None)

            if version:
                paragraph = nodes.paragraph()
                paragraph += nodes.emphasis(text=text_fmt % version,
                                            classes=['resource-versioning'])

                main_section += paragraph

        main_section += parse_text(
            self, inspect.getdoc(resource),
            where='%s class docstring' % self.options['classname'])

        # Details section
        details_section = nodes.section(ids=['details'])
        main_section += details_section

        details_section += nodes.title(text='Details')
        details_section += self.build_details_table(resource)

        # Fields section
        if (resource.fields and
            (not is_list or resource.singleton)):
            fields_section = nodes.section(ids=['fields'])
            main_section += fields_section

            fields_section += nodes.title(text='Fields')
            fields_section += self.build_fields_table(resource.fields)

        # Links section
        if 'hide-links' not in self.options:
            fields_section = nodes.section(ids=['links'])
            main_section += fields_section

            fields_section += nodes.title(text='Links')
            fields_section += self.build_links_table(resource)

        # HTTP method descriptions
        for http_method in self.get_http_methods(resource, is_list):
            method_section = nodes.section(ids=[http_method])
            main_section += method_section

            method_section += nodes.title(text='HTTP %s' % http_method)
            method_section += self.build_http_method_section(resource,
                                                             http_method)

        if 'hide-examples' not in self.options:
            examples_section = nodes.section(ids=['examples'])
            examples_section += nodes.title(text='Examples')

            has_examples = False

            if is_list:
                mimetype_key = 'list'
            else:
                mimetype_key = 'item'

            for mimetype in resource.allowed_mimetypes:
                try:
                    mimetype = mimetype[mimetype_key]
                except KeyError:
                    continue

                if mimetype in self.FILTERED_MIMETYPES:
                    # Resources have more specific mimetypes. We want to
                    # filter out the general ones (like application/json)
                    # so we don't show redundant examples.
                    continue

                if mimetype.endswith('xml'):
                    # JSON is preferred. While we support XML, let's not
                    # continue to advertise it.
                    continue

                url, headers, data = \
                    self.fetch_resource_data(resource, mimetype)
                example_node = build_example(headers, data, mimetype)

                if example_node:
                    example_section = \
                        nodes.section(ids=['example_' + mimetype],
                                      classes=['examples', 'requests-example'])
                    examples_section += example_section

                    example_section += nodes.title(text=mimetype)

                    accept_mimetype = mimetype

                    if (mimetype.startswith('application/') and
                        mimetype.endswith('+json')):
                        # Instead of telling the user to ask for a specific
                        # mimetype on the request, show them that asking for
                        # application/json works fine.
                        accept_mimetype = 'application/json'

                    curl_text = (
                        '$ curl http://reviews.example.com%s -H "Accept: %s"'
                        % (url, accept_mimetype)
                    )
                    example_section += nodes.literal_block(
                        curl_text, curl_text, classes=['cmdline'])

                    example_section += nodes.literal_block(
                        headers, headers, classes=['http-headers'])
                    example_section += example_node
                    has_examples = True

            if has_examples:
                main_section += examples_section

        return [targetnode, main_section]

    def build_details_table(self, resource):
        is_list = 'is-list' in self.options

        table = nodes.table(classes=['resource-info'])

        tgroup = nodes.tgroup(cols=2)
        table += tgroup

        tgroup += nodes.colspec(colwidth=30, classes=['field'])
        tgroup += nodes.colspec(colwidth=70, classes=['value'])

        tbody = nodes.tbody()
        tgroup += tbody

        # Name
        if is_list:
            resource_name = resource.name_plural
        else:
            resource_name = resource.name

        append_detail_row(tbody, "Name", nodes.literal(text=resource_name))

        # URI
        uri_template = get_resource_uri_template(resource, not is_list)
        append_detail_row(tbody, "URI", nodes.literal(text=uri_template))

        # Token Policy ID
        if hasattr(resource, 'policy_id'):
            append_detail_row(tbody, "Token Policy ID",
                              nodes.literal(text=resource.policy_id))

        # HTTP Methods
        allowed_http_methods = self.get_http_methods(resource, is_list)
        bullet_list = nodes.bullet_list()

        for http_method in allowed_http_methods:
            item = nodes.list_item()
            bullet_list += item

            paragraph = nodes.paragraph()
            item += paragraph

            ref = nodes.reference(text=http_method, refid=http_method)
            paragraph += ref

            doc_summary = self.get_doc_for_http_method(resource, http_method)
            i = doc_summary.find('.')

            if i != -1:
                doc_summary = doc_summary[:i + 1]

            paragraph += nodes.inline(text=" - ")
            paragraph += parse_text(
                self, doc_summary,
                wrapper_node_type=nodes.inline,
                where='HTTP %s handler summary for %s'
                      % (http_method, self.options['classname']))

        append_detail_row(tbody, "HTTP Methods", bullet_list)

        # Parent Resource
        if is_list or resource.uri_object_key is None:
            parent_resource = resource._parent_resource
            is_parent_list = False
        else:
            parent_resource = resource
            is_parent_list = True

        if parent_resource:
            paragraph = nodes.paragraph()
            paragraph += get_ref_to_resource(parent_resource, is_parent_list)
        else:
            paragraph = 'None.'

        append_detail_row(tbody, "Parent Resource", paragraph)

        # Child Resources
        if is_list:
            child_resources = list(resource.list_child_resources)

            if resource.name != resource.name_plural:
                if resource.uri_object_key:
                    child_resources.append(resource)

                are_children_lists = False
            else:
                are_children_lists = True
        else:
            child_resources = resource.item_child_resources
            are_children_lists = True

        if child_resources:
            tocnode = addnodes.toctree()
            tocnode['glob'] = None
            tocnode['maxdepth'] = 1
            tocnode['hidden'] = False

            docnames = sorted([
                docname_join(self.state.document.settings.env.docname,
                             get_resource_docname(child_resource,
                                                  are_children_lists))
                for child_resource in child_resources
            ])

            tocnode['includefiles'] = docnames
            tocnode['entries'] = [(None, docname) for docname in docnames]
        else:
            tocnode = nodes.paragraph(text="None")

        append_detail_row(tbody, "Child Resources", tocnode)

        # Anonymous Access
        if is_list and not resource.singleton:
            getter = resource.get_list
        else:
            getter = resource.get

        if getattr(getter, 'login_required', False):
            anonymous_access = 'No'
        elif getattr(getter, 'checks_login_required', False):
            anonymous_access = 'Yes, if anonymous site access is enabled'
        else:
            anonymous_access = 'Yes'

        append_detail_row(tbody, "Anonymous Access", anonymous_access)

        return table

<<<<<<< HEAD
    def build_fields_table(self, fields, required_fields={},
                           show_requirement_labels=False):
        def get_type_name(field_type):
            # We may be dealing with a forward-declared class.
            if isinstance(field_type, basestring) and field_type is not str:
                field_type = self.get_resource_class(field_type)

            if type(field_type) is list:
                return ([nodes.inline(text='List of ')] +
                        get_type_name(field_type[0]))
            elif type(field_type) is tuple:
                value_nodes = []

                for value in field_type:
                    if value_nodes:
                        value_nodes.append(nodes.inline(text=', '))

                    value_nodes.append(nodes.literal(text=value))

                return [nodes.inline(text='One of ')] + value_nodes
            elif (inspect.isclass(field_type) and
                  issubclass(field_type, WebAPIResource)):
                return [get_ref_to_resource(field_type, False)]
            elif field_type in self.type_mapping:
                return [nodes.inline(text=self.type_mapping[field_type])]
            else:
                print "Unknown type %s" % (field_type,)
                assert False

        table = nodes.table(classes=['resource-fields'])

        tgroup = nodes.tgroup(cols=3)
        table += tgroup

        tgroup += nodes.colspec(colwidth=15, classes=['field'])
        tgroup += nodes.colspec(colwidth=25, classes=['type'])
        tgroup += nodes.colspec(colwidth=60, classes=['description'])

        thead = nodes.thead()
        tgroup += thead
        append_row(thead, ['Field', 'Type', 'Description'])

        tbody = nodes.tbody()
        tgroup += tbody
=======
    def build_fields_table(self, fields, required_field_names=None):
        """Build a table representing a list of fields.
>>>>>>> 3fdb9241

        Args:
            fields (dict):
                The fields to display.

            required_field_names (set of unicode, optional):
                The field names that are required.

        Returns:
            list of docutils.nodes.Node:
            The resulting list of nodes for the fields table.
        """
        options = {
            'fields': fields,
        }

        if required_field_names is not None:
            options.update({
                'show-requirement-labels': True,
                'required-field-names': set(required_field_names),
            })

        return run_directive(self, 'webapi-resource-field-list',
                             options=options)

    def build_links_table(self, resource):
        is_list = 'is-list' in self.options

        table = nodes.table()

        tgroup = nodes.tgroup(cols=3)
        table += tgroup

        tgroup += nodes.colspec(colwidth=25)
        tgroup += nodes.colspec(colwidth=15)
        tgroup += nodes.colspec(colwidth=60)

        thead = nodes.thead()
        tgroup += thead
        append_row(thead, ['Name', 'Method', 'Resource'])

        tbody = nodes.tbody()
        tgroup += tbody

        request = DummyRequest()

        if is_list:
            child_resources = resource.list_child_resources
        else:
            child_resources = resource.item_child_resources

        names_to_resource = {}

        for child in child_resources:
            names_to_resource[child.name_plural] = (child, True)

        if not is_list and resource.model:
            child_keys = {}
            create_fake_resource_path(request, resource, child_keys, True)
            obj = resource.get_queryset(request, **child_keys)[0]
        else:
            obj = None

        related_links = resource.get_related_links(request=request, obj=obj)

        for key, info in related_links.iteritems():
            if 'resource' in info:
                names_to_resource[key] = \
                    (info['resource'], info.get('list-resource', False))

        links = resource.get_links(child_resources, request=DummyRequest(),
                                   obj=obj)

        for linkname in sorted(links.iterkeys()):
            info = links[linkname]
            child, is_child_link = \
                names_to_resource.get(linkname, (resource, is_list))

            paragraph = nodes.paragraph()
            paragraph += get_ref_to_resource(child, is_child_link)

            append_row(tbody,
                       [nodes.strong(text=linkname),
                        info['method'],
                        paragraph])

        return table

    def build_http_method_section(self, resource, http_method):
        doc = self.get_doc_for_http_method(resource, http_method)
        http_method_func = self.get_http_method_func(resource, http_method)

        # Description text
        returned_nodes = [
            parse_text(self, doc,
                       wrapper_node_type=nodes.paragraph,
                       where='HTTP %s doc' % http_method),
        ]

        # Request Parameters section
        required_fields = getattr(http_method_func, 'required_fields', [])
        optional_fields = getattr(http_method_func, 'optional_fields', [])

        if required_fields or optional_fields:
            all_fields = dict(required_fields)
            all_fields.update(optional_fields)

            fields_section = nodes.section(ids=['%s_params' % http_method])
            returned_nodes.append(fields_section)

            fields_section += nodes.title(text='Request Parameters')

            table = self.build_fields_table(
                all_fields,
                required_field_names=set(six.iterkeys(required_fields)))
            fields_section += table

        # Errors section
        errors = getattr(http_method_func, 'response_errors', [])

        if errors:
            errors_section = nodes.section(ids=['%s_errors' % http_method])
            returned_nodes.append(errors_section)

            errors_section += nodes.title(text='Errors')
            errors_section += self.build_errors_table(errors)

        return returned_nodes

    def build_errors_table(self, errors):
        """Build a table representing a list of errors.

        Args:
            errors (list of djblets.webapi.errors.WebAPIError):
                The errors to display.

        Returns:
            list of docutils.nodes.Node:
            The resulting list of nodes for the errors table.
        """
        table = nodes.table(classes=['api-errors'])

        tgroup = nodes.tgroup(cols=2)
        table += tgroup

        tgroup += nodes.colspec(colwidth=25)
        tgroup += nodes.colspec(colwidth=75)

        tbody = nodes.tbody()
        tgroup += tbody

        for error in sorted(errors, key=lambda x: x.code):
            http_code = nodes.inline(classes=['http-error'])
            http_code += nodes.reference(
                text='HTTP %s - %s' % (error.http_status,
                                       HTTP_STATUS_CODES[error.http_status]),
                refuri=(DEFAULT_HTTP_STATUS_CODES_URL
                        % error.http_status)),

            error_code = nodes.inline(classes=['api-error'])
            error_code += get_ref_to_error(error)

            error_info = nodes.inline()
            error_info += error_code
            error_info += http_code

            append_row(
                tbody,
                [
                    error_info,
                    nodes.inline(text=error.msg),
                ])

        return table

    def fetch_resource_data(self, resource, mimetype):
        kwargs = {}
        request = DummyRequest()
        request.path = create_fake_resource_path(request, resource, kwargs,
                                                 'is-list' not in self.options)

        headers, data = fetch_response_data(resource, mimetype, request,
                                            **kwargs)

        return request.path, headers, data

    def get_resource_class(self, classname):
        try:
            return get_from_module(classname)
        except ImportError:
            raise ResourceNotFound(self, classname)

    def get_http_method_func(self, resource, http_method):
        if (http_method == 'GET' and 'is-list' in self.options and
            not resource.singleton):
            method_name = 'get_list'
        else:
            method_name = resource.method_mapping[http_method]

            # Change "put" and "post" to "update" and "create", respectively.
            # "put" and "post" are just wrappers and we don't want to show
            # their documentation.
            if method_name == 'put':
                method_name = 'update'
            elif method_name == 'post':
                method_name = 'create'

        return getattr(resource, method_name)

    def get_doc_for_http_method(self, resource, http_method):
        return inspect.getdoc(self.get_http_method_func(resource,
                                                        http_method)) or ''

    def get_http_methods(self, resource, is_list):
        if is_list:
            possible_http_methods = self.list_http_methods
        else:
            possible_http_methods = self.item_http_methods

        return sorted(
            set(resource.allowed_methods).intersection(possible_http_methods))


class ResourceFieldListDirective(Directive):
    """Directive for listing fields in a resource.

    This directive can be used to list the fields belonging to a resource,
    the fields within part of a resource's payload, or fields accepted by
    an operation on a resource.

    The fields can be provided directly (if being called by Python code)
    through the ``fields`` and ``required-field-names`` options. Otherwise,
    this will parse the content of the directive for any
    ``webapi-resource-field`` directives and use those instead.
    """

    has_content = True
    option_spec = {
        'fields': directives.unchanged,
        'required-field-names': directives.unchanged,
    }

    def run(self):
        """Run the directive and render the resulting fields.

        Returns:
            list of docutils.nodes.Node:
            The resulting nodes.
        """
        fields = self.options.get('fields')
        required_fields = self.options.get('required-field-names')

        table = nodes.table(classes=['resource-fields'])

        tgroup = nodes.tgroup(cols=3)
        table += tgroup

        tgroup += nodes.colspec(colwidth=15, classes=['field'])
        tgroup += nodes.colspec(colwidth=85, classes=['description'])

        tbody = nodes.tbody()
        tgroup += tbody

        if fields is not None:
            assert isinstance(fields, dict)

            if required_fields is not None:
                field_keys = sorted(
                    fields.iterkeys(),
                    key=lambda field: (field not in required_fields, field))
            else:
                field_keys = sorted(fields.iterkeys())

            for field in field_keys:
                info = fields[field]

                options = {
                    'name': field,
                    'type': info['type'],
                }

                if info.get('supports_text_types'):
                    options['supports-text-types'] = True

                if required_fields is not None and field in required_fields:
                    options['show-required'] = True

                if info.get('added_in'):
                    options['added-in'] = info['added_in']

                if info.get('deprecated_in'):
                    options['deprecated-in'] = info['deprecated_in']

                if info.get('removed_in'):
                    options['removed-in'] = info['removed_in']

                field_row = run_directive(
                    self,
                    'webapi-resource-field',
                    content='\n'.join(prepare_docstring(info['description'])),
                    options=options)

                tbody += field_row
        elif self.content:
            node = nodes.Element()
            self.state.nested_parse(self.content, self.content_offset,
                                    node)

            # ResourceFieldDirective outputs two fields (two table cells) per
            # field. We want to loop through and grab each.
            tbody += node.children

        return [table]


class ResourceFieldDirective(Directive):
    """Directive for displaying information on a field in a resource.

    This directive can be used to display details about a specific field
    belonging to a resource, a part of a resource's payload, or a field
    accepted by an operation on a resource.

    This is expected to be added into a ``webapi-resource-field-list``
    directive. The resulting node is a table row.
    """

    has_content = True
    option_spec = {
        'name': directives.unchanged_required,
        'type': directives.unchanged_required,
        'show-required': directives.flag,
        'supports-text-types': directives.flag,
        'added-in': directives.unchanged,
        'deprecated-in': directives.unchanged,
        'removed-in': directives.unchanged,
    }

    type_mapping = {
        int: 'Integer',
        str: 'String',
        unicode: 'String',
        bool: 'Boolean',
        dict: 'Dictionary',
        list: 'List',
        file: 'Uploaded File',
    }

    type_name_mapping = {
        'int': int,
        'str': str,
        'unicode': unicode,
        'bool': bool,
        'dict': dict,
        'file': file,
        'list': list,
    }

    def run(self):
        """Run the directive and render the resulting fields.

        Returns:
            list of docutils.nodes.Node:
            The resulting nodes.
        """
        self.assert_has_content()

        name = self.options['name']

        # Field/type information
        field_node = nodes.inline()
        field_node += nodes.strong(text=name, classes=['field-name'])

        type_node = nodes.inline(classes=['field-type'])
        field_node += type_node

        if 'supports-text-types' in self.options:
            type_node += get_ref_to_doc('webapi2.0-text-fields', 'Rich Text')
        else:
            type_node += self._get_type_name(self.options['type'])

        # Description/required/versioning information
        description_node = nodes.inline()

        if 'show-required' in self.options:
            description_node += nodes.inline(text='Required',
                                             classes=['field-required'])

        if 'deprecated-in' in self.options:
            description_node += nodes.inline(text='Deprecated',
                                             classes=['field-deprecated'])

        if isinstance(self.content, StringList):
            description = '\n'.join(self.content)
        else:
            description = self.content

        description_node += parse_text(self, description)

        if 'added-in' in self.options:
            paragraph = nodes.paragraph()
            paragraph += nodes.emphasis(
                text='Added in %s\n' % self.options['added-in'],
                classes=['field-versioning'])
            description_node += paragraph

        if 'deprecated-in' in self.options:
            paragraph = nodes.paragraph()
            paragraph += nodes.emphasis(
                text='Deprecated in %s\n' % self.options['deprecated-in'],
                classes=['field-versioning'])
            description_node += paragraph

        if 'removed-in' in self.options:
            paragraph = nodes.paragraph()
            paragraph += nodes.emphasis(
                text='Removed in %s\n' % self.options['removed-in'],
                classes=['field-versioning'])
            description_node += paragraph

        row = nodes.row()

        entry = nodes.entry()
        entry += field_node
        row += entry

        entry = nodes.entry()
        entry += description_node
        row += entry

        return [row]

    def _get_type_name(self, field_type, nested=False):
        """Return the displayed name for a given type.

        This will attempt to take a type (either a string representation or
        a Python structure) and return a string that can be used for display
        in the API docs.

        This may also be provided a Python class path for a resource.

        Args:
            field_type (object):
                The type of field (as a Python structure), a string
                representing a Python structure, or the class path to a
                resource.

            nested (bool, optional):
                Whether this call is nested within another call to this
                function.

        Returns:
            unicode:
            The resulting string used for display.

        Raises:
            ResourceNotFound:
                A resource path appeared to be provided, but a resource was
                not found.

            ValueError:
                The type is unsupported.
        """
        if isinstance(field_type, basestring) and field_type is not str:
            # First see if this is a string name for a type. This would be
            # coming from a docstring.
            try:
                field_type = self.type_name_mapping[field_type]
            except KeyError:
                if '.' in field_type:
                    # We may be dealing with a forward-declared class.
                    try:
                        field_type = get_from_module(field_type)
                    except ImportError:
                        raise ResourceNotFound(self, field_type)
                else:
                    # Maybe we can parse this?
                    field_type = self._parse_type_string(field_type)

        if type(field_type) is list:
            result = []

            if not nested:
                result.append(nodes.inline(text='List of '))

            if len(field_type) > 1:
                result.append(nodes.inline(text='['))

            first = True

            for item in field_type:
                if not first:
                    result.append(nodes.inline(text=', '))

                result += self._get_type_name(item, nested=True)

                first = False

            if len(field_type) > 1:
                result.append(nodes.inline(text=']'))

            return result
        elif type(field_type) is tuple:
            value_nodes = []

            for value in field_type:
                if value_nodes:
                    value_nodes.append(nodes.inline(text=', '))

                value_nodes.append(nodes.literal(text=value))

            return [nodes.inline(text='One of ')] + value_nodes
        elif (inspect.isclass(field_type) and
              issubclass(field_type, WebAPIResource)):
            return [get_ref_to_resource(field_type, False)]
        elif field_type in self.type_mapping:
            return [nodes.inline(text=self.type_mapping[field_type])]
        else:
            raise ValueError('Unsupported type %r' % (field_type,))

    def _parse_type_string(self, type_str):
        """Parse a string representing a given type.

        The string can represent a simple Python primitive (``list``, ``dict``,
        etc.) or a nested structure (``list[dict]``, ``list[[int, unicode]]``,
        etc.).

        Args:
            type_str (unicode):
                The string to parse.

        Returns:
            object
            The resulting Python structure for the given type string.

        Raises:
            ValueError:
                The type is unsupported.
        """
        def _parse_node(node):
            if isinstance(node, ast.Str):
                return node.s
            elif isinstance(node, ast.Num):
                return node.n
            elif isinstance(node, ast.Tuple):
                return tuple(_parse_node(item) for item in node.elts)
            elif isinstance(node, ast.List):
                return list(_parse_node(item) for item in node.elts)
            elif isinstance(node, ast.Dict):
                return dict(
                    (_parse_node(key), _parse_node(value))
                    for key, value in six.iteritems(node.elts)
                )
            elif isinstance(node, ast.Name):
                try:
                    return self.type_name_mapping[node.id]
                except KeyError:
                    raise ValueError(
                        'Unsupported node name "%s" for type string %r'
                        % (node.id, type_str))
            elif isinstance(node, ast.Subscript):
                return _parse_node(node.value)([_parse_node(node.slice.value)])

            raise ValueError('Unsupported node type %r for type string %r'
                             % (node, type_str))

        return _parse_node(ast.parse(type_str, mode='eval').body)


class ResourceTreeDirective(Directive):
    has_content = True

    def run(self):
        bullet_list = nodes.bullet_list()
        self._output_resource(resources.root, bullet_list, True)

        return [bullet_list]

    def _output_resource(self, resource, parent, is_list):
        item = nodes.list_item()
        parent += item

        paragraph = nodes.paragraph()
        item += paragraph

        paragraph += parse_text(
            self,
            ':ref:`%s <%s>`' %
            (get_resource_title(resource, is_list, False),
             'webapi2.0-%s-resource'
             % get_resource_docname(resource, is_list)))

        bullet_list = nodes.bullet_list()
        item += bullet_list

        if is_list:
            if resource.uri_object_key:
                self._output_resource(resource, bullet_list, False)

            for child in resource.list_child_resources:
                self._output_resource(child, bullet_list, True)
        else:
            for child in resource.item_child_resources:
                self._output_resource(child, bullet_list, True)


class ErrorDirective(Directive):
    has_content = True
    final_argument_whitespace = True
    option_spec = {
        'instance': directives.unchanged_required,
        'example-data': directives.unchanged,
        'title': directives.unchanged,
    }

    MIMETYPES = [
        'application/json',
    ]

    def run(self):
        try:
            error_obj = self.get_error_object(self.options['instance'])
        except ErrorNotFound, e:
            return e.error_node

        # Add the class's file and this extension to the dependencies.
        self.state.document.settings.env.note_dependency(__file__)
        self.state.document.settings.env.note_dependency(
            sys.modules[error_obj.__module__].__file__)

        docname = 'webapi2.0-error-%s' % error_obj.code
        error_title = self.get_error_title(error_obj)

        targetnode = nodes.target('', '', ids=[docname], names=[docname])
        self.state.document.note_explicit_target(targetnode)
        main_section = nodes.section(ids=[docname])

        # Details section
        main_section += nodes.title(text=error_title)
        main_section += self.build_details_table(error_obj)

        # Example section
        examples_section = nodes.section(ids=['examples'])
        examples_section += nodes.title(text='Examples')
        extra_params = {}

        if 'example-data' in self.options:
            extra_params = json.loads(self.options['example-data'])

        has_examples = False

        for mimetype in self.MIMETYPES:
            headers, data = \
                fetch_response_data(WebAPIResponseError, mimetype,
                                    err=error_obj,
                                    extra_params=extra_params)
            example_node = build_example(headers, data, mimetype)

            if example_node:
                example_section = nodes.section(ids=['example_' + mimetype])
                examples_section += example_section

                example_section += nodes.title(text=mimetype)
                example_section += example_node
                has_examples = True

        if has_examples:
            main_section += examples_section

        return [targetnode, main_section]

    def build_details_table(self, error_obj):
        table = nodes.table()

        tgroup = nodes.tgroup(cols=2)
        table += tgroup

        tgroup += nodes.colspec(colwidth=20)
        tgroup += nodes.colspec(colwidth=80)

        tbody = nodes.tbody()
        tgroup += tbody

        # API Error Code
        append_detail_row(tbody, 'API Error Code',
                          nodes.literal(text=error_obj.code))

        # HTTP Status Code
        ref = parse_text(self, ':http:`%s`' % error_obj.http_status)
        append_detail_row(tbody, 'HTTP Status Code', ref)

        # Error Text
        append_detail_row(tbody, 'Error Text',
                          nodes.literal(text=error_obj.msg))

        if error_obj.headers:
            if callable(error_obj.headers):
                headers = error_obj.headers(DummyRequest())

            # HTTP Headers
            if len(headers) == 1:
                content = nodes.literal(text=headers.keys()[0])
            else:
                content = nodes.bullet_list()

                for header in headers.iterkeys():
                    item = nodes.list_item()
                    content += item

                    literal = nodes.literal(text=header)
                    item += literal

            append_detail_row(tbody, 'HTTP Headers', content)

        # Description
        append_detail_row(
            tbody, 'Description',
            parse_text(self, '\n'.join(self.content),
                       where='API error %s description' % error_obj.code))

        return table

    def get_error_title(self, error_obj):
        if 'title' in self.options:
            error_title = self.options['title']
        else:
            name = self.options['instance'].split('.')[-1]
            error_title = name.replace('_', ' ').title()

        return '%s - %s' % (error_obj.code, error_title)

    def get_error_object(self, name):
        try:
            return get_from_module(name)
        except ImportError:
            raise ErrorNotFound(self, name)


def parse_text(directive, text, wrapper_node_type=None, where=None):
    """Parse text in ReST format and return a node with the content.

    Args:
        directive (docutils.parsers.rst.Directive):
            The directive that will contain the resulting nodes.

        text (unicode):
            The text to parse.

        wrapper_node_type (docutils.nodes.Node, optional):
            An optional node type used to contain the children.

        where (unicode, optional):
            Information on the location being parsed in case there's a
            failure.

    Returns:
        list of docutils.nodes.Node:
        The resulting list of parsed nodes.
    """
    assert text is not None, 'Missing text during parse_text in %s' % where

    if wrapper_node_type:
        node_type = wrapper_node_type
    else:
        node_type = nodes.container

    node = node_type(rawsource=text)
    directive.state.nested_parse(ViewList(string2lines(text), source=''),
                                 0, node)

    if wrapper_node_type:
        return node
    else:
        return node.children


def run_directive(parent_directive, name, content='', options={}):
    """Run and render a directive.

    Args:
        parent_directive (docutils.parsers.rst.Directive):
            The directive running another directive.

        name (unicode):
            The name of the directive to run.

        content (unicode, optional):
            The content to pass to the directive.

        options (dict, optional):
            The options to pass to the directive.

    Returns:
        list of docutils.nodes.Node:
        The resulting list of nodes from the directive.
    """
    state = parent_directive.state
    directive_class, messages = directives.directive(name,
                                                     state.memo.language,
                                                     state.document)
    state.parent += messages

    if not directive_class:
        return state.unknown_directive(name)

    state_machine = state.state_machine
    lineno = state_machine.abs_line_number()

    directive = directive_class(
        name=name,
        arguments=[],
        options=options,
        content=content,
        lineno=lineno,
        content_offset=0,
        block_text='',
        state=parent_directive.state,
        state_machine=state_machine)

    try:
        return directive.run()
    except DirectiveError as e:
        return [
            parent_directive.reporter.system_message(e.level, e.msg,
                                                     line=lineno),
        ]


def get_from_module(name):
    i = name.rfind('.')
    module, attr = name[:i], name[i + 1:]

    try:
        mod = __import__(module, {}, {}, [attr])
        return getattr(mod, attr)
    except (ImportError, AttributeError):
        raise ImportError


def append_row(tbody, cells):
    row = nodes.row()
    tbody += row

    for cell in cells:
        entry = nodes.entry()
        row += entry

        if isinstance(cell, basestring):
            node = nodes.paragraph(text=cell)
        else:
            node = cell

        entry += node


def append_detail_row(tbody, header_text, detail):
    header_node = nodes.strong(text=header_text)

    if isinstance(detail, basestring):
        detail_node = [nodes.paragraph(text=text)
                       for text in detail.split('\n\n')]
    else:
        detail_node = detail

    append_row(tbody, [header_node, detail_node])


FIRST_CAP_RE = re.compile(r'(.)([A-Z][a-z]+)')
ALL_CAP_RE = re.compile(r'([a-z0-9])([A-Z])')


def uncamelcase(name, separator='_'):
    """
    Converts a string from CamelCase into a lowercase name separated by
    a provided separator.
    """
    s1 = FIRST_CAP_RE.sub(r'\1%s\2' % separator, name)
    return ALL_CAP_RE.sub(r'\1%s\2' % separator, s1).lower()


def get_resource_title(resource, is_list, append_resource=True):
    """Returns a human-readable name for the resource."""
    if hasattr(resource, 'verbose_name'):
        normalized_title = resource.verbose_name
    else:
        class_name = resource.__class__.__name__
        class_name = class_name.replace('Resource', '')
        normalized_title = title(uncamelcase(class_name, ' '))

    if is_list:
        s = '%s List' % normalized_title
    else:
        s = normalized_title

    if append_resource:
        s += ' Resource'

    return s


def get_resource_docname(resource, is_list):
    """Returns the name of the page used for a resource's documentation."""
    if inspect.isclass(resource):
        class_name = resource.__name__
    else:
        class_name = resource.__class__.__name__

    class_name = class_name.replace('Resource', '')
    docname = uncamelcase(class_name, '-')

    if is_list and resource.name != resource.name_plural:
        docname = '%s-list' % docname

    return docname


def get_ref_to_doc(refname, title=''):
    """Returns a node that links to a document with the given ref name."""
    ref = addnodes.pending_xref(reftype='ref', reftarget=refname,
                                refexplicit=(title != ''), refdomain='std')
    ref += nodes.literal(title, title, classes=['xref'])
    return ref


def get_ref_to_resource(resource, is_list):
    """Returns a node that links to a resource's documentation."""
    return get_ref_to_doc('webapi2.0-%s-resource' %
                          get_resource_docname(resource, is_list))


def get_ref_to_error(error, title=''):
    """Returns a node that links to an error's documentation."""
    return get_ref_to_doc('webapi2.0-error-%s' % error.code,
                          title=title)


def get_resource_uri_template(resource, include_child):
    """Returns the URI template for a resource.

    This will go up the resource tree, building a URI based on the URIs
    of the parents.
    """
    if resource.name == 'root':
        path = '/api/'
    else:
        if resource._parent_resource:
            path = get_resource_uri_template(resource._parent_resource, True)

        path += '%s/' % resource.uri_name

        if not resource.singleton and include_child and resource.model:
            path += '{%s}/' % resource.uri_object_key

    return path


def create_fake_resource_path(request, resource, child_keys, include_child):
    """Creates a fake path to a resource.

    This will go up the resource tree, building a URI based on the URIs
    of the parents and based on objects sitting in the database.
    """
    if resource._parent_resource and resource._parent_resource.name != "root":
        path = create_fake_resource_path(request, resource._parent_resource,
                                         child_keys, True)
    else:
        path = '/api/'

    if resource.name != 'root':
        path += '%s/' % resource.uri_name

        if (not resource.singleton and
            include_child and
            resource.model and
            resource.uri_object_key):
                q = resource.get_queryset(request, **child_keys)

                if q.count() == 0:
                    logging.critical('Resource "%s" requires objects in the '
                                     'database', resource.__class__)

                    # Do the assert so it shows up in the logs.
                    assert q.count() > 0

                obj = q[0]
                value = getattr(obj, resource.model_object_key)
                child_keys[resource.uri_object_key] = value
                path += '%s/' % value

    return path


def build_example(headers, data, mimetype):
    if not data:
        return None

    language = None

    for base_mimetype, lang in MIMETYPE_LANGUAGES:
        if is_mimetype_a(mimetype, base_mimetype):
            language = lang
            break

    if language == 'javascript':
        code = json.dumps(json.loads(data), sort_keys=True, indent=2)
    else:
        code = data

    return nodes.literal_block(code, code, language=language or 'text',
                               classes=['example-payload'])


def fetch_response_data(response_class, mimetype, request=None, **kwargs):
    if not request:
        request = DummyRequest()

    request.META['HTTP_ACCEPT'] = mimetype

    result = unicode(response_class(request, **kwargs))
    return result.split('\r\n\r\n', 1)


def setup(app):
    app.add_directive('webapi-resource', ResourceDirective)
    app.add_directive('webapi-resource-field-list', ResourceFieldListDirective)
    app.add_directive('webapi-resource-field', ResourceFieldDirective)
    app.add_directive('webapi-resource-tree', ResourceTreeDirective)
    app.add_directive('webapi-error', ErrorDirective)
    app.add_crossref_type('webapi2.0', 'webapi2.0', 'single: %s',
                          nodes.emphasis)<|MERGE_RESOLUTION|>--- conflicted
+++ resolved
@@ -388,55 +388,8 @@
 
         return table
 
-<<<<<<< HEAD
-    def build_fields_table(self, fields, required_fields={},
-                           show_requirement_labels=False):
-        def get_type_name(field_type):
-            # We may be dealing with a forward-declared class.
-            if isinstance(field_type, basestring) and field_type is not str:
-                field_type = self.get_resource_class(field_type)
-
-            if type(field_type) is list:
-                return ([nodes.inline(text='List of ')] +
-                        get_type_name(field_type[0]))
-            elif type(field_type) is tuple:
-                value_nodes = []
-
-                for value in field_type:
-                    if value_nodes:
-                        value_nodes.append(nodes.inline(text=', '))
-
-                    value_nodes.append(nodes.literal(text=value))
-
-                return [nodes.inline(text='One of ')] + value_nodes
-            elif (inspect.isclass(field_type) and
-                  issubclass(field_type, WebAPIResource)):
-                return [get_ref_to_resource(field_type, False)]
-            elif field_type in self.type_mapping:
-                return [nodes.inline(text=self.type_mapping[field_type])]
-            else:
-                print "Unknown type %s" % (field_type,)
-                assert False
-
-        table = nodes.table(classes=['resource-fields'])
-
-        tgroup = nodes.tgroup(cols=3)
-        table += tgroup
-
-        tgroup += nodes.colspec(colwidth=15, classes=['field'])
-        tgroup += nodes.colspec(colwidth=25, classes=['type'])
-        tgroup += nodes.colspec(colwidth=60, classes=['description'])
-
-        thead = nodes.thead()
-        tgroup += thead
-        append_row(thead, ['Field', 'Type', 'Description'])
-
-        tbody = nodes.tbody()
-        tgroup += tbody
-=======
     def build_fields_table(self, fields, required_field_names=None):
         """Build a table representing a list of fields.
->>>>>>> 3fdb9241
 
         Args:
             fields (dict):
